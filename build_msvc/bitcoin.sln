Microsoft Visual Studio Solution File, Format Version 12.00
# Visual Studio Version 16
VisualStudioVersion = 16.0.28803.452
MinimumVisualStudioVersion = 10.0.40219.1
Project("{8BC9CEB8-8B4A-11D0-8D11-00A0C91BC942}") = "libbitcoinconsensus", "libbitcoinconsensus\libbitcoinconsensus.vcxproj", "{2B384FA8-9EE1-4544-93CB-0D733C25E8CE}"
<<<<<<< HEAD
EndProject
Project("{8BC9CEB8-8B4A-11D0-8D11-00A0C91BC942}") = "testconsensus", "testconsensus\testconsensus.vcxproj", "{E78473E9-B850-456C-9120-276301E04C06}"
=======
>>>>>>> 9e05de1d
EndProject
Project("{8BC9CEB8-8B4A-11D0-8D11-00A0C91BC942}") = "bitcoind", "bitcoind\bitcoind.vcxproj", "{D4513DDF-6013-44DC-ADCC-12EAF6D1F038}"
EndProject
Project("{8BC9CEB8-8B4A-11D0-8D11-00A0C91BC942}") = "libbitcoin_util", "libbitcoin_util\libbitcoin_util.vcxproj", "{B53A5535-EE9D-4C6F-9A26-F79EE3BC3754}"
EndProject
Project("{8BC9CEB8-8B4A-11D0-8D11-00A0C91BC942}") = "libbitcoin_common", "libbitcoin_common\libbitcoin_common.vcxproj", "{7C87E378-DF58-482E-AA2F-1BC129BC19CE}"
EndProject
Project("{8BC9CEB8-8B4A-11D0-8D11-00A0C91BC942}") = "libbitcoin_crypto", "libbitcoin_crypto\libbitcoin_crypto.vcxproj", "{6190199C-6CF4-4DAD-BFBD-93FA72A760C1}"
EndProject
Project("{8BC9CEB8-8B4A-11D0-8D11-00A0C91BC942}") = "libbitcoin_node", "libbitcoin_node\libbitcoin_node.vcxproj", "{460FEE33-1FE1-483F-B3BF-931FF8E969A5}"
EndProject
Project("{8BC9CEB8-8B4A-11D0-8D11-00A0C91BC942}") = "libunivalue", "libunivalue\libunivalue.vcxproj", "{5724BA7D-A09A-4BA8-800B-C4C1561B3D69}"
EndProject
Project("{8BC9CEB8-8B4A-11D0-8D11-00A0C91BC942}") = "libbitcoin_wallet", "libbitcoin_wallet\libbitcoin_wallet.vcxproj", "{93B86837-B543-48A5-A89B-7C87ABB77DF2}"
EndProject
Project("{8BC9CEB8-8B4A-11D0-8D11-00A0C91BC942}") = "libbitcoin_zmq", "libbitcoin_zmq\libbitcoin_zmq.vcxproj", "{792D487F-F14C-49FC-A9DE-3FC150F31C3F}"
EndProject
Project("{8BC9CEB8-8B4A-11D0-8D11-00A0C91BC942}") = "test_bitcoin", "test_bitcoin\test_bitcoin.vcxproj", "{A56B73DB-D46D-4882-8374-1FE3FFA08F07}"
EndProject
Project("{8BC9CEB8-8B4A-11D0-8D11-00A0C91BC942}") = "libbitcoin_cli", "libbitcoin_cli\libbitcoin_cli.vcxproj", "{0667528C-D734-4009-ADF9-C0D6C4A5A5A6}"
EndProject
Project("{8BC9CEB8-8B4A-11D0-8D11-00A0C91BC942}") = "bitcoin-cli", "bitcoin-cli\bitcoin-cli.vcxproj", "{0B2D7431-F876-4A58-87BF-F748338CD3BF}"
EndProject
Project("{8BC9CEB8-8B4A-11D0-8D11-00A0C91BC942}") = "bench_bitcoin", "bench_bitcoin\bench_bitcoin.vcxproj", "{1125654E-E1B2-4431-8B5C-62EA9A2FEECB}"
EndProject
Project("{8BC9CEB8-8B4A-11D0-8D11-00A0C91BC942}") = "bitcoin-tx", "bitcoin-tx\bitcoin-tx.vcxproj", "{D3022AF6-AD33-4CE3-B358-87CB6A1B29CF}"
EndProject
Project("{8BC9CEB8-8B4A-11D0-8D11-00A0C91BC942}") = "bitcoin-util", "bitcoin-util\bitcoin-util.vcxproj", "{57A04EC9-542A-4E40-83D0-AC3BE1F36805}"
EndProject
Project("{8BC9CEB8-8B4A-11D0-8D11-00A0C91BC942}") = "bitcoin-wallet", "bitcoin-wallet\bitcoin-wallet.vcxproj", "{84DE8790-EDE3-4483-81AC-C32F15E861F4}"
EndProject
Project("{8BC9CEB8-8B4A-11D0-8D11-00A0C91BC942}") = "libbitcoin_wallet_tool", "libbitcoin_wallet_tool\libbitcoin_wallet_tool.vcxproj", "{F91AC55E-6F5E-4C58-9AC5-B40DB7DEEF93}"
EndProject
Project("{8BC9CEB8-8B4A-11D0-8D11-00A0C91BC942}") = "libsecp256k1", "libsecp256k1\libsecp256k1.vcxproj", "{BB493552-3B8C-4A8C-BF69-A6E7A51D2EA6}"
EndProject
Project("{8BC9CEB8-8B4A-11D0-8D11-00A0C91BC942}") = "libleveldb", "libleveldb\libleveldb.vcxproj", "{18430FEF-6B61-4C53-B396-718E02850F1B}"
EndProject
Project("{8BC9CEB8-8B4A-11D0-8D11-00A0C91BC942}") = "libbitcoin_qt", "libbitcoin_qt\libbitcoin_qt.vcxproj", "{2B4ABFF8-D1FD-4845-88C9-1F3C0A6512BF}"
EndProject
Project("{8BC9CEB8-8B4A-11D0-8D11-00A0C91BC942}") = "bitcoin-qt", "bitcoin-qt\bitcoin-qt.vcxproj", "{7E99172D-7FF2-4CB6-B736-AC9B76ED412A}"
EndProject
Project("{8BC9CEB8-8B4A-11D0-8D11-00A0C91BC942}") = "libtest_util", "libtest_util\libtest_util.vcxproj", "{868474FD-35F6-4400-8EED-30A33E7521D4}"
EndProject
Project("{8BC9CEB8-8B4A-11D0-8D11-00A0C91BC942}") = "test_bitcoin-qt", "test_bitcoin-qt\test_bitcoin-qt.vcxproj", "{51201D5E-D939-4854-AE9D-008F03FF518E}"
EndProject
<<<<<<< HEAD
=======
Project("{542007E3-BE0D-4B0D-A6B0-AA8813E2558D}") = "libminisketch", "libminisketch\libminisketch.vcxproj", "{542007E3-BE0D-4B0D-A6B0-AA8813E2558D}"
EndProject
>>>>>>> 9e05de1d
Global
    GlobalSection(SolutionConfigurationPlatforms) = preSolution
        Debug|x64 = Debug|x64
        Release|x64 = Release|x64
    EndGlobalSection
    GlobalSection(ProjectConfigurationPlatforms) = postSolution
        {2B384FA8-9EE1-4544-93CB-0D733C25E8CE}.Debug|x64.ActiveCfg = Debug|x64
        {2B384FA8-9EE1-4544-93CB-0D733C25E8CE}.Debug|x64.Build.0 = Debug|x64
        {2B384FA8-9EE1-4544-93CB-0D733C25E8CE}.Release|x64.ActiveCfg = Release|x64
        {2B384FA8-9EE1-4544-93CB-0D733C25E8CE}.Release|x64.Build.0 = Release|x64
        {D4513DDF-6013-44DC-ADCC-12EAF6D1F038}.Debug|x64.ActiveCfg = Debug|x64
        {D4513DDF-6013-44DC-ADCC-12EAF6D1F038}.Debug|x64.Build.0 = Debug|x64
        {D4513DDF-6013-44DC-ADCC-12EAF6D1F038}.Release|x64.ActiveCfg = Release|x64
        {D4513DDF-6013-44DC-ADCC-12EAF6D1F038}.Release|x64.Build.0 = Release|x64
        {B53A5535-EE9D-4C6F-9A26-F79EE3BC3754}.Debug|x64.ActiveCfg = Debug|x64
        {B53A5535-EE9D-4C6F-9A26-F79EE3BC3754}.Debug|x64.Build.0 = Debug|x64
        {B53A5535-EE9D-4C6F-9A26-F79EE3BC3754}.Release|x64.ActiveCfg = Release|x64
        {B53A5535-EE9D-4C6F-9A26-F79EE3BC3754}.Release|x64.Build.0 = Release|x64
        {7C87E378-DF58-482E-AA2F-1BC129BC19CE}.Debug|x64.ActiveCfg = Debug|x64
        {7C87E378-DF58-482E-AA2F-1BC129BC19CE}.Debug|x64.Build.0 = Debug|x64
        {7C87E378-DF58-482E-AA2F-1BC129BC19CE}.Release|x64.ActiveCfg = Release|x64
        {7C87E378-DF58-482E-AA2F-1BC129BC19CE}.Release|x64.Build.0 = Release|x64
        {6190199C-6CF4-4DAD-BFBD-93FA72A760C1}.Debug|x64.ActiveCfg = Debug|x64
        {6190199C-6CF4-4DAD-BFBD-93FA72A760C1}.Debug|x64.Build.0 = Debug|x64
        {6190199C-6CF4-4DAD-BFBD-93FA72A760C1}.Release|x64.ActiveCfg = Release|x64
        {6190199C-6CF4-4DAD-BFBD-93FA72A760C1}.Release|x64.Build.0 = Release|x64
        {460FEE33-1FE1-483F-B3BF-931FF8E969A5}.Debug|x64.ActiveCfg = Debug|x64
        {460FEE33-1FE1-483F-B3BF-931FF8E969A5}.Debug|x64.Build.0 = Debug|x64
        {460FEE33-1FE1-483F-B3BF-931FF8E969A5}.Release|x64.ActiveCfg = Release|x64
        {460FEE33-1FE1-483F-B3BF-931FF8E969A5}.Release|x64.Build.0 = Release|x64
        {5724BA7D-A09A-4BA8-800B-C4C1561B3D69}.Debug|x64.ActiveCfg = Debug|x64
        {5724BA7D-A09A-4BA8-800B-C4C1561B3D69}.Debug|x64.Build.0 = Debug|x64
        {5724BA7D-A09A-4BA8-800B-C4C1561B3D69}.Release|x64.ActiveCfg = Release|x64
        {5724BA7D-A09A-4BA8-800B-C4C1561B3D69}.Release|x64.Build.0 = Release|x64
        {93B86837-B543-48A5-A89B-7C87ABB77DF2}.Debug|x64.ActiveCfg = Debug|x64
        {93B86837-B543-48A5-A89B-7C87ABB77DF2}.Debug|x64.Build.0 = Debug|x64
        {93B86837-B543-48A5-A89B-7C87ABB77DF2}.Release|x64.ActiveCfg = Release|x64
        {93B86837-B543-48A5-A89B-7C87ABB77DF2}.Release|x64.Build.0 = Release|x64
        {792D487F-F14C-49FC-A9DE-3FC150F31C3F}.Debug|x64.ActiveCfg = Debug|x64
        {792D487F-F14C-49FC-A9DE-3FC150F31C3F}.Debug|x64.Build.0 = Debug|x64
        {792D487F-F14C-49FC-A9DE-3FC150F31C3F}.Release|x64.ActiveCfg = Release|x64
        {792D487F-F14C-49FC-A9DE-3FC150F31C3F}.Release|x64.Build.0 = Release|x64
        {A56B73DB-D46D-4882-8374-1FE3FFA08F07}.Debug|x64.ActiveCfg = Debug|x64
        {A56B73DB-D46D-4882-8374-1FE3FFA08F07}.Debug|x64.Build.0 = Debug|x64
        {A56B73DB-D46D-4882-8374-1FE3FFA08F07}.Release|x64.ActiveCfg = Release|x64
        {A56B73DB-D46D-4882-8374-1FE3FFA08F07}.Release|x64.Build.0 = Release|x64
        {0667528C-D734-4009-ADF9-C0D6C4A5A5A6}.Debug|x64.ActiveCfg = Debug|x64
        {0667528C-D734-4009-ADF9-C0D6C4A5A5A6}.Debug|x64.Build.0 = Debug|x64
        {0667528C-D734-4009-ADF9-C0D6C4A5A5A6}.Release|x64.ActiveCfg = Release|x64
        {0667528C-D734-4009-ADF9-C0D6C4A5A5A6}.Release|x64.Build.0 = Release|x64
        {0B2D7431-F876-4A58-87BF-F748338CD3BF}.Debug|x64.ActiveCfg = Debug|x64
        {0B2D7431-F876-4A58-87BF-F748338CD3BF}.Debug|x64.Build.0 = Debug|x64
        {0B2D7431-F876-4A58-87BF-F748338CD3BF}.Release|x64.ActiveCfg = Release|x64
        {0B2D7431-F876-4A58-87BF-F748338CD3BF}.Release|x64.Build.0 = Release|x64
        {1125654E-E1B2-4431-8B5C-62EA9A2FEECB}.Debug|x64.ActiveCfg = Debug|x64
        {1125654E-E1B2-4431-8B5C-62EA9A2FEECB}.Debug|x64.Build.0 = Debug|x64
        {1125654E-E1B2-4431-8B5C-62EA9A2FEECB}.Release|x64.ActiveCfg = Release|x64
        {1125654E-E1B2-4431-8B5C-62EA9A2FEECB}.Release|x64.Build.0 = Release|x64
        {D3022AF6-AD33-4CE3-B358-87CB6A1B29CF}.Debug|x64.ActiveCfg = Debug|x64
        {D3022AF6-AD33-4CE3-B358-87CB6A1B29CF}.Debug|x64.Build.0 = Debug|x64
        {D3022AF6-AD33-4CE3-B358-87CB6A1B29CF}.Release|x64.ActiveCfg = Release|x64
        {D3022AF6-AD33-4CE3-B358-87CB6A1B29CF}.Release|x64.Build.0 = Release|x64
        {57A04EC9-542A-4E40-83D0-AC3BE1F36805}.Debug|x64.ActiveCfg = Debug|x64
        {57A04EC9-542A-4E40-83D0-AC3BE1F36805}.Debug|x64.Build.0 = Debug|x64
        {57A04EC9-542A-4E40-83D0-AC3BE1F36805}.Release|x64.ActiveCfg = Release|x64
        {57A04EC9-542A-4E40-83D0-AC3BE1F36805}.Release|x64.Build.0 = Release|x64
        {84DE8790-EDE3-4483-81AC-C32F15E861F4}.Debug|x64.ActiveCfg = Debug|x64
        {84DE8790-EDE3-4483-81AC-C32F15E861F4}.Debug|x64.Build.0 = Debug|x64
        {84DE8790-EDE3-4483-81AC-C32F15E861F4}.Release|x64.ActiveCfg = Release|x64
        {84DE8790-EDE3-4483-81AC-C32F15E861F4}.Release|x64.Build.0 = Release|x64
        {F91AC55E-6F5E-4C58-9AC5-B40DB7DEEF93}.Debug|x64.ActiveCfg = Debug|x64
        {F91AC55E-6F5E-4C58-9AC5-B40DB7DEEF93}.Debug|x64.Build.0 = Debug|x64
        {F91AC55E-6F5E-4C58-9AC5-B40DB7DEEF93}.Release|x64.ActiveCfg = Release|x64
        {F91AC55E-6F5E-4C58-9AC5-B40DB7DEEF93}.Release|x64.Build.0 = Release|x64
        {BB493552-3B8C-4A8C-BF69-A6E7A51D2EA6}.Debug|x64.ActiveCfg = Debug|x64
        {BB493552-3B8C-4A8C-BF69-A6E7A51D2EA6}.Debug|x64.Build.0 = Debug|x64
        {BB493552-3B8C-4A8C-BF69-A6E7A51D2EA6}.Release|x64.ActiveCfg = Release|x64
        {BB493552-3B8C-4A8C-BF69-A6E7A51D2EA6}.Release|x64.Build.0 = Release|x64
        {18430FEF-6B61-4C53-B396-718E02850F1B}.Debug|x64.ActiveCfg = Debug|x64
        {18430FEF-6B61-4C53-B396-718E02850F1B}.Debug|x64.Build.0 = Debug|x64
        {18430FEF-6B61-4C53-B396-718E02850F1B}.Release|x64.ActiveCfg = Release|x64
        {18430FEF-6B61-4C53-B396-718E02850F1B}.Release|x64.Build.0 = Release|x64
<<<<<<< HEAD
        {18430FEF-6B61-4C53-B396-718E02850F1B}.Release|x86.ActiveCfg = Release|Win32
        {18430FEF-6B61-4C53-B396-718E02850F1B}.Release|x86.Build.0 = Release|Win32
        {2B4ABFF8-D1FD-4845-88C9-1F3C0A6512BF}.Debug|x64.ActiveCfg = Debug|x64
        {2B4ABFF8-D1FD-4845-88C9-1F3C0A6512BF}.Debug|x64.Build.0 = Debug|x64
        {2B4ABFF8-D1FD-4845-88C9-1F3C0A6512BF}.Debug|x86.ActiveCfg = Debug|Win32
        {2B4ABFF8-D1FD-4845-88C9-1F3C0A6512BF}.Debug|x86.Build.0 = Debug|Win32
        {2B4ABFF8-D1FD-4845-88C9-1F3C0A6512BF}.Release|x64.ActiveCfg = Release|x64
        {2B4ABFF8-D1FD-4845-88C9-1F3C0A6512BF}.Release|x64.Build.0 = Release|x64
        {2B4ABFF8-D1FD-4845-88C9-1F3C0A6512BF}.Release|x86.ActiveCfg = Release|Win32
        {2B4ABFF8-D1FD-4845-88C9-1F3C0A6512BF}.Release|x86.Build.0 = Release|Win32
        {7E99172D-7FF2-4CB6-B736-AC9B76ED412A}.Debug|x64.ActiveCfg = Debug|x64
        {7E99172D-7FF2-4CB6-B736-AC9B76ED412A}.Debug|x64.Build.0 = Debug|x64
        {7E99172D-7FF2-4CB6-B736-AC9B76ED412A}.Debug|x86.ActiveCfg = Debug|Win32
        {7E99172D-7FF2-4CB6-B736-AC9B76ED412A}.Debug|x86.Build.0 = Debug|Win32
        {7E99172D-7FF2-4CB6-B736-AC9B76ED412A}.Release|x64.ActiveCfg = Release|x64
        {7E99172D-7FF2-4CB6-B736-AC9B76ED412A}.Release|x64.Build.0 = Release|x64
        {7E99172D-7FF2-4CB6-B736-AC9B76ED412A}.Release|x86.ActiveCfg = Release|Win32
        {7E99172D-7FF2-4CB6-B736-AC9B76ED412A}.Release|x86.Build.0 = Release|Win32
        {868474FD-35F6-4400-8EED-30A33E7521D4}.Debug|x64.ActiveCfg = Debug|x64
        {868474FD-35F6-4400-8EED-30A33E7521D4}.Debug|x64.Build.0 = Debug|x64
        {868474FD-35F6-4400-8EED-30A33E7521D4}.Debug|x86.ActiveCfg = Debug|Win32
        {868474FD-35F6-4400-8EED-30A33E7521D4}.Debug|x86.Build.0 = Debug|Win32
        {868474FD-35F6-4400-8EED-30A33E7521D4}.Release|x64.ActiveCfg = Release|x64
        {868474FD-35F6-4400-8EED-30A33E7521D4}.Release|x64.Build.0 = Release|x64
        {868474FD-35F6-4400-8EED-30A33E7521D4}.Release|x86.ActiveCfg = Release|Win32
        {868474FD-35F6-4400-8EED-30A33E7521D4}.Release|x86.Build.0 = Release|Win32
        {51201D5E-D939-4854-AE9D-008F03FF518E}.Debug|x64.ActiveCfg = Debug|x64
        {51201D5E-D939-4854-AE9D-008F03FF518E}.Debug|x64.Build.0 = Debug|x64
        {51201D5E-D939-4854-AE9D-008F03FF518E}.Debug|x86.ActiveCfg = Debug|Win32
        {51201D5E-D939-4854-AE9D-008F03FF518E}.Debug|x86.Build.0 = Debug|Win32
        {51201D5E-D939-4854-AE9D-008F03FF518E}.Release|x64.ActiveCfg = Release|x64
        {51201D5E-D939-4854-AE9D-008F03FF518E}.Release|x64.Build.0 = Release|x64
        {51201D5E-D939-4854-AE9D-008F03FF518E}.Release|x86.ActiveCfg = Release|Win32
        {51201D5E-D939-4854-AE9D-008F03FF518E}.Release|x86.Build.0 = Release|Win32
=======
        {2B4ABFF8-D1FD-4845-88C9-1F3C0A6512BF}.Debug|x64.ActiveCfg = Debug|x64
        {2B4ABFF8-D1FD-4845-88C9-1F3C0A6512BF}.Debug|x64.Build.0 = Debug|x64
        {2B4ABFF8-D1FD-4845-88C9-1F3C0A6512BF}.Release|x64.ActiveCfg = Release|x64
        {2B4ABFF8-D1FD-4845-88C9-1F3C0A6512BF}.Release|x64.Build.0 = Release|x64
        {7E99172D-7FF2-4CB6-B736-AC9B76ED412A}.Debug|x64.ActiveCfg = Debug|x64
        {7E99172D-7FF2-4CB6-B736-AC9B76ED412A}.Debug|x64.Build.0 = Debug|x64
        {7E99172D-7FF2-4CB6-B736-AC9B76ED412A}.Release|x64.ActiveCfg = Release|x64
        {7E99172D-7FF2-4CB6-B736-AC9B76ED412A}.Release|x64.Build.0 = Release|x64
        {868474FD-35F6-4400-8EED-30A33E7521D4}.Debug|x64.ActiveCfg = Debug|x64
        {868474FD-35F6-4400-8EED-30A33E7521D4}.Debug|x64.Build.0 = Debug|x64
        {868474FD-35F6-4400-8EED-30A33E7521D4}.Release|x64.ActiveCfg = Release|x64
        {868474FD-35F6-4400-8EED-30A33E7521D4}.Release|x64.Build.0 = Release|x64
        {51201D5E-D939-4854-AE9D-008F03FF518E}.Debug|x64.ActiveCfg = Debug|x64
        {51201D5E-D939-4854-AE9D-008F03FF518E}.Debug|x64.Build.0 = Debug|x64
        {51201D5E-D939-4854-AE9D-008F03FF518E}.Release|x64.ActiveCfg = Release|x64
        {51201D5E-D939-4854-AE9D-008F03FF518E}.Release|x64.Build.0 = Release|x64
        {542007E3-BE0D-4B0D-A6B0-AA8813E2558D}.Debug|x64.ActiveCfg = Debug|x64
        {542007E3-BE0D-4B0D-A6B0-AA8813E2558D}.Debug|x64.Build.0 = Debug|x64
        {542007E3-BE0D-4B0D-A6B0-AA8813E2558D}.Release|x64.ActiveCfg = Release|x64
        {542007E3-BE0D-4B0D-A6B0-AA8813E2558D}.Release|x64.Build.0 = Release|x64
>>>>>>> 9e05de1d
    EndGlobalSection
    GlobalSection(SolutionProperties) = preSolution
        HideSolutionNode = FALSE
    EndGlobalSection
    GlobalSection(ExtensibilityGlobals) = postSolution
<<<<<<< HEAD
                        SolutionGuid = {8AA72EDA-2CD4-4564-B1E4-688B760EEEE9}
                SolutionGuid = {8607C0F4-F33D-41B8-8D51-18E366A0F8DF}
=======
>>>>>>> 9e05de1d
        SolutionGuid = {58AAB032-7274-49BD-845E-5EF4DBB69B70}
    EndGlobalSection
EndGlobal<|MERGE_RESOLUTION|>--- conflicted
+++ resolved
@@ -3,11 +3,6 @@
 VisualStudioVersion = 16.0.28803.452
 MinimumVisualStudioVersion = 10.0.40219.1
 Project("{8BC9CEB8-8B4A-11D0-8D11-00A0C91BC942}") = "libbitcoinconsensus", "libbitcoinconsensus\libbitcoinconsensus.vcxproj", "{2B384FA8-9EE1-4544-93CB-0D733C25E8CE}"
-<<<<<<< HEAD
-EndProject
-Project("{8BC9CEB8-8B4A-11D0-8D11-00A0C91BC942}") = "testconsensus", "testconsensus\testconsensus.vcxproj", "{E78473E9-B850-456C-9120-276301E04C06}"
-=======
->>>>>>> 9e05de1d
 EndProject
 Project("{8BC9CEB8-8B4A-11D0-8D11-00A0C91BC942}") = "bitcoind", "bitcoind\bitcoind.vcxproj", "{D4513DDF-6013-44DC-ADCC-12EAF6D1F038}"
 EndProject
@@ -53,11 +48,8 @@
 EndProject
 Project("{8BC9CEB8-8B4A-11D0-8D11-00A0C91BC942}") = "test_bitcoin-qt", "test_bitcoin-qt\test_bitcoin-qt.vcxproj", "{51201D5E-D939-4854-AE9D-008F03FF518E}"
 EndProject
-<<<<<<< HEAD
-=======
 Project("{542007E3-BE0D-4B0D-A6B0-AA8813E2558D}") = "libminisketch", "libminisketch\libminisketch.vcxproj", "{542007E3-BE0D-4B0D-A6B0-AA8813E2558D}"
 EndProject
->>>>>>> 9e05de1d
 Global
     GlobalSection(SolutionConfigurationPlatforms) = preSolution
         Debug|x64 = Debug|x64
@@ -140,42 +132,6 @@
         {18430FEF-6B61-4C53-B396-718E02850F1B}.Debug|x64.Build.0 = Debug|x64
         {18430FEF-6B61-4C53-B396-718E02850F1B}.Release|x64.ActiveCfg = Release|x64
         {18430FEF-6B61-4C53-B396-718E02850F1B}.Release|x64.Build.0 = Release|x64
-<<<<<<< HEAD
-        {18430FEF-6B61-4C53-B396-718E02850F1B}.Release|x86.ActiveCfg = Release|Win32
-        {18430FEF-6B61-4C53-B396-718E02850F1B}.Release|x86.Build.0 = Release|Win32
-        {2B4ABFF8-D1FD-4845-88C9-1F3C0A6512BF}.Debug|x64.ActiveCfg = Debug|x64
-        {2B4ABFF8-D1FD-4845-88C9-1F3C0A6512BF}.Debug|x64.Build.0 = Debug|x64
-        {2B4ABFF8-D1FD-4845-88C9-1F3C0A6512BF}.Debug|x86.ActiveCfg = Debug|Win32
-        {2B4ABFF8-D1FD-4845-88C9-1F3C0A6512BF}.Debug|x86.Build.0 = Debug|Win32
-        {2B4ABFF8-D1FD-4845-88C9-1F3C0A6512BF}.Release|x64.ActiveCfg = Release|x64
-        {2B4ABFF8-D1FD-4845-88C9-1F3C0A6512BF}.Release|x64.Build.0 = Release|x64
-        {2B4ABFF8-D1FD-4845-88C9-1F3C0A6512BF}.Release|x86.ActiveCfg = Release|Win32
-        {2B4ABFF8-D1FD-4845-88C9-1F3C0A6512BF}.Release|x86.Build.0 = Release|Win32
-        {7E99172D-7FF2-4CB6-B736-AC9B76ED412A}.Debug|x64.ActiveCfg = Debug|x64
-        {7E99172D-7FF2-4CB6-B736-AC9B76ED412A}.Debug|x64.Build.0 = Debug|x64
-        {7E99172D-7FF2-4CB6-B736-AC9B76ED412A}.Debug|x86.ActiveCfg = Debug|Win32
-        {7E99172D-7FF2-4CB6-B736-AC9B76ED412A}.Debug|x86.Build.0 = Debug|Win32
-        {7E99172D-7FF2-4CB6-B736-AC9B76ED412A}.Release|x64.ActiveCfg = Release|x64
-        {7E99172D-7FF2-4CB6-B736-AC9B76ED412A}.Release|x64.Build.0 = Release|x64
-        {7E99172D-7FF2-4CB6-B736-AC9B76ED412A}.Release|x86.ActiveCfg = Release|Win32
-        {7E99172D-7FF2-4CB6-B736-AC9B76ED412A}.Release|x86.Build.0 = Release|Win32
-        {868474FD-35F6-4400-8EED-30A33E7521D4}.Debug|x64.ActiveCfg = Debug|x64
-        {868474FD-35F6-4400-8EED-30A33E7521D4}.Debug|x64.Build.0 = Debug|x64
-        {868474FD-35F6-4400-8EED-30A33E7521D4}.Debug|x86.ActiveCfg = Debug|Win32
-        {868474FD-35F6-4400-8EED-30A33E7521D4}.Debug|x86.Build.0 = Debug|Win32
-        {868474FD-35F6-4400-8EED-30A33E7521D4}.Release|x64.ActiveCfg = Release|x64
-        {868474FD-35F6-4400-8EED-30A33E7521D4}.Release|x64.Build.0 = Release|x64
-        {868474FD-35F6-4400-8EED-30A33E7521D4}.Release|x86.ActiveCfg = Release|Win32
-        {868474FD-35F6-4400-8EED-30A33E7521D4}.Release|x86.Build.0 = Release|Win32
-        {51201D5E-D939-4854-AE9D-008F03FF518E}.Debug|x64.ActiveCfg = Debug|x64
-        {51201D5E-D939-4854-AE9D-008F03FF518E}.Debug|x64.Build.0 = Debug|x64
-        {51201D5E-D939-4854-AE9D-008F03FF518E}.Debug|x86.ActiveCfg = Debug|Win32
-        {51201D5E-D939-4854-AE9D-008F03FF518E}.Debug|x86.Build.0 = Debug|Win32
-        {51201D5E-D939-4854-AE9D-008F03FF518E}.Release|x64.ActiveCfg = Release|x64
-        {51201D5E-D939-4854-AE9D-008F03FF518E}.Release|x64.Build.0 = Release|x64
-        {51201D5E-D939-4854-AE9D-008F03FF518E}.Release|x86.ActiveCfg = Release|Win32
-        {51201D5E-D939-4854-AE9D-008F03FF518E}.Release|x86.Build.0 = Release|Win32
-=======
         {2B4ABFF8-D1FD-4845-88C9-1F3C0A6512BF}.Debug|x64.ActiveCfg = Debug|x64
         {2B4ABFF8-D1FD-4845-88C9-1F3C0A6512BF}.Debug|x64.Build.0 = Debug|x64
         {2B4ABFF8-D1FD-4845-88C9-1F3C0A6512BF}.Release|x64.ActiveCfg = Release|x64
@@ -196,17 +152,11 @@
         {542007E3-BE0D-4B0D-A6B0-AA8813E2558D}.Debug|x64.Build.0 = Debug|x64
         {542007E3-BE0D-4B0D-A6B0-AA8813E2558D}.Release|x64.ActiveCfg = Release|x64
         {542007E3-BE0D-4B0D-A6B0-AA8813E2558D}.Release|x64.Build.0 = Release|x64
->>>>>>> 9e05de1d
     EndGlobalSection
     GlobalSection(SolutionProperties) = preSolution
         HideSolutionNode = FALSE
     EndGlobalSection
     GlobalSection(ExtensibilityGlobals) = postSolution
-<<<<<<< HEAD
-                        SolutionGuid = {8AA72EDA-2CD4-4564-B1E4-688B760EEEE9}
-                SolutionGuid = {8607C0F4-F33D-41B8-8D51-18E366A0F8DF}
-=======
->>>>>>> 9e05de1d
         SolutionGuid = {58AAB032-7274-49BD-845E-5EF4DBB69B70}
     EndGlobalSection
 EndGlobal