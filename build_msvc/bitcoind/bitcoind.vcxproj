--- conflicted
+++ resolved
@@ -3,19 +3,11 @@
   <Import Project="..\common.init.vcxproj" />
   <PropertyGroup Label="Globals">
     <ProjectGuid>{D4513DDF-6013-44DC-ADCC-12EAF6D1F038}</ProjectGuid>
-<<<<<<< HEAD
   </PropertyGroup>
   <PropertyGroup Label="Configuration">
     <ConfigurationType>Application</ConfigurationType>
     <OutDir>$(SolutionDir)$(Platform)\$(Configuration)\</OutDir>
   </PropertyGroup>
-=======
-  </PropertyGroup>
-  <PropertyGroup Label="Configuration">
-    <ConfigurationType>Application</ConfigurationType>
-    <OutDir>$(SolutionDir)$(Platform)\$(Configuration)\</OutDir>
-  </PropertyGroup>
->>>>>>> 9e05de1d
   <ItemGroup>
     <ClCompile Include="..\..\src\bitcoind.cpp" />
     <ClCompile Include="..\..\src\init\bitcoind.cpp">
@@ -66,11 +58,8 @@
     <ReplaceInFile FilePath="$(ConfigIniOut)"
                    Replace="@PACKAGE_NAME@" By="Bitcoin Core"></ReplaceInFile>
     <ReplaceInFile FilePath="$(ConfigIniOut)"
-<<<<<<< HEAD
-=======
                    Replace="@PACKAGE_BUGREPORT@" By="https://github.com/bitcoin/bitcoin/issues"></ReplaceInFile>
     <ReplaceInFile FilePath="$(ConfigIniOut)"
->>>>>>> 9e05de1d
                    Replace="@abs_top_srcdir@" By="..\.." ToFullPath="true"></ReplaceInFile>
     <ReplaceInFile FilePath="$(ConfigIniOut)"
                    Replace="@abs_top_builddir@" By="..\.." ToFullPath="true"></ReplaceInFile>
@@ -79,10 +68,6 @@
     <ReplaceInFile FilePath="$(ConfigIniOut)"
                   Replace="@ENABLE_WALLET_TRUE@" By=""></ReplaceInFile>
     <ReplaceInFile FilePath="$(ConfigIniOut)"
-<<<<<<< HEAD
-                  Replace="@BUILD_BITCOIN_CLI_TRUE@" By=""></ReplaceInFile>
-    <ReplaceInFile FilePath="$(ConfigIniOut)"
-=======
                   Replace="@USE_BDB_TRUE@" By=""></ReplaceInFile>
     <ReplaceInFile FilePath="$(ConfigIniOut)"
                   Replace="@USE_SQLITE_TRUE@" By=""></ReplaceInFile>
@@ -91,17 +76,13 @@
     <ReplaceInFile FilePath="$(ConfigIniOut)"
                   Replace="@BUILD_BITCOIN_WALLET_TRUE@" By=""></ReplaceInFile>
     <ReplaceInFile FilePath="$(ConfigIniOut)"
->>>>>>> 9e05de1d
                   Replace="@BUILD_BITCOIND_TRUE@" By=""></ReplaceInFile>
     <ReplaceInFile FilePath="$(ConfigIniOut)"
                   Replace="@ENABLE_FUZZ_TRUE@" By=""></ReplaceInFile>
     <ReplaceInFile FilePath="$(ConfigIniOut)"
                   Replace="@ENABLE_ZMQ_TRUE@" By=""></ReplaceInFile>
-<<<<<<< HEAD
-=======
     <ReplaceInFile FilePath="$(ConfigIniOut)"
                   Replace="@ENABLE_EXTERNAL_SIGNER_TRUE@" By=""></ReplaceInFile>
->>>>>>> 9e05de1d
   </Target>
   <Import Project="..\common.vcxproj" />
 </Project>