<?xml version="1.0" encoding="utf-8"?>
<Project DefaultTargets="Build" xmlns="http://schemas.microsoft.com/developer/msbuild/2003">
  <Import Project="..\common.init.vcxproj" />
  <Import Project="..\common.qt.init.vcxproj" />
  <PropertyGroup Label="Globals">
    <ProjectGuid>{51201D5E-D939-4854-AE9D-008F03FF518E}</ProjectGuid>
    <ConfigurationType>Application</ConfigurationType>
    <OutDir>$(SolutionDir)$(Platform)\$(Configuration)\</OutDir>
  </PropertyGroup>
  <ItemGroup>
<<<<<<< HEAD
    <ClCompile Include="..\..\src\test\util\setup_common.cpp" />
    <ClCompile Include="..\..\src\qt\test\addressbooktests.cpp" />
    <ClCompile Include="..\..\src\qt\test\apptests.cpp" />
    <ClCompile Include="..\..\src\qt\test\compattests.cpp" />
=======
    <ClCompile Include="..\..\src\init\bitcoin-qt.cpp" />
    <ClCompile Include="..\..\src\test\util\setup_common.cpp" />
    <ClCompile Include="..\..\src\qt\test\addressbooktests.cpp" />
    <ClCompile Include="..\..\src\qt\test\apptests.cpp" />
    <ClCompile Include="..\..\src\qt\test\optiontests.cpp" />
>>>>>>> 9e05de1d
    <ClCompile Include="..\..\src\qt\test\rpcnestedtests.cpp" />
    <ClCompile Include="..\..\src\qt\test\test_main.cpp" />
    <ClCompile Include="..\..\src\qt\test\uritests.cpp" />
    <ClCompile Include="..\..\src\qt\test\util.cpp" />
    <ClCompile Include="..\..\src\qt\test\wallettests.cpp" />
    <ClCompile Include="..\..\src\wallet\test\wallet_test_fixture.cpp" />
    <ClCompile Include="$(GeneratedFilesOutDir)\moc\moc_addressbooktests.cpp" />
    <ClCompile Include="$(GeneratedFilesOutDir)\moc\moc_apptests.cpp" />
<<<<<<< HEAD
    <ClCompile Include="$(GeneratedFilesOutDir)\moc\moc_compattests.cpp" />
=======
    <ClCompile Include="$(GeneratedFilesOutDir)\moc\moc_optiontests.cpp" />
>>>>>>> 9e05de1d
    <ClCompile Include="$(GeneratedFilesOutDir)\moc\moc_rpcnestedtests.cpp" />
    <ClCompile Include="$(GeneratedFilesOutDir)\moc\moc_uritests.cpp" />
    <ClCompile Include="$(GeneratedFilesOutDir)\moc\moc_wallettests.cpp" />
  </ItemGroup>
  <ItemGroup>
    <ProjectReference Include="..\libbitcoinconsensus\libbitcoinconsensus.vcxproj">
      <Project>{2b384fa8-9ee1-4544-93cb-0d733c25e8ce}</Project>
    </ProjectReference>
    <ProjectReference Include="..\libbitcoin_cli\libbitcoin_cli.vcxproj">
      <Project>{0667528c-d734-4009-adf9-c0d6c4a5a5a6}</Project>
    </ProjectReference>
    <ProjectReference Include="..\libbitcoin_common\libbitcoin_common.vcxproj">
      <Project>{7c87e378-df58-482e-aa2f-1bc129bc19ce}</Project>
    </ProjectReference>
    <ProjectReference Include="..\libbitcoin_crypto\libbitcoin_crypto.vcxproj">
      <Project>{6190199c-6cf4-4dad-bfbd-93fa72a760c1}</Project>
    </ProjectReference>
    <ProjectReference Include="..\libbitcoin_qt\libbitcoin_qt.vcxproj">
      <Project>{2b4abff8-d1fd-4845-88c9-1f3c0a6512bf}</Project>
    </ProjectReference>
<<<<<<< HEAD
    <ProjectReference Include="..\libbitcoin_server\libbitcoin_server.vcxproj">
=======
    <ProjectReference Include="..\libbitcoin_node\libbitcoin_node.vcxproj">
>>>>>>> 9e05de1d
      <Project>{460fee33-1fe1-483f-b3bf-931ff8e969a5}</Project>
    </ProjectReference>
    <ProjectReference Include="..\libbitcoin_util\libbitcoin_util.vcxproj">
      <Project>{b53a5535-ee9d-4c6f-9a26-f79ee3bc3754}</Project>
    </ProjectReference>
    <ProjectReference Include="..\libbitcoin_wallet\libbitcoin_wallet.vcxproj">
      <Project>{93b86837-b543-48a5-a89b-7c87abb77df2}</Project>
    </ProjectReference>
    <ProjectReference Include="..\libbitcoin_zmq\libbitcoin_zmq.vcxproj">
      <Project>{792d487f-f14c-49fc-a9de-3fc150f31c3f}</Project>
    </ProjectReference>
    <ProjectReference Include="..\libleveldb\libleveldb.vcxproj">
      <Project>{18430fef-6b61-4c53-b396-718e02850f1b}</Project>
    </ProjectReference>
    <ProjectReference Include="..\libsecp256k1\libsecp256k1.vcxproj">
      <Project>{bb493552-3b8c-4a8c-bf69-a6e7a51d2ea6}</Project>
    </ProjectReference>
    <ProjectReference Include="..\libunivalue\libunivalue.vcxproj">
      <Project>{5724ba7d-a09a-4ba8-800b-c4c1561b3d69}</Project>
    </ProjectReference>
  </ItemGroup>

  <Import Project="$(VCTargetsPath)\Microsoft.Cpp.props" />
  <Import Project="$(VCTargetsPath)\Microsoft.Cpp.targets" />

  <ItemDefinitionGroup Condition="'$(Configuration)'=='Release'">
    <ClCompile>
      <AdditionalIncludeDirectories>..\libbitcoin_qt\$(GeneratedFilesOutDir)\..\;$(QtIncludeDir)\QtTest;$(QtIncludes);%(AdditionalIncludeDirectories)</AdditionalIncludeDirectories>
    </ClCompile>
    <Link>
      <AdditionalDependencies>$(QtLibraryDir)\Qt5Test.lib;$(QtReleaseLibraries);%(AdditionalDependencies)</AdditionalDependencies>
<<<<<<< HEAD
	  <AdditionalOptions>/ignore:4206</AdditionalOptions>
=======
      <AdditionalOptions>/ignore:4206 /LTCG:OFF</AdditionalOptions>
>>>>>>> 9e05de1d
    </Link>
  </ItemDefinitionGroup>

    <ItemDefinitionGroup Condition="'$(Configuration)'=='Debug'">
    <ClCompile>
      <AdditionalIncludeDirectories>..\libbitcoin_qt\$(GeneratedFilesOutDir)\..\;$(QtIncludeDir)\QtTest;$(QtIncludes);%(AdditionalIncludeDirectories)</AdditionalIncludeDirectories>
    </ClCompile>
    <Link>
      <AdditionalDependencies>$(QtDebugLibraries);%(AdditionalDependencies)</AdditionalDependencies>
<<<<<<< HEAD
	  <AdditionalOptions>/ignore:4206</AdditionalOptions>
=======
      <AdditionalOptions>/ignore:4206</AdditionalOptions>
>>>>>>> 9e05de1d
    </Link>
  </ItemDefinitionGroup>
  <ItemGroup>
    <MocTestFiles Include="..\..\src\qt\test\addressbooktests.h" />
    <MocTestFiles Include="..\..\src\qt\test\apptests.h" />
<<<<<<< HEAD
    <MocTestFiles Include="..\..\src\qt\test\compattests.h" />
=======
    <MocTestFiles Include="..\..\src\qt\test\optiontests.h" />
>>>>>>> 9e05de1d
    <MocTestFiles Include="..\..\src\qt\test\rpcnestedtests.h" />
    <MocTestFiles Include="..\..\src\qt\test\uritests.h" />
    <MocTestFiles Include="..\..\src\qt\test\wallettests.h" />
  </ItemGroup>
  <Target Name="moccode" Inputs="@(MocTestFiles)" Outputs="@(MocTestFiles->'$(GeneratedFilesOutDir)\moc\moc_%(Filename).cpp')">
    <PropertyGroup>
      <ErrorText>There was an error executing the test_bitcoin-qt moc code generation task.</ErrorText>
    </PropertyGroup>
    <Exec Command="echo Performing test_bitcoin-qt moc generation task, output path $(GeneratedFilesOutDir)\moc." />
    <MakeDir Directories="$(GeneratedFilesOutDir)\moc\" />
    <Exec Command="$(QtToolsDir)\moc.exe $(MOC_DEFINES) &quot;%(MocTestFiles.Identity)&quot; -o $(GeneratedFilesOutDir)\moc\moc_%(Filename).cpp" />
  </Target>
  <Target Name="QtTestCleanGeneratedFiles">
    <Exec Command="echo Clean test_bitcoin-qt generated files from $(GeneratedFilesOutDir)." />
    <RemoveDir Directories="$(GeneratedFilesOutDir)\moc\*" />
    <RemoveDir Directories="$(GeneratedFilesOutDir)\moc" />
  </Target>
  <PropertyGroup>
    <BuildDependsOn>
       moccode;
       $(BuildDependsOn);
    </BuildDependsOn>
  </PropertyGroup>
  <PropertyGroup>
    <CleanDependsOn>
        QtTestCleanGeneratedFiles;
        $(CleanDependsOn);
    </CleanDependsOn>
  </PropertyGroup>
</Project><|MERGE_RESOLUTION|>--- conflicted
+++ resolved
@@ -8,18 +8,11 @@
     <OutDir>$(SolutionDir)$(Platform)\$(Configuration)\</OutDir>
   </PropertyGroup>
   <ItemGroup>
-<<<<<<< HEAD
-    <ClCompile Include="..\..\src\test\util\setup_common.cpp" />
-    <ClCompile Include="..\..\src\qt\test\addressbooktests.cpp" />
-    <ClCompile Include="..\..\src\qt\test\apptests.cpp" />
-    <ClCompile Include="..\..\src\qt\test\compattests.cpp" />
-=======
     <ClCompile Include="..\..\src\init\bitcoin-qt.cpp" />
     <ClCompile Include="..\..\src\test\util\setup_common.cpp" />
     <ClCompile Include="..\..\src\qt\test\addressbooktests.cpp" />
     <ClCompile Include="..\..\src\qt\test\apptests.cpp" />
     <ClCompile Include="..\..\src\qt\test\optiontests.cpp" />
->>>>>>> 9e05de1d
     <ClCompile Include="..\..\src\qt\test\rpcnestedtests.cpp" />
     <ClCompile Include="..\..\src\qt\test\test_main.cpp" />
     <ClCompile Include="..\..\src\qt\test\uritests.cpp" />
@@ -28,11 +21,7 @@
     <ClCompile Include="..\..\src\wallet\test\wallet_test_fixture.cpp" />
     <ClCompile Include="$(GeneratedFilesOutDir)\moc\moc_addressbooktests.cpp" />
     <ClCompile Include="$(GeneratedFilesOutDir)\moc\moc_apptests.cpp" />
-<<<<<<< HEAD
-    <ClCompile Include="$(GeneratedFilesOutDir)\moc\moc_compattests.cpp" />
-=======
     <ClCompile Include="$(GeneratedFilesOutDir)\moc\moc_optiontests.cpp" />
->>>>>>> 9e05de1d
     <ClCompile Include="$(GeneratedFilesOutDir)\moc\moc_rpcnestedtests.cpp" />
     <ClCompile Include="$(GeneratedFilesOutDir)\moc\moc_uritests.cpp" />
     <ClCompile Include="$(GeneratedFilesOutDir)\moc\moc_wallettests.cpp" />
@@ -53,11 +42,7 @@
     <ProjectReference Include="..\libbitcoin_qt\libbitcoin_qt.vcxproj">
       <Project>{2b4abff8-d1fd-4845-88c9-1f3c0a6512bf}</Project>
     </ProjectReference>
-<<<<<<< HEAD
-    <ProjectReference Include="..\libbitcoin_server\libbitcoin_server.vcxproj">
-=======
     <ProjectReference Include="..\libbitcoin_node\libbitcoin_node.vcxproj">
->>>>>>> 9e05de1d
       <Project>{460fee33-1fe1-483f-b3bf-931ff8e969a5}</Project>
     </ProjectReference>
     <ProjectReference Include="..\libbitcoin_util\libbitcoin_util.vcxproj">
@@ -89,11 +74,7 @@
     </ClCompile>
     <Link>
       <AdditionalDependencies>$(QtLibraryDir)\Qt5Test.lib;$(QtReleaseLibraries);%(AdditionalDependencies)</AdditionalDependencies>
-<<<<<<< HEAD
-	  <AdditionalOptions>/ignore:4206</AdditionalOptions>
-=======
       <AdditionalOptions>/ignore:4206 /LTCG:OFF</AdditionalOptions>
->>>>>>> 9e05de1d
     </Link>
   </ItemDefinitionGroup>
 
@@ -103,21 +84,13 @@
     </ClCompile>
     <Link>
       <AdditionalDependencies>$(QtDebugLibraries);%(AdditionalDependencies)</AdditionalDependencies>
-<<<<<<< HEAD
-	  <AdditionalOptions>/ignore:4206</AdditionalOptions>
-=======
       <AdditionalOptions>/ignore:4206</AdditionalOptions>
->>>>>>> 9e05de1d
     </Link>
   </ItemDefinitionGroup>
   <ItemGroup>
     <MocTestFiles Include="..\..\src\qt\test\addressbooktests.h" />
     <MocTestFiles Include="..\..\src\qt\test\apptests.h" />
-<<<<<<< HEAD
-    <MocTestFiles Include="..\..\src\qt\test\compattests.h" />
-=======
     <MocTestFiles Include="..\..\src\qt\test\optiontests.h" />
->>>>>>> 9e05de1d
     <MocTestFiles Include="..\..\src\qt\test\rpcnestedtests.h" />
     <MocTestFiles Include="..\..\src\qt\test\uritests.h" />
     <MocTestFiles Include="..\..\src\qt\test\wallettests.h" />
