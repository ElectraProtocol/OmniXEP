--- conflicted
+++ resolved
@@ -1,12 +1,7 @@
 The MIT License (MIT)
 
-<<<<<<< HEAD
-Copyright (c) 2009-2020 The Bitcoin Core developers
-Copyright (c) 2009-2020 Bitcoin Developers
-=======
 Copyright (c) 2009-2022 The Bitcoin Core developers
 Copyright (c) 2009-2022 Bitcoin Developers
->>>>>>> 9e05de1d
 
 Permission is hereby granted, free of charge, to any person obtaining a copy
 of this software and associated documentation files (the "Software"), to deal
