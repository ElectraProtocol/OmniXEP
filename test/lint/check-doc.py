--- conflicted
+++ resolved
@@ -1,9 +1,5 @@
 #!/usr/bin/env python3
-<<<<<<< HEAD
-# Copyright (c) 2015-2019 The Bitcoin Core developers
-=======
 # Copyright (c) 2015-2020 The Bitcoin Core developers
->>>>>>> 9e05de1d
 # Distributed under the MIT software license, see the accompanying
 # file COPYING or http://www.opensource.org/licenses/mit-license.php.
 
@@ -27,11 +23,7 @@
 CMD_GREP_WALLET_HIDDEN_ARGS = r"git grep --function-context 'void DummyWalletInit::AddWalletOptions' -- {}".format(CMD_ROOT_DIR)
 CMD_GREP_DOCS = r"git grep --perl-regexp '{}' {}".format(REGEX_DOC, CMD_ROOT_DIR)
 # list unsupported, deprecated and duplicate args as they need no documentation
-<<<<<<< HEAD
-SET_DOC_OPTIONAL = set(['-h', '-help', '-dbcrashratio', '-forcecompactdb', '-disabledevmsc'])
-=======
 SET_DOC_OPTIONAL = set(['-h', '-help', '-dbcrashratio', '-forcecompactdb', '-zapwallettxes'])
->>>>>>> 9e05de1d
 
 
 def lint_missing_argument_documentation():
