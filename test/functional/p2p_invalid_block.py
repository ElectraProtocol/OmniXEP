#!/usr/bin/env python3
# Copyright (c) 2015-2021 The Bitcoin Core developers
# Distributed under the MIT software license, see the accompanying
# file COPYING or http://www.opensource.org/licenses/mit-license.php.
"""Test node responses to invalid blocks.

In this test we connect to one node over p2p, and test block requests:
1) Valid blocks should be requested and become chain tip.
2) Invalid block with duplicated transaction should be re-requested.
3) Invalid block with bad coinbase value should be rejected and not
re-requested.
4) Invalid block due to future timestamp is later accepted when that timestamp
becomes valid.
"""
import copy
import time

from test_framework.blocktools import (
    MAX_FUTURE_BLOCK_TIME,
    create_block,
    create_coinbase,
    create_tx_with_script,
)
from test_framework.messages import COIN
from test_framework.p2p import P2PDataStore
from test_framework.script import OP_TRUE
from test_framework.test_framework import BitcoinTestFramework
from test_framework.util import assert_equal


class InvalidBlockRequestTest(BitcoinTestFramework):
    def set_test_params(self):
        self.num_nodes = 1
        self.setup_clean_chain = True
        self.extra_args = [["-whitelist=noban@127.0.0.1"]]

    def run_test(self):
        # Add p2p connection to node0
        node = self.nodes[0]  # convenience reference to the node
        peer = node.add_p2p_connection(P2PDataStore())

        best_block = node.getblock(node.getbestblockhash())
        tip = int(node.getbestblockhash(), 16)
        height = best_block["height"] + 1
        block_time = best_block["time"] + 1

        self.log.info("Create a new block with an anyone-can-spend coinbase")

        height = 1
        block = create_block(tip, create_coinbase(height), block_time)
        block.solve()
        # Save the coinbase for later
        block1 = block
        tip = block.sha256
        peer.send_blocks_and_test([block1], node, success=True)

        self.log.info("Mature the block.")
        self.generatetoaddress(node, 100, node.get_deterministic_priv_key().address)

        best_block = node.getblock(node.getbestblockhash())
        tip = int(node.getbestblockhash(), 16)
        height = best_block["height"] + 1
        block_time = best_block["time"] + 1

        # Use merkle-root malleability to generate an invalid block with
        # same blockheader (CVE-2012-2459).
        # Manufacture a block with 3 transactions (coinbase, spend of prior
        # coinbase, spend of that spend).  Duplicate the 3rd transaction to
        # leave merkle root and blockheader unchanged but invalidate the block.
        # For more information on merkle-root malleability see src/consensus/merkle.cpp.
        self.log.info("Test merkle root malleability.")

        tx1 = create_tx_with_script(block1.vtx[0], 0, script_sig=bytes([OP_TRUE]), amount=50 * COIN)
        tx2 = create_tx_with_script(tx1, 0, script_sig=bytes([OP_TRUE]), amount=50 * COIN)
        block2 = create_block(tip, create_coinbase(height), block_time, txlist=[tx1, tx2])
        block_time += 1
        block2.solve()
        orig_hash = block2.sha256
        block2_orig = copy.deepcopy(block2)

        # Mutate block 2
        block2.vtx.append(tx2)
        assert_equal(block2.hashMerkleRoot, block2.calc_merkle_root())
        assert_equal(orig_hash, block2.rehash())
        assert block2_orig.vtx != block2.vtx

        peer.send_blocks_and_test([block2], node, success=False, reject_reason='bad-txns-duplicate')

        # Check transactions for duplicate inputs (CVE-2018-17144)
        self.log.info("Test duplicate input block.")

        block2_dup = copy.deepcopy(block2_orig)
        block2_dup.vtx[2].vin.append(block2_dup.vtx[2].vin[0])
        block2_dup.vtx[2].rehash()
        block2_dup.hashMerkleRoot = block2_dup.calc_merkle_root()
<<<<<<< HEAD
        block2_dup.rehash()
        block2_dup.solve()
        node.p2p.send_blocks_and_test([block2_dup], node, success=False, reject_reason='bad-txns-inputs-duplicate')
=======
        block2_dup.solve()
        peer.send_blocks_and_test([block2_dup], node, success=False, reject_reason='bad-txns-inputs-duplicate')
>>>>>>> 9e05de1d

        self.log.info("Test very broken block.")

        block3 = create_block(tip, create_coinbase(height, nValue=100), block_time)
        block_time += 1
        block3.solve()

        peer.send_blocks_and_test([block3], node, success=False, reject_reason='bad-cb-amount')


        # Complete testing of CVE-2012-2459 by sending the original block.
        # It should be accepted even though it has the same hash as the mutated one.

        self.log.info("Test accepting original block after rejecting its mutated version.")
        peer.send_blocks_and_test([block2_orig], node, success=True, timeout=5)

        # Update tip info
        height += 1
        block_time += 1
        tip = int(block2_orig.hash, 16)

        # Complete testing of CVE-2018-17144, by checking for the inflation bug.
        # Create a block that spends the output of a tx in a previous block.
        tx3 = create_tx_with_script(tx2, 0, script_sig=bytes([OP_TRUE]), amount=50 * COIN)
        tx3.vin.append(tx3.vin[0])  # Duplicates input
        tx3.rehash()
        block4 = create_block(tip, create_coinbase(height), block_time, txlist=[tx3])
        block4.solve()
        self.log.info("Test inflation by duplicating input")
        peer.send_blocks_and_test([block4], node, success=False,  reject_reason='bad-txns-inputs-duplicate')

        self.log.info("Test accepting identical block after rejecting it due to a future timestamp.")
        t = int(time.time())
        node.setmocktime(t)
        # Set block time +1 second past max future validity
        block = create_block(tip, create_coinbase(height), t + MAX_FUTURE_BLOCK_TIME + 1)
        block.solve()
        # Need force_send because the block will get rejected without a getdata otherwise
        peer.send_blocks_and_test([block], node, force_send=True, success=False, reject_reason='time-too-new')
        node.setmocktime(t + 1)
        peer.send_blocks_and_test([block], node, success=True)


        # Complete testing of CVE-2012-2459 by sending the original block.
        # It should be accepted even though it has the same hash as the mutated one.

        self.log.info("Test accepting original block after rejecting its mutated version.")
        node.p2p.send_blocks_and_test([block2_orig], node, success=True, timeout=5)

        # Update tip info
        height += 1
        block_time += 1
        tip = int(block2_orig.hash, 16)

        # Complete testing of CVE-2018-17144, by checking for the inflation bug.
        # Create a block that spends the output of a tx in a previous block.
        block4 = create_block(tip, create_coinbase(height), block_time)
        tx3 = create_tx_with_script(tx2, 0, script_sig=b'\x51', amount=50 * COIN)

        # Duplicates input
        tx3.vin.append(tx3.vin[0])
        tx3.rehash()
        block4.vtx.append(tx3)
        block4.hashMerkleRoot = block4.calc_merkle_root()
        block4.rehash()
        block4.solve()
        self.log.info("Test inflation by duplicating input")
        node.p2p.send_blocks_and_test([block4], node, success=False,  reject_reason='bad-txns-inputs-duplicate')

if __name__ == '__main__':
    InvalidBlockRequestTest().main()<|MERGE_RESOLUTION|>--- conflicted
+++ resolved
@@ -93,14 +93,8 @@
         block2_dup.vtx[2].vin.append(block2_dup.vtx[2].vin[0])
         block2_dup.vtx[2].rehash()
         block2_dup.hashMerkleRoot = block2_dup.calc_merkle_root()
-<<<<<<< HEAD
-        block2_dup.rehash()
-        block2_dup.solve()
-        node.p2p.send_blocks_and_test([block2_dup], node, success=False, reject_reason='bad-txns-inputs-duplicate')
-=======
         block2_dup.solve()
         peer.send_blocks_and_test([block2_dup], node, success=False, reject_reason='bad-txns-inputs-duplicate')
->>>>>>> 9e05de1d
 
         self.log.info("Test very broken block.")
 
@@ -144,31 +138,5 @@
         peer.send_blocks_and_test([block], node, success=True)
 
 
-        # Complete testing of CVE-2012-2459 by sending the original block.
-        # It should be accepted even though it has the same hash as the mutated one.
-
-        self.log.info("Test accepting original block after rejecting its mutated version.")
-        node.p2p.send_blocks_and_test([block2_orig], node, success=True, timeout=5)
-
-        # Update tip info
-        height += 1
-        block_time += 1
-        tip = int(block2_orig.hash, 16)
-
-        # Complete testing of CVE-2018-17144, by checking for the inflation bug.
-        # Create a block that spends the output of a tx in a previous block.
-        block4 = create_block(tip, create_coinbase(height), block_time)
-        tx3 = create_tx_with_script(tx2, 0, script_sig=b'\x51', amount=50 * COIN)
-
-        # Duplicates input
-        tx3.vin.append(tx3.vin[0])
-        tx3.rehash()
-        block4.vtx.append(tx3)
-        block4.hashMerkleRoot = block4.calc_merkle_root()
-        block4.rehash()
-        block4.solve()
-        self.log.info("Test inflation by duplicating input")
-        node.p2p.send_blocks_and_test([block4], node, success=False,  reject_reason='bad-txns-inputs-duplicate')
-
 if __name__ == '__main__':
     InvalidBlockRequestTest().main()