--- conflicted
+++ resolved
@@ -1,9 +1,5 @@
 #!/usr/bin/env python3
-<<<<<<< HEAD
-# Copyright (c) 2018-2019 The Bitcoin Core developers
-=======
 # Copyright (c) 2018-2021 The Bitcoin Core developers
->>>>>>> 9e05de1d
 # Distributed under the MIT software license, see the accompanying
 # file COPYING or http://www.opensource.org/licenses/mit-license.php.
 """Check that it's not possible to start a second bitcoind instance using the same datadir or wallet."""
@@ -26,19 +22,11 @@
 
     def run_test(self):
         datadir = os.path.join(self.nodes[0].datadir, self.chain)
-<<<<<<< HEAD
-        self.log.info("Using datadir {}".format(datadir))
-
-        self.log.info("Check that we can't start a second bitcoind instance using the same datadir")
-        expected_msg = "Error: Cannot obtain a lock on data directory {0}. {1} is probably already running.".format(datadir, self.config['environment']['PACKAGE_NAME'])
-        self.nodes[1].assert_start_raises_init_error(extra_args=['-datadir={}'.format(self.nodes[0].datadir), '-noserver'], expected_msg=expected_msg)
-=======
         self.log.info(f"Using datadir {datadir}")
 
         self.log.info("Check that we can't start a second bitcoind instance using the same datadir")
         expected_msg = f"Error: Cannot obtain a lock on data directory {datadir}. {self.config['environment']['PACKAGE_NAME']} is probably already running."
         self.nodes[1].assert_start_raises_init_error(extra_args=[f'-datadir={self.nodes[0].datadir}', '-noserver'], expected_msg=expected_msg)
->>>>>>> 9e05de1d
 
         if self.is_wallet_compiled():
             def check_wallet_filelock(descriptors):
