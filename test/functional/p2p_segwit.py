--- conflicted
+++ resolved
@@ -1,31 +1,19 @@
 #!/usr/bin/env python3
-<<<<<<< HEAD
-# Copyright (c) 2016-2019 The Bitcoin Core developers
-# Distributed under the MIT software license, see the accompanying
-# file COPYING or http://www.opensource.org/licenses/mit-license.php.
-"""Test segwit transactions and blocks on P2P network."""
-import math
-=======
 # Copyright (c) 2016-2021 The Bitcoin Core developers
 # Distributed under the MIT software license, see the accompanying
 # file COPYING or http://www.opensource.org/licenses/mit-license.php.
 """Test segwit transactions and blocks on P2P network."""
 from decimal import Decimal
->>>>>>> 9e05de1d
 import random
 import struct
 import time
 
-<<<<<<< HEAD
-from test_framework.blocktools import create_block, create_coinbase, add_witness_commitment, get_witness_script, WITNESS_COMMITMENT_HEADER
-=======
 from test_framework.blocktools import (
     WITNESS_COMMITMENT_HEADER,
     add_witness_commitment,
     create_block,
     create_coinbase,
 )
->>>>>>> 9e05de1d
 from test_framework.key import ECKey
 from test_framework.messages import (
     MAX_BIP125_RBF_SEQUENCE,
@@ -55,11 +43,6 @@
     ser_uint256,
     ser_vector,
     sha256,
-<<<<<<< HEAD
-    uint256_from_str,
-    FromHex,
-=======
->>>>>>> 9e05de1d
 )
 from test_framework.p2p import (
     P2PInterface,
@@ -102,14 +85,7 @@
 from test_framework.test_framework import BitcoinTestFramework
 from test_framework.util import (
     assert_equal,
-<<<<<<< HEAD
-    connect_nodes,
-    disconnect_nodes,
     softfork_active,
-    hex_str_to_bytes,
-=======
-    softfork_active,
->>>>>>> 9e05de1d
     assert_raises_rpc_error,
 )
 from test_framework.wallet import MiniWallet
@@ -144,29 +120,12 @@
 
 
 def sign_p2pk_witness_input(script, tx_to, in_idx, hashtype, value, key):
-<<<<<<< HEAD
-    """Add signature for a P2PK witness program."""
-=======
     """Add signature for a P2PK witness script."""
->>>>>>> 9e05de1d
     tx_hash = SegwitV0SignatureHash(script, tx_to, in_idx, hashtype, value)
     signature = key.sign_ecdsa(tx_hash) + chr(hashtype).encode('latin-1')
     tx_to.wit.vtxinwit[in_idx].scriptWitness.stack = [signature, script]
     tx_to.rehash()
 
-<<<<<<< HEAD
-def get_virtual_size(witness_block):
-    """Calculate the virtual size of a witness block.
-
-    Virtual size is base + witness/4."""
-    base_size = len(witness_block.serialize(with_witness=False))
-    total_size = len(witness_block.serialize())
-    # the "+3" is so we round up
-    vsize = int((3 * base_size + total_size + 3) / 4)
-    return vsize
-
-=======
->>>>>>> 9e05de1d
 def test_transaction_acceptance(node, p2p, tx, with_witness, accepted, reason=None):
     """Send a transaction to the node and check that it's accepted to the mempool
 
@@ -263,27 +222,10 @@
         self.num_nodes = 2
         # This test tests SegWit both pre and post-activation, so use the normal BIP9 activation.
         self.extra_args = [
-<<<<<<< HEAD
-            ["-acceptnonstdtxn=1", "-segwitheight={}".format(SEGWIT_HEIGHT), "-whitelist=noban@127.0.0.1"],
-            ["-acceptnonstdtxn=0", "-segwitheight={}".format(SEGWIT_HEIGHT)],
-            ["-acceptnonstdtxn=1", "-segwitheight=-1"],
-        ]
-        self.supports_cli = False
-
-    def skip_test_if_missing_module(self):
-        self.skip_if_no_wallet()
-
-    def setup_network(self):
-        self.setup_nodes()
-        connect_nodes(self.nodes[0], 1)
-        connect_nodes(self.nodes[0], 2)
-        self.sync_all()
-=======
             ["-acceptnonstdtxn=1", f"-testactivationheight=segwit@{SEGWIT_HEIGHT}", "-whitelist=noban@127.0.0.1", "-par=1"],
             ["-acceptnonstdtxn=0", f"-testactivationheight=segwit@{SEGWIT_HEIGHT}"],
         ]
         self.supports_cli = False
->>>>>>> 9e05de1d
 
     # Helper functions
 
@@ -320,18 +262,11 @@
 
         self.log.info("Starting tests before segwit activation")
         self.segwit_active = False
-<<<<<<< HEAD
-=======
         self.wallet = MiniWallet(self.nodes[0])
->>>>>>> 9e05de1d
 
         self.test_non_witness_transaction()
         self.test_v0_outputs_arent_spendable()
         self.test_block_relay()
-<<<<<<< HEAD
-        self.test_getblocktemplate_before_lockin()
-=======
->>>>>>> 9e05de1d
         self.test_unnecessary_witness_before_segwit_activation()
         self.test_witness_tx_relay_before_segwit_activation()
         self.test_standardness_v0()
@@ -361,31 +296,10 @@
         self.test_non_standard_witness()
         self.test_witness_sigops()
         self.test_superfluous_witness()
-<<<<<<< HEAD
+        self.test_wtxid_relay()
 
     # Individual tests
 
-    def subtest(func):  # noqa: N805
-        """Wraps the subtests for logging and state assertions."""
-        def func_wrapper(self, *args, **kwargs):
-            self.log.info("Subtest: {} (Segwit active = {})".format(func.__name__, self.segwit_active))
-            # Assert segwit status is as expected
-            assert_equal(softfork_active(self.nodes[0], 'segwit'), self.segwit_active)
-            func(self, *args, **kwargs)
-            # Each subtest should leave some utxos for the next subtest
-            assert self.utxo
-            self.sync_blocks()
-            # Assert segwit status is as expected at end of subtest
-            assert_equal(softfork_active(self.nodes[0], 'segwit'), self.segwit_active)
-
-        return func_wrapper
-
-=======
-        self.test_wtxid_relay()
-
-    # Individual tests
-
->>>>>>> 9e05de1d
     @subtest
     def test_non_witness_transaction(self):
         """See if sending a regular transaction works, and create a utxo to use in later tests."""
@@ -477,15 +391,6 @@
         assert self.test_node.last_message["getdata"].inv[0].type == blocktype
         test_witness_block(self.nodes[0], self.test_node, block2, True)
 
-<<<<<<< HEAD
-        block3 = self.build_next_block(version=(VB_TOP_BITS | (1 << 15)))
-        block3.solve()
-        self.test_node.announce_block_and_wait_for_getdata(block3, use_header=True)
-        assert self.test_node.last_message["getdata"].inv[0].type == blocktype
-        test_witness_block(self.nodes[0], self.test_node, block3, True)
-
-=======
->>>>>>> 9e05de1d
         # Check that we can getdata for witness blocks or regular blocks,
         # and the right thing happens.
         if not self.segwit_active:
@@ -504,11 +409,7 @@
                 block = self.test_node.request_block(block_hash, 2)
                 wit_block = self.test_node.request_block(block_hash, 2 | MSG_WITNESS_FLAG)
                 assert_equal(block.serialize(), wit_block.serialize())
-<<<<<<< HEAD
-                assert_equal(block.serialize(), hex_str_to_bytes(rpc_block))
-=======
                 assert_equal(block.serialize(), bytes.fromhex(rpc_block))
->>>>>>> 9e05de1d
         else:
             # After activation, witness blocks and non-witness blocks should
             # be different.  Verify rpc getblock() returns witness blocks, while
@@ -523,11 +424,7 @@
             rpc_block = self.nodes[0].getblock(block.hash, False)
             non_wit_block = self.test_node.request_block(block.sha256, 2)
             wit_block = self.test_node.request_block(block.sha256, 2 | MSG_WITNESS_FLAG)
-<<<<<<< HEAD
-            assert_equal(wit_block.serialize(), hex_str_to_bytes(rpc_block))
-=======
             assert_equal(wit_block.serialize(), bytes.fromhex(rpc_block))
->>>>>>> 9e05de1d
             assert_equal(wit_block.serialize(False), non_wit_block.serialize())
             assert_equal(wit_block.serialize(), block.serialize())
 
@@ -535,12 +432,7 @@
             rpc_details = self.nodes[0].getblock(block.hash, True)
             assert_equal(rpc_details["size"], len(block.serialize()))
             assert_equal(rpc_details["strippedsize"], len(block.serialize(False)))
-<<<<<<< HEAD
-            weight = 3 * len(block.serialize(False)) + len(block.serialize())
-            assert_equal(rpc_details["weight"], weight)
-=======
             assert_equal(rpc_details["weight"], block.get_weight())
->>>>>>> 9e05de1d
 
             # Upgraded node should not ask for blocks from unupgraded
             block4 = self.build_next_block()
@@ -634,35 +526,6 @@
         self.utxo.append(UTXO(txid, 2, value))
 
     @subtest
-<<<<<<< HEAD
-    def test_getblocktemplate_before_lockin(self):
-        txid = int(self.nodes[0].sendtoaddress(self.nodes[0].getnewaddress(), 1), 16)
-
-        for node in [self.nodes[0], self.nodes[2]]:
-            gbt_results = node.getblocktemplate({"rules": ["segwit"]})
-            if node == self.nodes[2]:
-                # If this is a non-segwit node, we should not get a witness
-                # commitment.
-                assert 'default_witness_commitment' not in gbt_results
-            else:
-                # For segwit-aware nodes, check the witness
-                # commitment is correct.
-                assert 'default_witness_commitment' in gbt_results
-                witness_commitment = gbt_results['default_witness_commitment']
-
-                # Check that default_witness_commitment is present.
-                witness_root = CBlock.get_merkle_root([ser_uint256(0),
-                                                       ser_uint256(txid)])
-                script = get_witness_script(witness_root, 0)
-                assert_equal(witness_commitment, script.hex())
-
-        # Clear out the mempool
-        self.nodes[0].generate(1)
-        self.sync_blocks()
-
-    @subtest
-=======
->>>>>>> 9e05de1d
     def test_witness_tx_relay_before_segwit_activation(self):
 
         # Generate a transaction that doesn't require a witness, but send it
@@ -681,11 +544,7 @@
         # Verify that if a peer doesn't set nServices to include NODE_WITNESS,
         # the getdata is just for the non-witness portion.
         self.old_node.announce_tx_and_wait_for_getdata(tx)
-<<<<<<< HEAD
-        assert self.old_node.last_message["getdata"].inv[0].type == 1
-=======
         assert self.old_node.last_message["getdata"].inv[0].type == MSG_TX
->>>>>>> 9e05de1d
 
         # Since we haven't delivered the tx yet, inv'ing the same tx from
         # a witness transaction ought not result in a getdata.
@@ -727,12 +586,7 @@
 
         # Mine it on test_node to create the confirmed output.
         test_transaction_acceptance(self.nodes[0], self.test_node, p2sh_tx, with_witness=True, accepted=True)
-<<<<<<< HEAD
-        self.nodes[0].generate(1)
-        self.sync_blocks()
-=======
         self.generate(self.nodes[0], 1)
->>>>>>> 9e05de1d
 
         # Now test standardness of v0 P2WSH outputs.
         # Start by creating a transaction with two outputs.
@@ -773,9 +627,6 @@
         if not self.segwit_active:
             # Just check mempool acceptance, but don't add the transaction to the mempool, since witness is disallowed
             # in blocks and the tx is impossible to mine right now.
-<<<<<<< HEAD
-            assert_equal(self.nodes[0].testmempoolaccept([tx3.serialize_with_witness().hex()]), [{'txid': tx3.hash, 'allowed': True}])
-=======
             assert_equal(
                 self.nodes[0].testmempoolaccept([tx3.serialize_with_witness().hex()]),
                 [{
@@ -788,19 +639,11 @@
                     },
                 }],
             )
->>>>>>> 9e05de1d
             # Create the same output as tx3, but by replacing tx
             tx3_out = tx3.vout[0]
             tx3 = tx
             tx3.vout = [tx3_out]
             tx3.rehash()
-<<<<<<< HEAD
-            assert_equal(self.nodes[0].testmempoolaccept([tx3.serialize_with_witness().hex()]), [{'txid': tx3.hash, 'allowed': True}])
-        test_transaction_acceptance(self.nodes[0], self.test_node, tx3, with_witness=True, accepted=True)
-
-        self.nodes[0].generate(1)
-        self.sync_blocks()
-=======
             assert_equal(
                 self.nodes[0].testmempoolaccept([tx3.serialize_with_witness().hex()]),
                 [{
@@ -816,7 +659,6 @@
         test_transaction_acceptance(self.nodes[0], self.test_node, tx3, with_witness=True, accepted=True)
 
         self.generate(self.nodes[0], 1)
->>>>>>> 9e05de1d
         self.utxo.pop(0)
         self.utxo.append(UTXO(tx3.sha256, 0, tx3.vout[0].nValue))
         assert_equal(len(self.nodes[1].getrawmempool()), 0)
@@ -826,15 +668,9 @@
         """Mine enough blocks to activate segwit."""
         assert not softfork_active(self.nodes[0], 'segwit')
         height = self.nodes[0].getblockcount()
-<<<<<<< HEAD
-        self.nodes[0].generate(SEGWIT_HEIGHT - height - 2)
-        assert not softfork_active(self.nodes[0], 'segwit')
-        self.nodes[0].generate(1)
-=======
         self.generate(self.nodes[0], SEGWIT_HEIGHT - height - 2)
         assert not softfork_active(self.nodes[0], 'segwit')
         self.generate(self.nodes[0], 1)
->>>>>>> 9e05de1d
         assert softfork_active(self.nodes[0], 'segwit')
         self.segwit_active = True
 
@@ -972,10 +808,6 @@
         block_3.vtx[0].vout[-1].nValue += 1
         block_3.vtx[0].rehash()
         block_3.hashMerkleRoot = block_3.calc_merkle_root()
-<<<<<<< HEAD
-        block_3.rehash()
-=======
->>>>>>> 9e05de1d
         assert len(block_3.vtx[0].vout) == 4  # 3 OP_returns
         block_3.solve()
         test_witness_block(self.nodes[0], self.test_node, block_3, accepted=True)
@@ -1007,30 +839,17 @@
         block.solve()
 
         block.vtx[0].wit.vtxinwit[0].scriptWitness.stack.append(b'a' * 5000000)
-<<<<<<< HEAD
-        assert get_virtual_size(block) > MAX_BLOCK_BASE_SIZE
-
-        # We can't send over the p2p network, because this is too big to relay
-        # TODO: repeat this test with a block that can be relayed
-        self.nodes[0].submitblock(block.serialize().hex())
-=======
         assert block.get_weight() > MAX_BLOCK_WEIGHT
 
         # We can't send over the p2p network, because this is too big to relay
         # TODO: repeat this test with a block that can be relayed
         assert_equal('bad-witness-nonce-size', self.nodes[0].submitblock(block.serialize().hex()))
->>>>>>> 9e05de1d
 
         assert self.nodes[0].getbestblockhash() != block.hash
 
         block.vtx[0].wit.vtxinwit[0].scriptWitness.stack.pop()
-<<<<<<< HEAD
-        assert get_virtual_size(block) < MAX_BLOCK_BASE_SIZE
-        self.nodes[0].submitblock(block.serialize().hex())
-=======
         assert block.get_weight() < MAX_BLOCK_WEIGHT
         assert_equal(None, self.nodes[0].submitblock(block.serialize().hex()))
->>>>>>> 9e05de1d
 
         assert self.nodes[0].getbestblockhash() == block.hash
 
@@ -1116,11 +935,7 @@
         block.vtx[0].vout.pop()
         add_witness_commitment(block)
         block.solve()
-<<<<<<< HEAD
-        assert get_virtual_size(block) == MAX_BLOCK_BASE_SIZE
-=======
         assert block.get_weight() == MAX_BLOCK_WEIGHT
->>>>>>> 9e05de1d
 
         test_witness_block(self.nodes[0], self.test_node, block, accepted=True)
 
@@ -1138,22 +953,14 @@
         add_witness_commitment(block, nonce=1)
         block.vtx[0].wit = CTxWitness()  # drop the nonce
         block.solve()
-<<<<<<< HEAD
-        self.nodes[0].submitblock(block.serialize().hex())
-=======
         assert_equal('bad-witness-merkle-match', self.nodes[0].submitblock(block.serialize().hex()))
->>>>>>> 9e05de1d
         assert self.nodes[0].getbestblockhash() != block.hash
 
         # Now redo commitment with the standard nonce, but let bitcoind fill it in.
         add_witness_commitment(block, nonce=0)
         block.vtx[0].wit = CTxWitness()
         block.solve()
-<<<<<<< HEAD
-        self.nodes[0].submitblock(block.serialize().hex())
-=======
         assert_equal(None, self.nodes[0].submitblock(block.serialize().hex()))
->>>>>>> 9e05de1d
         assert_equal(self.nodes[0].getbestblockhash(), block.hash)
 
         # This time, add a tx with non-empty witness, but don't supply
@@ -1168,11 +975,7 @@
         block_2.vtx[0].vout.pop()
         block_2.vtx[0].wit = CTxWitness()
 
-<<<<<<< HEAD
-        self.nodes[0].submitblock(block_2.serialize().hex())
-=======
         assert_equal('bad-txnmrklroot', self.nodes[0].submitblock(block_2.serialize().hex()))
->>>>>>> 9e05de1d
         # Tip should not advance!
         assert self.nodes[0].getbestblockhash() != block_2.hash
 
@@ -1294,18 +1097,10 @@
 
         MAX_WITNESS_SCRIPT_LENGTH = 10000
 
-<<<<<<< HEAD
-        # This program is 19 max pushes (9937 bytes), then 64 more opcode-bytes.
-        long_witness_program = CScript([b'a' * MAX_SCRIPT_ELEMENT_SIZE] * 19 + [OP_DROP] * 63 + [OP_TRUE])
-        assert len(long_witness_program) == MAX_PROGRAM_LENGTH + 1
-        long_witness_hash = sha256(long_witness_program)
-        long_script_pubkey = CScript([OP_0, long_witness_hash])
-=======
         # This script is 19 max pushes (9937 bytes), then 64 more opcode-bytes.
         long_witness_script = CScript([b'a' * MAX_SCRIPT_ELEMENT_SIZE] * 19 + [OP_DROP] * 63 + [OP_TRUE])
         assert len(long_witness_script) == MAX_WITNESS_SCRIPT_LENGTH + 1
         long_script_pubkey = script_to_p2wsh_script(long_witness_script)
->>>>>>> 9e05de1d
 
         block = self.build_next_block()
 
@@ -1326,18 +1121,10 @@
         test_witness_block(self.nodes[0], self.test_node, block, accepted=False,
                            reason='non-mandatory-script-verify-flag (Script is too big)')
 
-<<<<<<< HEAD
-        # Try again with one less byte in the witness program
-        witness_program = CScript([b'a' * MAX_SCRIPT_ELEMENT_SIZE] * 19 + [OP_DROP] * 62 + [OP_TRUE])
-        assert len(witness_program) == MAX_PROGRAM_LENGTH
-        witness_hash = sha256(witness_program)
-        script_pubkey = CScript([OP_0, witness_hash])
-=======
         # Try again with one less byte in the witness script
         witness_script = CScript([b'a' * MAX_SCRIPT_ELEMENT_SIZE] * 19 + [OP_DROP] * 62 + [OP_TRUE])
         assert len(witness_script) == MAX_WITNESS_SCRIPT_LENGTH
         script_pubkey = script_to_p2wsh_script(witness_script)
->>>>>>> 9e05de1d
 
         tx.vout[0] = CTxOut(tx.vout[0].nValue, script_pubkey)
         tx.rehash()
@@ -1517,11 +1304,7 @@
         assert_equal(raw_tx["vsize"], vsize)
         assert_equal(raw_tx["weight"], tx3.get_weight())
         assert_equal(len(raw_tx["vin"][0]["txinwitness"]), 1)
-<<<<<<< HEAD
-        assert_equal(raw_tx["vin"][0]["txinwitness"][0], witness_program.hex())
-=======
         assert_equal(raw_tx["vin"][0]["txinwitness"][0], witness_script.hex())
->>>>>>> 9e05de1d
         assert vsize != raw_tx["size"]
 
         # Cleanup: mine the transactions and update utxo for next test
@@ -1575,22 +1358,12 @@
             self.utxo.pop(0)
             temp_utxo.append(UTXO(tx.sha256, 0, tx.vout[0].nValue))
 
-<<<<<<< HEAD
-        self.nodes[0].generate(1)  # Mine all the transactions
-        self.sync_blocks()
-        assert len(self.nodes[0].getrawmempool()) == 0
-
-        # Finally, verify that version 0 -> version 1 transactions
-        # are standard
-        script_pubkey = CScript([CScriptOp(OP_1), witness_hash])
-=======
         self.generate(self.nodes[0], 1)  # Mine all the transactions
         assert len(self.nodes[0].getrawmempool()) == 0
 
         # Finally, verify that version 0 -> version 2 transactions
         # are standard
         script_pubkey = CScript([CScriptOp(OP_2), witness_hash])
->>>>>>> 9e05de1d
         tx2 = CTransaction()
         tx2.vin = [CTxIn(COutPoint(tx.sha256, 0), b"")]
         tx2.vout = [CTxOut(tx.vout[0].nValue - 1000, script_pubkey)]
@@ -1610,28 +1383,16 @@
             tx3.vin.append(CTxIn(COutPoint(i.sha256, i.n), b""))
             tx3.wit.vtxinwit.append(CTxInWitness())
             total_value += i.nValue
-<<<<<<< HEAD
-        tx3.wit.vtxinwit[-1].scriptWitness.stack = [witness_program]
-        tx3.vout.append(CTxOut(total_value - 1000, script_pubkey))
-        tx3.rehash()
-
-        # First we test this transaction against fRequireStandard=true node
-=======
         tx3.wit.vtxinwit[-1].scriptWitness.stack = [witness_script]
         tx3.vout.append(CTxOut(total_value - 1000, script_pubkey))
         tx3.rehash()
 
         # First we test this transaction against std_node
->>>>>>> 9e05de1d
         # making sure the txid is added to the reject filter
         self.std_node.announce_tx_and_wait_for_getdata(tx3)
         test_transaction_acceptance(self.nodes[1], self.std_node, tx3, with_witness=True, accepted=False, reason="bad-txns-nonstandard-inputs")
         # Now the node will no longer ask for getdata of this transaction when advertised by same txid
-<<<<<<< HEAD
-        self.std_node.announce_tx_and_wait_for_getdata(tx3, timeout=5, success=False)
-=======
         self.std_node.announce_tx_and_wait_for_getdata(tx3, success=False)
->>>>>>> 9e05de1d
 
         # Spending a higher version witness output is not allowed by policy,
         # even with the node that accepts non-standard txs.
@@ -1667,12 +1428,7 @@
         spend_tx.rehash()
 
         # Now test a premature spend.
-<<<<<<< HEAD
-        self.nodes[0].generate(98)
-        self.sync_blocks()
-=======
         self.generate(self.nodes[0], 98)
->>>>>>> 9e05de1d
         block2 = self.build_next_block()
         self.update_witness_block_with_transactions(block2, [spend_tx])
         test_witness_block(self.nodes[0], self.test_node, block2, accepted=False, reason='bad-txns-premature-spend-of-coinbase')
@@ -1722,11 +1478,7 @@
         tx2 = CTransaction()
         tx2.vin.append(CTxIn(COutPoint(tx.sha256, 0), b""))
         tx2.vout.append(CTxOut(tx.vout[0].nValue - 1000, script_wsh))
-<<<<<<< HEAD
-        script = get_p2pkh_script(pubkeyhash)
-=======
         script = keyhash_to_p2pkh_script(pubkeyhash)
->>>>>>> 9e05de1d
         sig_hash = SegwitV0SignatureHash(script, tx2, 0, SIGHASH_ALL, tx.vout[0].nValue)
         signature = key.sign_ecdsa(sig_hash) + b'\x01'  # 0x1 is SIGHASH_ALL
         tx2.wit.vtxinwit.append(CTxInWitness())
@@ -1932,11 +1684,7 @@
         tx2.vin.append(CTxIn(COutPoint(tx.sha256, 0), b""))
         tx2.vout.append(CTxOut(tx.vout[0].nValue, CScript([OP_TRUE])))
 
-<<<<<<< HEAD
-        script = get_p2pkh_script(pubkeyhash)
-=======
         script = keyhash_to_p2pkh_script(pubkeyhash)
->>>>>>> 9e05de1d
         sig_hash = SegwitV0SignatureHash(script, tx2, 0, SIGHASH_ALL, tx.vout[0].nValue)
         signature = key.sign_ecdsa(sig_hash) + b'\x01'  # 0x1 is SIGHASH_ALL
 
@@ -1998,12 +1746,7 @@
         tx.vout.append(CTxOut(self.utxo[0].nValue - 1000, script_pubkey))
         tx.rehash()
         test_transaction_acceptance(self.nodes[0], self.test_node, tx, False, True)
-<<<<<<< HEAD
-        self.nodes[0].generate(1)
-        self.sync_blocks()
-=======
         self.generate(self.nodes[0], 1)
->>>>>>> 9e05de1d
 
         # We'll add an unnecessary witness to this transaction that would cause
         # it to be non-standard, to test that violating policy with a witness
@@ -2031,12 +1774,7 @@
         test_transaction_acceptance(self.nodes[0], self.test_node, tx2, False, True)
         test_transaction_acceptance(self.nodes[0], self.test_node, tx3, False, True)
 
-<<<<<<< HEAD
-        self.nodes[0].generate(1)
-        self.sync_blocks()
-=======
         self.generate(self.nodes[0], 1)
->>>>>>> 9e05de1d
 
         # Update our utxo list; we spent the first entry.
         self.utxo.pop(0)
@@ -2070,12 +1808,7 @@
         txid = tx.sha256
         test_transaction_acceptance(self.nodes[0], self.test_node, tx, with_witness=False, accepted=True)
 
-<<<<<<< HEAD
-        self.nodes[0].generate(1)
-        self.sync_blocks()
-=======
         self.generate(self.nodes[0], 1)
->>>>>>> 9e05de1d
 
         # Creating transactions for tests
         p2wsh_txs = []
@@ -2146,31 +1879,6 @@
         self.utxo.pop(0)
 
     @subtest
-<<<<<<< HEAD
-    def test_upgrade_after_activation(self):
-        """Test the behavior of starting up a segwit-aware node after the softfork has activated."""
-
-        # Restart with the new binary
-        self.stop_node(2)
-        self.start_node(2, extra_args=["-segwitheight={}".format(SEGWIT_HEIGHT)])
-        connect_nodes(self.nodes[0], 2)
-
-        self.sync_blocks()
-
-        # Make sure that this peer thinks segwit has activated.
-        assert softfork_active(self.nodes[2], 'segwit')
-
-        # Make sure this peer's blocks match those of node0.
-        height = self.nodes[2].getblockcount()
-        while height >= 0:
-            block_hash = self.nodes[2].getblockhash(height)
-            assert_equal(block_hash, self.nodes[0].getblockhash(height))
-            assert_equal(self.nodes[0].getblock(block_hash), self.nodes[2].getblock(block_hash))
-            height -= 1
-
-    @subtest
-=======
->>>>>>> 9e05de1d
     def test_witness_sigops(self):
         """Test sigop counting is correct inside witnesses."""
 
@@ -2268,14 +1976,11 @@
 
         # TODO: test p2sh sigop counting
 
-<<<<<<< HEAD
-=======
         # Cleanup and prep for next test
         self.utxo.pop(0)
         self.utxo.append(UTXO(tx2.sha256, 0, tx2.vout[0].nValue))
 
     @subtest
->>>>>>> 9e05de1d
     def test_superfluous_witness(self):
         # Serialization of tx that puts witness flag to 3 always
         def serialize_with_bogus_witness(tx):
@@ -2292,11 +1997,7 @@
                 if (len(tx.wit.vtxinwit) != len(tx.vin)):
                     # vtxinwit must have the same length as vin
                     tx.wit.vtxinwit = tx.wit.vtxinwit[:len(tx.vin)]
-<<<<<<< HEAD
-                    for i in range(len(tx.wit.vtxinwit), len(tx.vin)):
-=======
                     for _ in range(len(tx.wit.vtxinwit), len(tx.vin)):
->>>>>>> 9e05de1d
                         tx.wit.vtxinwit.append(CTxInWitness())
                 r += tx.wit.serialize()
             r += struct.pack("<I", tx.nLockTime)
@@ -2306,24 +2007,6 @@
             def serialize(self):
                 return serialize_with_bogus_witness(self.tx)
 
-<<<<<<< HEAD
-        self.nodes[0].sendtoaddress(self.nodes[0].getnewaddress(address_type='bech32'), 5)
-        self.nodes[0].generate(1)
-        unspent = next(u for u in self.nodes[0].listunspent() if u['spendable'] and u['address'].startswith('bcrt'))
-
-        raw = self.nodes[0].createrawtransaction([{"txid": unspent['txid'], "vout": unspent['vout']}], {self.nodes[0].getnewaddress(): 1})
-        tx = FromHex(CTransaction(), raw)
-        assert_raises_rpc_error(-22, "TX decode failed", self.nodes[0].decoderawtransaction, serialize_with_bogus_witness(tx).hex())
-        with self.nodes[0].assert_debug_log(['Superfluous witness record']):
-            self.nodes[0].p2p.send_and_ping(msg_bogus_tx(tx))
-        raw = self.nodes[0].signrawtransactionwithwallet(raw)
-        assert raw['complete']
-        raw = raw['hex']
-        tx = FromHex(CTransaction(), raw)
-        assert_raises_rpc_error(-22, "TX decode failed", self.nodes[0].decoderawtransaction, serialize_with_bogus_witness(tx).hex())
-        with self.nodes[0].assert_debug_log(['Unknown transaction optional data']):
-            self.nodes[0].p2p.send_and_ping(msg_bogus_tx(tx))
-=======
         tx = self.wallet.create_self_transfer()['tx']
         assert_raises_rpc_error(-22, "TX decode failed", self.nodes[0].decoderawtransaction, hexstring=serialize_with_bogus_witness(tx).hex(), iswitness=True)
         with self.nodes[0].assert_debug_log(['Unknown transaction optional data']):
@@ -2392,7 +2075,6 @@
 
         # Check tx2 is there now
         assert_equal(tx2.hash in self.nodes[0].getrawmempool(), True)
->>>>>>> 9e05de1d
 
 
 if __name__ == '__main__':
