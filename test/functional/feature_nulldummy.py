#!/usr/bin/env python3
<<<<<<< HEAD
# Copyright (c) 2016-2019 The Bitcoin Core developers
=======
# Copyright (c) 2016-2021 The Bitcoin Core developers
>>>>>>> 9e05de1d
# Distributed under the MIT software license, see the accompanying
# file COPYING or http://www.opensource.org/licenses/mit-license.php.
"""Test NULLDUMMY softfork.

Connect to a single node.
Generate 2 blocks (save the coinbases for later).
Generate COINBASE_MATURITY (CB) more blocks to ensure the coinbases are mature.
[Policy/Consensus] Check that NULLDUMMY compliant transactions are accepted in block CB + 3.
[Policy] Check that non-NULLDUMMY transactions are rejected before activation.
[Consensus] Check that the new NULLDUMMY rules are not enforced on block CB + 4.
[Policy/Consensus] Check that the new NULLDUMMY rules are enforced on block CB + 5.
"""
import time

from test_framework.blocktools import (
    COINBASE_MATURITY,
    NORMAL_GBT_REQUEST_PARAMS,
    add_witness_commitment,
    create_block,
)
from test_framework.messages import (
    CTransaction,
    tx_from_hex,
)
from test_framework.script import (
    OP_0,
    OP_TRUE,
)
from test_framework.test_framework import BitcoinTestFramework
<<<<<<< HEAD
from test_framework.util import assert_equal, assert_raises_rpc_error

NULLDUMMY_ERROR = "non-mandatory-script-verify-flag (Dummy CHECKMULTISIG argument must be zero)"

def trueDummy(tx):
    scriptSig = CScript(tx.vin[0].scriptSig)
    newscript = []
    for i in scriptSig:
        if (len(newscript) == 0):
            assert len(i) == 0
            newscript.append(b'\x51')
        else:
            newscript.append(i)
    tx.vin[0].scriptSig = CScript(newscript)
=======
from test_framework.util import (
    assert_equal,
    assert_raises_rpc_error,
)
from test_framework.wallet import getnewdestination
from test_framework.key import ECKey
from test_framework.wallet_util import bytes_to_wif

NULLDUMMY_ERROR = "non-mandatory-script-verify-flag (Dummy CHECKMULTISIG argument must be zero)"


def invalidate_nulldummy_tx(tx):
    """Transform a NULLDUMMY compliant tx (i.e. scriptSig starts with OP_0)
    to be non-NULLDUMMY compliant by replacing the dummy with OP_TRUE"""
    assert_equal(tx.vin[0].scriptSig[0], OP_0)
    tx.vin[0].scriptSig = bytes([OP_TRUE]) + tx.vin[0].scriptSig[1:]
>>>>>>> 9e05de1d
    tx.rehash()


class NULLDUMMYTest(BitcoinTestFramework):
    def set_test_params(self):
        self.num_nodes = 1
        self.setup_clean_chain = True
        # This script tests NULLDUMMY activation, which is part of the 'segwit' deployment, so we go through
        # normal segwit activation here (and don't use the default always-on behaviour).
        self.extra_args = [[
<<<<<<< HEAD
            '-segwitheight=432',
            '-addresstype=legacy',
        ]]

    def skip_test_if_missing_module(self):
        self.skip_if_no_wallet()
=======
            f'-testactivationheight=segwit@{COINBASE_MATURITY + 5}',
            '-addresstype=legacy',
            '-par=1',  # Use only one script thread to get the exact reject reason for testing
        ]]

    def create_transaction(self, *, txid, input_details=None, addr, amount, privkey):
        input = {"txid": txid, "vout": 0}
        output = {addr: amount}
        rawtx = self.nodes[0].createrawtransaction([input], output)
        # Details only needed for scripthash or witness spends
        input = None if not input_details else [{**input, **input_details}]
        signedtx = self.nodes[0].signrawtransactionwithkey(rawtx, [privkey], input)
        return tx_from_hex(signedtx["hex"])
>>>>>>> 9e05de1d

    def run_test(self):
        eckey = ECKey()
        eckey.generate()
        self.privkey = bytes_to_wif(eckey.get_bytes())
        self.pubkey = eckey.get_pubkey().get_bytes().hex()
        cms = self.nodes[0].createmultisig(1, [self.pubkey])
        wms = self.nodes[0].createmultisig(1, [self.pubkey], 'p2sh-segwit')
        self.ms_address = cms["address"]
        ms_unlock_details = {"scriptPubKey": self.nodes[0].validateaddress(self.ms_address)["scriptPubKey"],
                             "redeemScript": cms["redeemScript"]}
        self.wit_ms_address = wms['address']

        self.coinbase_blocks = self.generate(self.nodes[0], 2)  # block height = 2
        coinbase_txid = []
        for i in self.coinbase_blocks:
            coinbase_txid.append(self.nodes[0].getblock(i)['tx'][0])
        self.generate(self.nodes[0], COINBASE_MATURITY)  # block height = COINBASE_MATURITY + 2
        self.lastblockhash = self.nodes[0].getbestblockhash()
<<<<<<< HEAD
        self.tip = int("0x" + self.lastblockhash, 0)
        self.lastblockheight = 429
        self.lastblocktime = int(time.time()) + 429

        self.log.info("Test 1: NULLDUMMY compliant base transactions should be accepted to mempool and mined before activation [430]")
        test1txs = [create_transaction(self.nodes[0], coinbase_txid[0], self.ms_address, amount=49)]
        txid1 = self.nodes[0].sendrawtransaction(test1txs[0].serialize_with_witness().hex(), 0)
        test1txs.append(create_transaction(self.nodes[0], txid1, self.ms_address, amount=48))
        txid2 = self.nodes[0].sendrawtransaction(test1txs[1].serialize_with_witness().hex(), 0)
        test1txs.append(create_transaction(self.nodes[0], coinbase_txid[1], self.wit_ms_address, amount=49))
        txid3 = self.nodes[0].sendrawtransaction(test1txs[2].serialize_with_witness().hex(), 0)
        self.block_submit(self.nodes[0], test1txs, False, True)

        self.log.info("Test 2: Non-NULLDUMMY base multisig transaction should not be accepted to mempool before activation")
        test2tx = create_transaction(self.nodes[0], txid2, self.ms_address, amount=47)
        trueDummy(test2tx)
=======
        self.lastblockheight = COINBASE_MATURITY + 2
        self.lastblocktime = int(time.time()) + self.lastblockheight

        self.log.info(f"Test 1: NULLDUMMY compliant base transactions should be accepted to mempool and mined before activation [{COINBASE_MATURITY + 3}]")
        test1txs = [self.create_transaction(txid=coinbase_txid[0], addr=self.ms_address, amount=49,
                                            privkey=self.nodes[0].get_deterministic_priv_key().key)]
        txid1 = self.nodes[0].sendrawtransaction(test1txs[0].serialize_with_witness().hex(), 0)
        test1txs.append(self.create_transaction(txid=txid1, input_details=ms_unlock_details,
                                                addr=self.ms_address, amount=48,
                                                privkey=self.privkey))
        txid2 = self.nodes[0].sendrawtransaction(test1txs[1].serialize_with_witness().hex(), 0)
        test1txs.append(self.create_transaction(txid=coinbase_txid[1],
                                                addr=self.wit_ms_address, amount=49,
                                                privkey=self.nodes[0].get_deterministic_priv_key().key))
        txid3 = self.nodes[0].sendrawtransaction(test1txs[2].serialize_with_witness().hex(), 0)
        self.block_submit(self.nodes[0], test1txs, accept=True)

        self.log.info("Test 2: Non-NULLDUMMY base multisig transaction should not be accepted to mempool before activation")
        test2tx = self.create_transaction(txid=txid2, input_details=ms_unlock_details,
                                          addr=self.ms_address, amount=47,
                                          privkey=self.privkey)
        invalidate_nulldummy_tx(test2tx)
>>>>>>> 9e05de1d
        assert_raises_rpc_error(-26, NULLDUMMY_ERROR, self.nodes[0].sendrawtransaction, test2tx.serialize_with_witness().hex(), 0)

        self.log.info(f"Test 3: Non-NULLDUMMY base transactions should be accepted in a block before activation [{COINBASE_MATURITY + 4}]")
        self.block_submit(self.nodes[0], [test2tx], accept=True)

        self.log.info("Test 4: Non-NULLDUMMY base multisig transaction is invalid after activation")
        test4tx = self.create_transaction(txid=test2tx.hash, input_details=ms_unlock_details,
                                          addr=getnewdestination()[2], amount=46,
                                          privkey=self.privkey)
        test6txs = [CTransaction(test4tx)]
<<<<<<< HEAD
        trueDummy(test4tx)
        assert_raises_rpc_error(-26, NULLDUMMY_ERROR, self.nodes[0].sendrawtransaction, test4tx.serialize_with_witness().hex(), 0)
        self.block_submit(self.nodes[0], [test4tx])
=======
        invalidate_nulldummy_tx(test4tx)
        assert_raises_rpc_error(-26, NULLDUMMY_ERROR, self.nodes[0].sendrawtransaction, test4tx.serialize_with_witness().hex(), 0)
        self.block_submit(self.nodes[0], [test4tx], accept=False)
>>>>>>> 9e05de1d

        self.log.info("Test 5: Non-NULLDUMMY P2WSH multisig transaction invalid after activation")
        test5tx = self.create_transaction(txid=txid3, input_details={"scriptPubKey": test1txs[2].vout[0].scriptPubKey.hex(),
                                          "amount": 49, "witnessScript": wms["redeemScript"]},
                                          addr=getnewdestination(address_type='p2sh-segwit')[2], amount=48,
                                          privkey=self.privkey)
        test6txs.append(CTransaction(test5tx))
        test5tx.wit.vtxinwit[0].scriptWitness.stack[0] = b'\x01'
        assert_raises_rpc_error(-26, NULLDUMMY_ERROR, self.nodes[0].sendrawtransaction, test5tx.serialize_with_witness().hex(), 0)
<<<<<<< HEAD
        self.block_submit(self.nodes[0], [test5tx], True)
=======
        self.block_submit(self.nodes[0], [test5tx], with_witness=True, accept=False)
>>>>>>> 9e05de1d

        self.log.info(f"Test 6: NULLDUMMY compliant base/witness transactions should be accepted to mempool and in block after activation [{COINBASE_MATURITY + 5}]")
        for i in test6txs:
            self.nodes[0].sendrawtransaction(i.serialize_with_witness().hex(), 0)
<<<<<<< HEAD
        self.block_submit(self.nodes[0], test6txs, True, True)

    def block_submit(self, node, txs, witness=False, accept=False):
        block = create_block(self.tip, create_coinbase(self.lastblockheight + 1), self.lastblocktime + 1)
        block.nVersion = 4
        for tx in txs:
            tx.rehash()
            block.vtx.append(tx)
        block.hashMerkleRoot = block.calc_merkle_root()
        witness and add_witness_commitment(block)
        block.rehash()
        block.solve()
        node.submitblock(block.serialize().hex())
        if (accept):
=======
        self.block_submit(self.nodes[0], test6txs, with_witness=True, accept=True)

    def block_submit(self, node, txs, *, with_witness=False, accept):
        tmpl = node.getblocktemplate(NORMAL_GBT_REQUEST_PARAMS)
        assert_equal(tmpl['previousblockhash'], self.lastblockhash)
        assert_equal(tmpl['height'], self.lastblockheight + 1)
        block = create_block(tmpl=tmpl, ntime=self.lastblocktime + 1, txlist=txs)
        if with_witness:
            add_witness_commitment(block)
        block.solve()
        assert_equal(None if accept else NULLDUMMY_ERROR, node.submitblock(block.serialize().hex()))
        if accept:
>>>>>>> 9e05de1d
            assert_equal(node.getbestblockhash(), block.hash)
            self.lastblockhash = block.hash
            self.lastblocktime += 1
            self.lastblockheight += 1
        else:
            assert_equal(node.getbestblockhash(), self.lastblockhash)


if __name__ == '__main__':
    NULLDUMMYTest().main()<|MERGE_RESOLUTION|>--- conflicted
+++ resolved
@@ -1,9 +1,5 @@
 #!/usr/bin/env python3
-<<<<<<< HEAD
-# Copyright (c) 2016-2019 The Bitcoin Core developers
-=======
 # Copyright (c) 2016-2021 The Bitcoin Core developers
->>>>>>> 9e05de1d
 # Distributed under the MIT software license, see the accompanying
 # file COPYING or http://www.opensource.org/licenses/mit-license.php.
 """Test NULLDUMMY softfork.
@@ -33,22 +29,6 @@
     OP_TRUE,
 )
 from test_framework.test_framework import BitcoinTestFramework
-<<<<<<< HEAD
-from test_framework.util import assert_equal, assert_raises_rpc_error
-
-NULLDUMMY_ERROR = "non-mandatory-script-verify-flag (Dummy CHECKMULTISIG argument must be zero)"
-
-def trueDummy(tx):
-    scriptSig = CScript(tx.vin[0].scriptSig)
-    newscript = []
-    for i in scriptSig:
-        if (len(newscript) == 0):
-            assert len(i) == 0
-            newscript.append(b'\x51')
-        else:
-            newscript.append(i)
-    tx.vin[0].scriptSig = CScript(newscript)
-=======
 from test_framework.util import (
     assert_equal,
     assert_raises_rpc_error,
@@ -65,7 +45,6 @@
     to be non-NULLDUMMY compliant by replacing the dummy with OP_TRUE"""
     assert_equal(tx.vin[0].scriptSig[0], OP_0)
     tx.vin[0].scriptSig = bytes([OP_TRUE]) + tx.vin[0].scriptSig[1:]
->>>>>>> 9e05de1d
     tx.rehash()
 
 
@@ -76,14 +55,6 @@
         # This script tests NULLDUMMY activation, which is part of the 'segwit' deployment, so we go through
         # normal segwit activation here (and don't use the default always-on behaviour).
         self.extra_args = [[
-<<<<<<< HEAD
-            '-segwitheight=432',
-            '-addresstype=legacy',
-        ]]
-
-    def skip_test_if_missing_module(self):
-        self.skip_if_no_wallet()
-=======
             f'-testactivationheight=segwit@{COINBASE_MATURITY + 5}',
             '-addresstype=legacy',
             '-par=1',  # Use only one script thread to get the exact reject reason for testing
@@ -97,7 +68,6 @@
         input = None if not input_details else [{**input, **input_details}]
         signedtx = self.nodes[0].signrawtransactionwithkey(rawtx, [privkey], input)
         return tx_from_hex(signedtx["hex"])
->>>>>>> 9e05de1d
 
     def run_test(self):
         eckey = ECKey()
@@ -117,24 +87,6 @@
             coinbase_txid.append(self.nodes[0].getblock(i)['tx'][0])
         self.generate(self.nodes[0], COINBASE_MATURITY)  # block height = COINBASE_MATURITY + 2
         self.lastblockhash = self.nodes[0].getbestblockhash()
-<<<<<<< HEAD
-        self.tip = int("0x" + self.lastblockhash, 0)
-        self.lastblockheight = 429
-        self.lastblocktime = int(time.time()) + 429
-
-        self.log.info("Test 1: NULLDUMMY compliant base transactions should be accepted to mempool and mined before activation [430]")
-        test1txs = [create_transaction(self.nodes[0], coinbase_txid[0], self.ms_address, amount=49)]
-        txid1 = self.nodes[0].sendrawtransaction(test1txs[0].serialize_with_witness().hex(), 0)
-        test1txs.append(create_transaction(self.nodes[0], txid1, self.ms_address, amount=48))
-        txid2 = self.nodes[0].sendrawtransaction(test1txs[1].serialize_with_witness().hex(), 0)
-        test1txs.append(create_transaction(self.nodes[0], coinbase_txid[1], self.wit_ms_address, amount=49))
-        txid3 = self.nodes[0].sendrawtransaction(test1txs[2].serialize_with_witness().hex(), 0)
-        self.block_submit(self.nodes[0], test1txs, False, True)
-
-        self.log.info("Test 2: Non-NULLDUMMY base multisig transaction should not be accepted to mempool before activation")
-        test2tx = create_transaction(self.nodes[0], txid2, self.ms_address, amount=47)
-        trueDummy(test2tx)
-=======
         self.lastblockheight = COINBASE_MATURITY + 2
         self.lastblocktime = int(time.time()) + self.lastblockheight
 
@@ -157,7 +109,6 @@
                                           addr=self.ms_address, amount=47,
                                           privkey=self.privkey)
         invalidate_nulldummy_tx(test2tx)
->>>>>>> 9e05de1d
         assert_raises_rpc_error(-26, NULLDUMMY_ERROR, self.nodes[0].sendrawtransaction, test2tx.serialize_with_witness().hex(), 0)
 
         self.log.info(f"Test 3: Non-NULLDUMMY base transactions should be accepted in a block before activation [{COINBASE_MATURITY + 4}]")
@@ -168,15 +119,9 @@
                                           addr=getnewdestination()[2], amount=46,
                                           privkey=self.privkey)
         test6txs = [CTransaction(test4tx)]
-<<<<<<< HEAD
-        trueDummy(test4tx)
-        assert_raises_rpc_error(-26, NULLDUMMY_ERROR, self.nodes[0].sendrawtransaction, test4tx.serialize_with_witness().hex(), 0)
-        self.block_submit(self.nodes[0], [test4tx])
-=======
         invalidate_nulldummy_tx(test4tx)
         assert_raises_rpc_error(-26, NULLDUMMY_ERROR, self.nodes[0].sendrawtransaction, test4tx.serialize_with_witness().hex(), 0)
         self.block_submit(self.nodes[0], [test4tx], accept=False)
->>>>>>> 9e05de1d
 
         self.log.info("Test 5: Non-NULLDUMMY P2WSH multisig transaction invalid after activation")
         test5tx = self.create_transaction(txid=txid3, input_details={"scriptPubKey": test1txs[2].vout[0].scriptPubKey.hex(),
@@ -186,31 +131,11 @@
         test6txs.append(CTransaction(test5tx))
         test5tx.wit.vtxinwit[0].scriptWitness.stack[0] = b'\x01'
         assert_raises_rpc_error(-26, NULLDUMMY_ERROR, self.nodes[0].sendrawtransaction, test5tx.serialize_with_witness().hex(), 0)
-<<<<<<< HEAD
-        self.block_submit(self.nodes[0], [test5tx], True)
-=======
         self.block_submit(self.nodes[0], [test5tx], with_witness=True, accept=False)
->>>>>>> 9e05de1d
 
         self.log.info(f"Test 6: NULLDUMMY compliant base/witness transactions should be accepted to mempool and in block after activation [{COINBASE_MATURITY + 5}]")
         for i in test6txs:
             self.nodes[0].sendrawtransaction(i.serialize_with_witness().hex(), 0)
-<<<<<<< HEAD
-        self.block_submit(self.nodes[0], test6txs, True, True)
-
-    def block_submit(self, node, txs, witness=False, accept=False):
-        block = create_block(self.tip, create_coinbase(self.lastblockheight + 1), self.lastblocktime + 1)
-        block.nVersion = 4
-        for tx in txs:
-            tx.rehash()
-            block.vtx.append(tx)
-        block.hashMerkleRoot = block.calc_merkle_root()
-        witness and add_witness_commitment(block)
-        block.rehash()
-        block.solve()
-        node.submitblock(block.serialize().hex())
-        if (accept):
-=======
         self.block_submit(self.nodes[0], test6txs, with_witness=True, accept=True)
 
     def block_submit(self, node, txs, *, with_witness=False, accept):
@@ -223,7 +148,6 @@
         block.solve()
         assert_equal(None if accept else NULLDUMMY_ERROR, node.submitblock(block.serialize().hex()))
         if accept:
->>>>>>> 9e05de1d
             assert_equal(node.getbestblockhash(), block.hash)
             self.lastblockhash = block.hash
             self.lastblocktime += 1
