--- conflicted
+++ resolved
@@ -1,9 +1,5 @@
 #!/usr/bin/env python3
-<<<<<<< HEAD
-# Copyright (c) 2014-2019 The Bitcoin Core developers
-=======
 # Copyright (c) 2014-2021 The Bitcoin Core developers
->>>>>>> 9e05de1d
 # Distributed under the MIT software license, see the accompanying
 # file COPYING or http://www.opensource.org/licenses/mit-license.php.
 """Test the REST API."""
@@ -56,15 +52,6 @@
 class RESTTest (BitcoinTestFramework):
     def set_test_params(self):
         self.num_nodes = 2
-<<<<<<< HEAD
-        self.extra_args = [["-rest"], []]
-        self.supports_cli = False
-
-    def skip_test_if_missing_module(self):
-        self.skip_if_no_wallet()
-
-    def test_rest_request(self, uri, http_method='GET', req_type=ReqType.JSON, body='', status=200, ret_type=RetType.JSON):
-=======
         self.extra_args = [["-rest", "-blockfilterindex=1"], []]
         # whitelist peers to speed up tx relay / mempool sync
         for args in self.extra_args:
@@ -81,7 +68,6 @@
             ret_type: RetType = RetType.JSON,
             query_params: typing.Dict[str, typing.Any] = None,
             ) -> typing.Union[http.client.HTTPResponse, bytes, str, None]:
->>>>>>> 9e05de1d
         rest_uri = '/rest' + uri
         if req_type in ReqType:
             rest_uri += f'.{req_type.name.lower()}'
@@ -277,11 +263,7 @@
         # Check hex/bin format
         resp_hex = self.test_rest_request(f"/blockhashbyheight/{block_json_obj['height']}", req_type=ReqType.HEX, ret_type=RetType.OBJ)
         assert_equal(resp_hex.read().decode('utf-8').rstrip(), bb_hash)
-<<<<<<< HEAD
-        resp_bytes = self.test_rest_request("/blockhashbyheight/{}".format(block_json_obj['height']), req_type=ReqType.BIN, ret_type=RetType.BYTES)
-=======
         resp_bytes = self.test_rest_request(f"/blockhashbyheight/{block_json_obj['height']}", req_type=ReqType.BIN, ret_type=RetType.BYTES)
->>>>>>> 9e05de1d
         blockhash = resp_bytes[::-1].hex()
         assert_equal(blockhash, bb_hash)
 
