#!/usr/bin/env python3
<<<<<<< HEAD
# Copyright (c) 2014-2019 The Bitcoin Core developers
=======
# Copyright (c) 2014-2021 The Bitcoin Core developers
>>>>>>> 9e05de1d
# Distributed under the MIT software license, see the accompanying
# file COPYING or http://www.opensource.org/licenses/mit-license.php.
"""Test the listtransactions API."""

from decimal import Decimal
import os
import shutil

from test_framework.messages import (
    COIN,
    tx_from_hex,
)
from test_framework.test_framework import BitcoinTestFramework
from test_framework.util import (
    assert_array_result,
    assert_equal,
<<<<<<< HEAD
    hex_str_to_bytes,
=======
    assert_raises_rpc_error,
>>>>>>> 9e05de1d
)


class ListTransactionsTest(BitcoinTestFramework):
    def set_test_params(self):
        self.num_nodes = 3
        # This test isn't testing txn relay/timing, so set whitelist on the
        # peers for instant txn relay. This speeds up the test run time 2-3x.
        self.extra_args = [["-whitelist=noban@127.0.0.1", "-walletrbf=0"]] * self.num_nodes

    def skip_test_if_missing_module(self):
        self.skip_if_no_wallet()

    def run_test(self):
        self.log.info("Test simple send from node0 to node1")
        txid = self.nodes[0].sendtoaddress(self.nodes[1].getnewaddress(), 0.1)
        self.sync_all()
        assert_array_result(self.nodes[0].listtransactions(),
                            {"txid": txid},
                            {"category": "send", "amount": Decimal("-0.1"), "confirmations": 0, "trusted": True})
        assert_array_result(self.nodes[1].listtransactions(),
                            {"txid": txid},
<<<<<<< HEAD
                            {"category": "receive", "amount": Decimal("0.1"), "confirmations": 0})
        # mine a block, confirmations should change:
        blockhash = self.nodes[0].generate(1)[0]
        blockheight = self.nodes[0].getblockheader(blockhash)['height']
        self.sync_all()
=======
                            {"category": "receive", "amount": Decimal("0.1"), "confirmations": 0, "trusted": False})
        self.log.info("Test confirmations change after mining a block")
        blockhash = self.generate(self.nodes[0], 1)[0]
        blockheight = self.nodes[0].getblockheader(blockhash)['height']
>>>>>>> 9e05de1d
        assert_array_result(self.nodes[0].listtransactions(),
                            {"txid": txid},
                            {"category": "send", "amount": Decimal("-0.1"), "confirmations": 1, "blockhash": blockhash, "blockheight": blockheight})
        assert_array_result(self.nodes[1].listtransactions(),
                            {"txid": txid},
                            {"category": "receive", "amount": Decimal("0.1"), "confirmations": 1, "blockhash": blockhash, "blockheight": blockheight})

        self.log.info("Test send-to-self on node0")
        txid = self.nodes[0].sendtoaddress(self.nodes[0].getnewaddress(), 0.2)
        assert_array_result(self.nodes[0].listtransactions(),
                            {"txid": txid, "category": "send"},
                            {"amount": Decimal("-0.2")})
        assert_array_result(self.nodes[0].listtransactions(),
                            {"txid": txid, "category": "receive"},
                            {"amount": Decimal("0.2")})

        self.log.info("Test sendmany from node1: twice to self, twice to node0")
        send_to = {self.nodes[0].getnewaddress(): 0.11,
                   self.nodes[1].getnewaddress(): 0.22,
                   self.nodes[0].getnewaddress(): 0.33,
                   self.nodes[1].getnewaddress(): 0.44}
        txid = self.nodes[1].sendmany("", send_to)
        self.sync_all()
        assert_array_result(self.nodes[1].listtransactions(),
                            {"category": "send", "amount": Decimal("-0.11")},
                            {"txid": txid})
        assert_array_result(self.nodes[0].listtransactions(),
                            {"category": "receive", "amount": Decimal("0.11")},
                            {"txid": txid})
        assert_array_result(self.nodes[1].listtransactions(),
                            {"category": "send", "amount": Decimal("-0.22")},
                            {"txid": txid})
        assert_array_result(self.nodes[1].listtransactions(),
                            {"category": "receive", "amount": Decimal("0.22")},
                            {"txid": txid})
        assert_array_result(self.nodes[1].listtransactions(),
                            {"category": "send", "amount": Decimal("-0.33")},
                            {"txid": txid})
        assert_array_result(self.nodes[0].listtransactions(),
                            {"category": "receive", "amount": Decimal("0.33")},
                            {"txid": txid})
        assert_array_result(self.nodes[1].listtransactions(),
                            {"category": "send", "amount": Decimal("-0.44")},
                            {"txid": txid})
        assert_array_result(self.nodes[1].listtransactions(),
                            {"category": "receive", "amount": Decimal("0.44")},
                            {"txid": txid})

        if not self.options.descriptors:
            # include_watchonly is a legacy wallet feature, so don't test it for descriptor wallets
            self.log.info("Test 'include_watchonly' feature (legacy wallet)")
            pubkey = self.nodes[1].getaddressinfo(self.nodes[1].getnewaddress())['pubkey']
            multisig = self.nodes[1].createmultisig(1, [pubkey])
            self.nodes[0].importaddress(multisig["redeemScript"], "watchonly", False, True)
            txid = self.nodes[1].sendtoaddress(multisig["address"], 0.1)
            self.generate(self.nodes[1], 1)
            assert_equal(len(self.nodes[0].listtransactions(label="watchonly", include_watchonly=True)), 1)
            assert_equal(len(self.nodes[0].listtransactions(dummy="watchonly", include_watchonly=True)), 1)
            assert len(self.nodes[0].listtransactions(label="watchonly", count=100, include_watchonly=False)) == 0
            assert_array_result(self.nodes[0].listtransactions(label="watchonly", count=100, include_watchonly=True),
                                {"category": "receive", "amount": Decimal("0.1")},
                                {"txid": txid, "label": "watchonly"})

        self.run_rbf_opt_in_test()
        self.run_externally_generated_address_test()
        self.run_invalid_parameters_test()
        self.test_op_return()

    def run_rbf_opt_in_test(self):
        """Test the opt-in-rbf flag for sent and received transactions."""

        def is_opt_in(node, txid):
            """Check whether a transaction signals opt-in RBF itself."""
            rawtx = node.getrawtransaction(txid, 1)
            for x in rawtx["vin"]:
                if x["sequence"] < 0xfffffffe:
                    return True
            return False

        def get_unconfirmed_utxo_entry(node, txid_to_match):
            """Find an unconfirmed output matching a certain txid."""
            utxo = node.listunspent(0, 0)
            for i in utxo:
                if i["txid"] == txid_to_match:
                    return i
            return None

        self.log.info("Test txs w/o opt-in RBF (bip125-replaceable=no)")
        # Chain a few transactions that don't opt in.
        txid_1 = self.nodes[0].sendtoaddress(self.nodes[1].getnewaddress(), 1)
        assert not is_opt_in(self.nodes[0], txid_1)
        assert_array_result(self.nodes[0].listtransactions(), {"txid": txid_1}, {"bip125-replaceable": "no"})
        self.sync_mempools()
        assert_array_result(self.nodes[1].listtransactions(), {"txid": txid_1}, {"bip125-replaceable": "no"})

        # Tx2 will build off tx1, still not opting in to RBF.
        utxo_to_use = get_unconfirmed_utxo_entry(self.nodes[0], txid_1)
        assert_equal(utxo_to_use["safe"], True)
        utxo_to_use = get_unconfirmed_utxo_entry(self.nodes[1], txid_1)
        assert_equal(utxo_to_use["safe"], False)

        # Create tx2 using createrawtransaction
        inputs = [{"txid": utxo_to_use["txid"], "vout": utxo_to_use["vout"]}]
        outputs = {self.nodes[0].getnewaddress(): 0.999}
        tx2 = self.nodes[1].createrawtransaction(inputs=inputs, outputs=outputs, replaceable=False)
        tx2_signed = self.nodes[1].signrawtransactionwithwallet(tx2)["hex"]
        txid_2 = self.nodes[1].sendrawtransaction(tx2_signed)

        # ...and check the result
        assert not is_opt_in(self.nodes[1], txid_2)
        assert_array_result(self.nodes[1].listtransactions(), {"txid": txid_2}, {"bip125-replaceable": "no"})
        self.sync_mempools()
        assert_array_result(self.nodes[0].listtransactions(), {"txid": txid_2}, {"bip125-replaceable": "no"})

        self.log.info("Test txs with opt-in RBF (bip125-replaceable=yes)")
        # Tx3 will opt-in to RBF
        utxo_to_use = get_unconfirmed_utxo_entry(self.nodes[0], txid_2)
        inputs = [{"txid": txid_2, "vout": utxo_to_use["vout"]}]
        outputs = {self.nodes[1].getnewaddress(): 0.998}
        tx3 = self.nodes[0].createrawtransaction(inputs, outputs)
        tx3_modified = tx_from_hex(tx3)
        tx3_modified.vin[0].nSequence = 0
        tx3 = tx3_modified.serialize().hex()
        tx3_signed = self.nodes[0].signrawtransactionwithwallet(tx3)['hex']
        txid_3 = self.nodes[0].sendrawtransaction(tx3_signed)

        assert is_opt_in(self.nodes[0], txid_3)
        assert_array_result(self.nodes[0].listtransactions(), {"txid": txid_3}, {"bip125-replaceable": "yes"})
        self.sync_mempools()
        assert_array_result(self.nodes[1].listtransactions(), {"txid": txid_3}, {"bip125-replaceable": "yes"})

        # Tx4 will chain off tx3.  Doesn't signal itself, but depends on one
        # that does.
        utxo_to_use = get_unconfirmed_utxo_entry(self.nodes[1], txid_3)
        inputs = [{"txid": txid_3, "vout": utxo_to_use["vout"]}]
        outputs = {self.nodes[0].getnewaddress(): 0.997}
        tx4 = self.nodes[1].createrawtransaction(inputs=inputs, outputs=outputs, replaceable=False)
        tx4_signed = self.nodes[1].signrawtransactionwithwallet(tx4)["hex"]
        txid_4 = self.nodes[1].sendrawtransaction(tx4_signed)

        assert not is_opt_in(self.nodes[1], txid_4)
        assert_array_result(self.nodes[1].listtransactions(), {"txid": txid_4}, {"bip125-replaceable": "yes"})
        self.sync_mempools()
        assert_array_result(self.nodes[0].listtransactions(), {"txid": txid_4}, {"bip125-replaceable": "yes"})

        self.log.info("Test tx with unknown RBF state (bip125-replaceable=unknown)")
        # Replace tx3, and check that tx4 becomes unknown
        tx3_b = tx3_modified
        tx3_b.vout[0].nValue -= int(Decimal("0.004") * COIN)  # bump the fee
        tx3_b = tx3_b.serialize().hex()
        tx3_b_signed = self.nodes[0].signrawtransactionwithwallet(tx3_b)['hex']
        txid_3b = self.nodes[0].sendrawtransaction(tx3_b_signed, 0)
        assert is_opt_in(self.nodes[0], txid_3b)

        assert_array_result(self.nodes[0].listtransactions(), {"txid": txid_4}, {"bip125-replaceable": "unknown"})
        self.sync_mempools()
        assert_array_result(self.nodes[1].listtransactions(), {"txid": txid_4}, {"bip125-replaceable": "unknown"})

        self.log.info("Test bip125-replaceable status with gettransaction RPC")
        for n in self.nodes[0:2]:
            assert_equal(n.gettransaction(txid_1)["bip125-replaceable"], "no")
            assert_equal(n.gettransaction(txid_2)["bip125-replaceable"], "no")
            assert_equal(n.gettransaction(txid_3)["bip125-replaceable"], "yes")
            assert_equal(n.gettransaction(txid_3b)["bip125-replaceable"], "yes")
            assert_equal(n.gettransaction(txid_4)["bip125-replaceable"], "unknown")

<<<<<<< HEAD
        # After mining a transaction, it's no longer BIP125-replaceable
        self.nodes[0].generate(1)
=======
        self.log.info("Test bip125-replaceable status with listsinceblock")
        for n in self.nodes[0:2]:
            txs = {tx['txid']: tx['bip125-replaceable'] for tx in n.listsinceblock()['transactions']}
            assert_equal(txs[txid_1], "no")
            assert_equal(txs[txid_2], "no")
            assert_equal(txs[txid_3], "yes")
            assert_equal(txs[txid_3b], "yes")
            assert_equal(txs[txid_4], "unknown")

        self.log.info("Test mined transactions are no longer bip125-replaceable")
        self.generate(self.nodes[0], 1)
>>>>>>> 9e05de1d
        assert txid_3b not in self.nodes[0].getrawmempool()
        assert_equal(self.nodes[0].gettransaction(txid_3b)["bip125-replaceable"], "no")
        assert_equal(self.nodes[0].gettransaction(txid_4)["bip125-replaceable"], "unknown")

    def run_externally_generated_address_test(self):
        """Test behavior when receiving address is not in the address book."""

        self.log.info("Setup the same wallet on two nodes")
        # refill keypool otherwise the second node wouldn't recognize addresses generated on the first nodes
        self.nodes[0].keypoolrefill(1000)
        self.stop_nodes()
        wallet0 = os.path.join(self.nodes[0].datadir, self.chain, self.default_wallet_name, "wallet.dat")
        wallet2 = os.path.join(self.nodes[2].datadir, self.chain, self.default_wallet_name, "wallet.dat")
        shutil.copyfile(wallet0, wallet2)
        self.start_nodes()
        # reconnect nodes
        self.connect_nodes(0, 1)
        self.connect_nodes(1, 2)
        self.connect_nodes(2, 0)

        addr1 = self.nodes[0].getnewaddress("pizza1", 'legacy')
        addr2 = self.nodes[0].getnewaddress("pizza2", 'p2sh-segwit')
        addr3 = self.nodes[0].getnewaddress("pizza3", 'bech32')

        self.log.info("Send to externally generated addresses")
        # send to an address beyond the next to be generated to test the keypool gap
        self.nodes[1].sendtoaddress(addr3, "0.001")
        self.generate(self.nodes[1], 1)

        # send to an address that is already marked as used due to the keypool gap mechanics
        self.nodes[1].sendtoaddress(addr2, "0.001")
        self.generate(self.nodes[1], 1)

        # send to self transaction
        self.nodes[0].sendtoaddress(addr1, "0.001")
        self.generate(self.nodes[0], 1)

        self.log.info("Verify listtransactions is the same regardless of where the address was generated")
        transactions0 = self.nodes[0].listtransactions()
        transactions2 = self.nodes[2].listtransactions()

        # normalize results: remove fields that normally could differ and sort
        def normalize_list(txs):
            for tx in txs:
                tx.pop('label', None)
                tx.pop('time', None)
                tx.pop('timereceived', None)
            txs.sort(key=lambda x: x['txid'])

        normalize_list(transactions0)
        normalize_list(transactions2)
        assert_equal(transactions0, transactions2)

        self.log.info("Verify labels are persistent on the node that generated the addresses")
        assert_equal(['pizza1'], self.nodes[0].getaddressinfo(addr1)['labels'])
        assert_equal(['pizza2'], self.nodes[0].getaddressinfo(addr2)['labels'])
        assert_equal(['pizza3'], self.nodes[0].getaddressinfo(addr3)['labels'])

    def run_invalid_parameters_test(self):
        self.log.info("Test listtransactions RPC parameter validity")
        assert_raises_rpc_error(-8, 'Label argument must be a valid label name or "*".', self.nodes[0].listtransactions, label="")
        self.nodes[0].listtransactions(label="*")
        assert_raises_rpc_error(-8, "Negative count", self.nodes[0].listtransactions, count=-1)
        assert_raises_rpc_error(-8, "Negative from", self.nodes[0].listtransactions, skip=-1)

    def test_op_return(self):
        """Test if OP_RETURN outputs will be displayed correctly."""
        raw_tx = self.nodes[0].createrawtransaction([], [{'data': 'aa'}])
        funded_tx = self.nodes[0].fundrawtransaction(raw_tx)
        signed_tx = self.nodes[0].signrawtransactionwithwallet(funded_tx['hex'])
        tx_id = self.nodes[0].sendrawtransaction(signed_tx['hex'])

        op_ret_tx = [tx for tx in self.nodes[0].listtransactions() if tx['txid'] == tx_id][0]

        assert 'address' not in op_ret_tx


if __name__ == '__main__':
    ListTransactionsTest().main()<|MERGE_RESOLUTION|>--- conflicted
+++ resolved
@@ -1,9 +1,5 @@
 #!/usr/bin/env python3
-<<<<<<< HEAD
-# Copyright (c) 2014-2019 The Bitcoin Core developers
-=======
 # Copyright (c) 2014-2021 The Bitcoin Core developers
->>>>>>> 9e05de1d
 # Distributed under the MIT software license, see the accompanying
 # file COPYING or http://www.opensource.org/licenses/mit-license.php.
 """Test the listtransactions API."""
@@ -20,11 +16,7 @@
 from test_framework.util import (
     assert_array_result,
     assert_equal,
-<<<<<<< HEAD
-    hex_str_to_bytes,
-=======
     assert_raises_rpc_error,
->>>>>>> 9e05de1d
 )
 
 
@@ -47,18 +39,10 @@
                             {"category": "send", "amount": Decimal("-0.1"), "confirmations": 0, "trusted": True})
         assert_array_result(self.nodes[1].listtransactions(),
                             {"txid": txid},
-<<<<<<< HEAD
-                            {"category": "receive", "amount": Decimal("0.1"), "confirmations": 0})
-        # mine a block, confirmations should change:
-        blockhash = self.nodes[0].generate(1)[0]
-        blockheight = self.nodes[0].getblockheader(blockhash)['height']
-        self.sync_all()
-=======
                             {"category": "receive", "amount": Decimal("0.1"), "confirmations": 0, "trusted": False})
         self.log.info("Test confirmations change after mining a block")
         blockhash = self.generate(self.nodes[0], 1)[0]
         blockheight = self.nodes[0].getblockheader(blockhash)['height']
->>>>>>> 9e05de1d
         assert_array_result(self.nodes[0].listtransactions(),
                             {"txid": txid},
                             {"category": "send", "amount": Decimal("-0.1"), "confirmations": 1, "blockhash": blockhash, "blockheight": blockheight})
@@ -225,10 +209,6 @@
             assert_equal(n.gettransaction(txid_3b)["bip125-replaceable"], "yes")
             assert_equal(n.gettransaction(txid_4)["bip125-replaceable"], "unknown")
 
-<<<<<<< HEAD
-        # After mining a transaction, it's no longer BIP125-replaceable
-        self.nodes[0].generate(1)
-=======
         self.log.info("Test bip125-replaceable status with listsinceblock")
         for n in self.nodes[0:2]:
             txs = {tx['txid']: tx['bip125-replaceable'] for tx in n.listsinceblock()['transactions']}
@@ -240,7 +220,6 @@
 
         self.log.info("Test mined transactions are no longer bip125-replaceable")
         self.generate(self.nodes[0], 1)
->>>>>>> 9e05de1d
         assert txid_3b not in self.nodes[0].getrawmempool()
         assert_equal(self.nodes[0].gettransaction(txid_3b)["bip125-replaceable"], "no")
         assert_equal(self.nodes[0].gettransaction(txid_4)["bip125-replaceable"], "unknown")
