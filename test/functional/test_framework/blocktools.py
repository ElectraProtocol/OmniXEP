#!/usr/bin/env python3
# Copyright (c) 2015-2021 The Bitcoin Core developers
# Distributed under the MIT software license, see the accompanying
# file COPYING or http://www.opensource.org/licenses/mit-license.php.
"""Utilities for manipulating blocks and transactions."""

import struct
import time
import unittest

from .address import (
    key_to_p2sh_p2wpkh,
    key_to_p2wpkh,
    script_to_p2sh_p2wsh,
    script_to_p2wsh,
)
from .messages import (
    CBlock,
    COIN,
    COutPoint,
    CTransaction,
    CTxIn,
    CTxInWitness,
    CTxOut,
<<<<<<< HEAD
    FromHex,
    ToHex,
    hash256,
    hex_str_to_bytes,
=======
    SEQUENCE_FINAL,
    hash256,
>>>>>>> 9e05de1d
    ser_uint256,
    tx_from_hex,
    uint256_from_str,
)
from .script import (
    CScript,
    CScriptNum,
    CScriptOp,
<<<<<<< HEAD
    OP_0,
=======
>>>>>>> 9e05de1d
    OP_1,
    OP_RETURN,
    OP_TRUE,
)
from .script_util import (
    key_to_p2pk_script,
    key_to_p2wpkh_script,
    keys_to_multisig_script,
    script_to_p2wsh_script,
)
from .util import assert_equal

WITNESS_SCALE_FACTOR = 4
MAX_BLOCK_SIGOPS = 20000
MAX_BLOCK_SIGOPS_WEIGHT = MAX_BLOCK_SIGOPS * WITNESS_SCALE_FACTOR

# Genesis block time (regtest)
TIME_GENESIS_BLOCK = 1296688602

MAX_FUTURE_BLOCK_TIME = 2 * 60 * 60

# Coinbase transaction outputs can only be spent after this number of new blocks (network rule)
COINBASE_MATURITY = 100

# From BIP141
WITNESS_COMMITMENT_HEADER = b"\xaa\x21\xa9\xed"

NORMAL_GBT_REQUEST_PARAMS = {"rules": ["segwit"]}
VERSIONBITS_LAST_OLD_BLOCK_VERSION = 4


def create_block(hashprev=None, coinbase=None, ntime=None, *, version=None, tmpl=None, txlist=None):
    """Create a block (with regtest difficulty)."""
    block = CBlock()
    if tmpl is None:
        tmpl = {}
    block.nVersion = version or tmpl.get('version') or VERSIONBITS_LAST_OLD_BLOCK_VERSION
    block.nTime = ntime or tmpl.get('curtime') or int(time.time() + 600)
    block.hashPrevBlock = hashprev or int(tmpl['previousblockhash'], 0x10)
    if tmpl and not tmpl.get('bits') is None:
        block.nBits = struct.unpack('>I', bytes.fromhex(tmpl['bits']))[0]
    else:
        block.nBits = 0x207fffff  # difficulty retargeting is disabled in REGTEST chainparams
    if coinbase is None:
        coinbase = create_coinbase(height=tmpl['height'])
    block.vtx.append(coinbase)
    if txlist:
        for tx in txlist:
            if not hasattr(tx, 'calc_sha256'):
                tx = tx_from_hex(tx)
            block.vtx.append(tx)
    block.hashMerkleRoot = block.calc_merkle_root()
    block.calc_sha256()
    return block

def get_witness_script(witness_root, witness_nonce):
    witness_commitment = uint256_from_str(hash256(ser_uint256(witness_root) + ser_uint256(witness_nonce)))
    output_data = WITNESS_COMMITMENT_HEADER + ser_uint256(witness_commitment)
    return CScript([OP_RETURN, output_data])

def add_witness_commitment(block, nonce=0):
    """Add a witness commitment to the block's coinbase transaction.

    According to BIP141, blocks with witness rules active must commit to the
    hash of all in-block transactions including witness."""
    # First calculate the merkle root of the block's
    # transactions, with witnesses.
    witness_nonce = nonce
    witness_root = block.calc_witness_merkle_root()
    # witness_nonce should go to coinbase witness.
    block.vtx[0].wit.vtxinwit = [CTxInWitness()]
    block.vtx[0].wit.vtxinwit[0].scriptWitness.stack = [ser_uint256(witness_nonce)]

    # witness commitment is the last OP_RETURN output in coinbase
    block.vtx[0].vout.append(CTxOut(0, get_witness_script(witness_root, witness_nonce)))
    block.vtx[0].rehash()
    block.hashMerkleRoot = block.calc_merkle_root()
    block.rehash()


def script_BIP34_coinbase_height(height):
    if height <= 16:
        res = CScriptOp.encode_op_n(height)
        # Append dummy to increase scriptSig size above 2 (see bad-cb-length consensus rule)
        return CScript([res, OP_1])
    return CScript([CScriptNum(height)])


<<<<<<< HEAD
def create_coinbase(height, pubkey=None):
    """Create a coinbase transaction, assuming no miner fees.
=======
def create_coinbase(height, pubkey=None, extra_output_script=None, fees=0, nValue=50):
    """Create a coinbase transaction.
>>>>>>> 9e05de1d

    If pubkey is passed in, the coinbase output will be a P2PK output;
    otherwise an anyone-can-spend output.

    If extra_output_script is given, make a 0-value output to that
    script. This is useful to pad block weight/sigops as needed. """
    coinbase = CTransaction()
<<<<<<< HEAD
    coinbase.vin.append(CTxIn(COutPoint(0, 0xffffffff), script_BIP34_coinbase_height(height), 0xffffffff))
=======
    coinbase.vin.append(CTxIn(COutPoint(0, 0xffffffff), script_BIP34_coinbase_height(height), SEQUENCE_FINAL))
>>>>>>> 9e05de1d
    coinbaseoutput = CTxOut()
    coinbaseoutput.nValue = nValue * COIN
    if nValue == 50:
        halvings = int(height / 150)  # regtest
        coinbaseoutput.nValue >>= halvings
        coinbaseoutput.nValue += fees
    if pubkey is not None:
        coinbaseoutput.scriptPubKey = key_to_p2pk_script(pubkey)
    else:
        coinbaseoutput.scriptPubKey = CScript([OP_TRUE])
    coinbase.vout = [coinbaseoutput]
    if extra_output_script is not None:
        coinbaseoutput2 = CTxOut()
        coinbaseoutput2.nValue = 0
        coinbaseoutput2.scriptPubKey = extra_output_script
        coinbase.vout.append(coinbaseoutput2)
    coinbase.calc_sha256()
    return coinbase

def create_tx_with_script(prevtx, n, script_sig=b"", *, amount, script_pub_key=CScript()):
    """Return one-input, one-output transaction object
       spending the prevtx's n-th output with the given amount.

       Can optionally pass scriptPubKey and scriptSig, default is anyone-can-spend output.
    """
    tx = CTransaction()
    assert n < len(prevtx.vout)
<<<<<<< HEAD
    tx.vin.append(CTxIn(COutPoint(prevtx.sha256, n), script_sig, 0xffffffff))
=======
    tx.vin.append(CTxIn(COutPoint(prevtx.sha256, n), script_sig, SEQUENCE_FINAL))
>>>>>>> 9e05de1d
    tx.vout.append(CTxOut(amount, script_pub_key))
    tx.calc_sha256()
    return tx

def get_legacy_sigopcount_block(block, accurate=True):
    count = 0
    for tx in block.vtx:
        count += get_legacy_sigopcount_tx(tx, accurate)
    return count

def get_legacy_sigopcount_tx(tx, accurate=True):
    count = 0
    for i in tx.vout:
        count += i.scriptPubKey.GetSigOpCount(accurate)
    for j in tx.vin:
        # scriptSig might be of type bytes, so convert to CScript for the moment
        count += CScript(j.scriptSig).GetSigOpCount(accurate)
    return count

def witness_script(use_p2wsh, pubkey):
    """Create a scriptPubKey for a pay-to-witness TxOut.

    This is either a P2WPKH output for the given pubkey, or a P2WSH output of a
    1-of-1 multisig for the given pubkey. Returns the hex encoding of the
    scriptPubKey."""
    if not use_p2wsh:
        # P2WPKH instead
        pkscript = key_to_p2wpkh_script(pubkey)
    else:
        # 1-of-1 multisig
<<<<<<< HEAD
        witness_program = CScript([OP_1, hex_str_to_bytes(pubkey), OP_1, OP_CHECKMULTISIG])
        scripthash = sha256(witness_program)
        pkscript = CScript([OP_0, scripthash])
=======
        witness_script = keys_to_multisig_script([pubkey])
        pkscript = script_to_p2wsh_script(witness_script)
>>>>>>> 9e05de1d
    return pkscript.hex()

def create_witness_tx(node, use_p2wsh, utxo, pubkey, encode_p2sh, amount):
    """Return a transaction (in hex) that spends the given utxo to a segwit output.

    Optionally wrap the segwit output using P2SH."""
    if use_p2wsh:
        program = keys_to_multisig_script([pubkey])
        addr = script_to_p2sh_p2wsh(program) if encode_p2sh else script_to_p2wsh(program)
    else:
        addr = key_to_p2sh_p2wpkh(pubkey) if encode_p2sh else key_to_p2wpkh(pubkey)
    if not encode_p2sh:
        assert_equal(node.getaddressinfo(addr)['scriptPubKey'], witness_script(use_p2wsh, pubkey))
    return node.createrawtransaction([utxo], {addr: amount})

def send_to_witness(use_p2wsh, node, utxo, pubkey, encode_p2sh, amount, sign=True, insert_redeem_script=""):
    """Create a transaction spending a given utxo to a segwit output.

    The output corresponds to the given pubkey: use_p2wsh determines whether to
    use P2WPKH or P2WSH; encode_p2sh determines whether to wrap in P2SH.
    sign=True will have the given node sign the transaction.
    insert_redeem_script will be added to the scriptSig, if given."""
    tx_to_witness = create_witness_tx(node, use_p2wsh, utxo, pubkey, encode_p2sh, amount)
    if (sign):
        signed = node.signrawtransactionwithwallet(tx_to_witness)
        assert "errors" not in signed or len(["errors"]) == 0
        return node.sendrawtransaction(signed["hex"])
    else:
        if (insert_redeem_script):
            tx = tx_from_hex(tx_to_witness)
            tx.vin[0].scriptSig += CScript([bytes.fromhex(insert_redeem_script)])
            tx_to_witness = tx.serialize().hex()

    return node.sendrawtransaction(tx_to_witness)

class TestFrameworkBlockTools(unittest.TestCase):
    def test_create_coinbase(self):
        height = 20
        coinbase_tx = create_coinbase(height=height)
        assert_equal(CScriptNum.decode(coinbase_tx.vin[0].scriptSig), height)<|MERGE_RESOLUTION|>--- conflicted
+++ resolved
@@ -22,15 +22,8 @@
     CTxIn,
     CTxInWitness,
     CTxOut,
-<<<<<<< HEAD
-    FromHex,
-    ToHex,
-    hash256,
-    hex_str_to_bytes,
-=======
     SEQUENCE_FINAL,
     hash256,
->>>>>>> 9e05de1d
     ser_uint256,
     tx_from_hex,
     uint256_from_str,
@@ -39,10 +32,6 @@
     CScript,
     CScriptNum,
     CScriptOp,
-<<<<<<< HEAD
-    OP_0,
-=======
->>>>>>> 9e05de1d
     OP_1,
     OP_RETURN,
     OP_TRUE,
@@ -131,13 +120,8 @@
     return CScript([CScriptNum(height)])
 
 
-<<<<<<< HEAD
-def create_coinbase(height, pubkey=None):
-    """Create a coinbase transaction, assuming no miner fees.
-=======
 def create_coinbase(height, pubkey=None, extra_output_script=None, fees=0, nValue=50):
     """Create a coinbase transaction.
->>>>>>> 9e05de1d
 
     If pubkey is passed in, the coinbase output will be a P2PK output;
     otherwise an anyone-can-spend output.
@@ -145,11 +129,7 @@
     If extra_output_script is given, make a 0-value output to that
     script. This is useful to pad block weight/sigops as needed. """
     coinbase = CTransaction()
-<<<<<<< HEAD
-    coinbase.vin.append(CTxIn(COutPoint(0, 0xffffffff), script_BIP34_coinbase_height(height), 0xffffffff))
-=======
     coinbase.vin.append(CTxIn(COutPoint(0, 0xffffffff), script_BIP34_coinbase_height(height), SEQUENCE_FINAL))
->>>>>>> 9e05de1d
     coinbaseoutput = CTxOut()
     coinbaseoutput.nValue = nValue * COIN
     if nValue == 50:
@@ -177,11 +157,7 @@
     """
     tx = CTransaction()
     assert n < len(prevtx.vout)
-<<<<<<< HEAD
-    tx.vin.append(CTxIn(COutPoint(prevtx.sha256, n), script_sig, 0xffffffff))
-=======
     tx.vin.append(CTxIn(COutPoint(prevtx.sha256, n), script_sig, SEQUENCE_FINAL))
->>>>>>> 9e05de1d
     tx.vout.append(CTxOut(amount, script_pub_key))
     tx.calc_sha256()
     return tx
@@ -212,14 +188,8 @@
         pkscript = key_to_p2wpkh_script(pubkey)
     else:
         # 1-of-1 multisig
-<<<<<<< HEAD
-        witness_program = CScript([OP_1, hex_str_to_bytes(pubkey), OP_1, OP_CHECKMULTISIG])
-        scripthash = sha256(witness_program)
-        pkscript = CScript([OP_0, scripthash])
-=======
         witness_script = keys_to_multisig_script([pubkey])
         pkscript = script_to_p2wsh_script(witness_script)
->>>>>>> 9e05de1d
     return pkscript.hex()
 
 def create_witness_tx(node, use_p2wsh, utxo, pubkey, encode_p2sh, amount):
