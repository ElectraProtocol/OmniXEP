#!/usr/bin/env python3
<<<<<<< HEAD
# Copyright (c) 2015-2019 The Bitcoin Core developers
=======
# Copyright (c) 2015-2021 The Bitcoin Core developers
>>>>>>> 9e05de1d
# Distributed under the MIT software license, see the accompanying
# file COPYING or http://www.opensource.org/licenses/mit-license.php.
"""Functionality to build scripts, as well as signature hash functions.

This file is modified from python-bitcoinlib.
"""
<<<<<<< HEAD
import hashlib
=======

from collections import namedtuple
>>>>>>> 9e05de1d
import struct
import unittest
from typing import List, Dict

from .key import TaggedHash, tweak_add_pubkey

from .messages import (
    CTransaction,
    CTxOut,
    hash256,
    ser_string,
    ser_uint256,
    sha256,
    uint256_from_str,
)
<<<<<<< HEAD

MAX_SCRIPT_ELEMENT_SIZE = 520
OPCODE_NAMES = {}

def hash160(s):
    return hashlib.new('ripemd160', sha256(s)).digest()
=======

from .ripemd160 import ripemd160

MAX_SCRIPT_ELEMENT_SIZE = 520
MAX_PUBKEYS_PER_MULTI_A = 999
LOCKTIME_THRESHOLD = 500000000
ANNEX_TAG = 0x50

LEAF_VERSION_TAPSCRIPT = 0xc0

def hash160(s):
    return ripemd160(sha256(s))
>>>>>>> 9e05de1d

def bn2vch(v):
    """Convert number to bitcoin-specific little endian format."""
    # We need v.bit_length() bits, plus a sign bit for every nonzero number.
    n_bits = v.bit_length() + (v != 0)
    # The number of bytes for that is:
    n_bytes = (n_bits + 7) // 8
    # Convert number to absolute value + sign in top bit.
    encoded_v = 0 if v == 0 else abs(v) | ((v < 0) << (n_bytes * 8 - 1))
    # Serialize to bytes
    return encoded_v.to_bytes(n_bytes, 'little')

class CScriptOp(int):
    """A single script opcode"""
    __slots__ = ()

    @staticmethod
    def encode_op_pushdata(d):
        """Encode a PUSHDATA op, returning bytes"""
        if len(d) < 0x4c:
            return b'' + bytes([len(d)]) + d  # OP_PUSHDATA
        elif len(d) <= 0xff:
            return b'\x4c' + bytes([len(d)]) + d  # OP_PUSHDATA1
        elif len(d) <= 0xffff:
            return b'\x4d' + struct.pack(b'<H', len(d)) + d  # OP_PUSHDATA2
        elif len(d) <= 0xffffffff:
            return b'\x4e' + struct.pack(b'<I', len(d)) + d  # OP_PUSHDATA4
        else:
            raise ValueError("Data too long to encode in a PUSHDATA op")

    @staticmethod
    def encode_op_n(n):
        """Encode a small integer op, returning an opcode"""
        if not (0 <= n <= 16):
            raise ValueError('Integer must be in range 0 <= n <= 16, got %d' % n)

        if n == 0:
            return OP_0
        else:
            return CScriptOp(OP_1 + n - 1)

    def decode_op_n(self):
        """Decode a small integer opcode, returning an integer"""
        if self == OP_0:
            return 0

        if not (self == OP_0 or OP_1 <= self <= OP_16):
            raise ValueError('op %r is not an OP_N' % self)

        return int(self - OP_1 + 1)

    def is_small_int(self):
        """Return true if the op pushes a small integer to the stack"""
        if 0x51 <= self <= 0x60 or self == 0:
            return True
        else:
            return False

    def __str__(self):
        return repr(self)

    def __repr__(self):
        if self in OPCODE_NAMES:
            return OPCODE_NAMES[self]
        else:
            return 'CScriptOp(0x%x)' % self

    def __new__(cls, n):
        try:
            return _opcode_instances[n]
        except IndexError:
            assert len(_opcode_instances) == n
            _opcode_instances.append(super().__new__(cls, n))
            return _opcode_instances[n]

OPCODE_NAMES: Dict[CScriptOp, str] = {}
_opcode_instances: List[CScriptOp] = []

# Populate opcode instance table
for n in range(0xff + 1):
    CScriptOp(n)


# push value
OP_0 = CScriptOp(0x00)
OP_FALSE = OP_0
OP_PUSHDATA1 = CScriptOp(0x4c)
OP_PUSHDATA2 = CScriptOp(0x4d)
OP_PUSHDATA4 = CScriptOp(0x4e)
OP_1NEGATE = CScriptOp(0x4f)
OP_RESERVED = CScriptOp(0x50)
OP_1 = CScriptOp(0x51)
OP_TRUE = OP_1
OP_2 = CScriptOp(0x52)
OP_3 = CScriptOp(0x53)
OP_4 = CScriptOp(0x54)
OP_5 = CScriptOp(0x55)
OP_6 = CScriptOp(0x56)
OP_7 = CScriptOp(0x57)
OP_8 = CScriptOp(0x58)
OP_9 = CScriptOp(0x59)
OP_10 = CScriptOp(0x5a)
OP_11 = CScriptOp(0x5b)
OP_12 = CScriptOp(0x5c)
OP_13 = CScriptOp(0x5d)
OP_14 = CScriptOp(0x5e)
OP_15 = CScriptOp(0x5f)
OP_16 = CScriptOp(0x60)

# control
OP_NOP = CScriptOp(0x61)
OP_VER = CScriptOp(0x62)
OP_IF = CScriptOp(0x63)
OP_NOTIF = CScriptOp(0x64)
OP_VERIF = CScriptOp(0x65)
OP_VERNOTIF = CScriptOp(0x66)
OP_ELSE = CScriptOp(0x67)
OP_ENDIF = CScriptOp(0x68)
OP_VERIFY = CScriptOp(0x69)
OP_RETURN = CScriptOp(0x6a)

# stack ops
OP_TOALTSTACK = CScriptOp(0x6b)
OP_FROMALTSTACK = CScriptOp(0x6c)
OP_2DROP = CScriptOp(0x6d)
OP_2DUP = CScriptOp(0x6e)
OP_3DUP = CScriptOp(0x6f)
OP_2OVER = CScriptOp(0x70)
OP_2ROT = CScriptOp(0x71)
OP_2SWAP = CScriptOp(0x72)
OP_IFDUP = CScriptOp(0x73)
OP_DEPTH = CScriptOp(0x74)
OP_DROP = CScriptOp(0x75)
OP_DUP = CScriptOp(0x76)
OP_NIP = CScriptOp(0x77)
OP_OVER = CScriptOp(0x78)
OP_PICK = CScriptOp(0x79)
OP_ROLL = CScriptOp(0x7a)
OP_ROT = CScriptOp(0x7b)
OP_SWAP = CScriptOp(0x7c)
OP_TUCK = CScriptOp(0x7d)

# splice ops
OP_CAT = CScriptOp(0x7e)
OP_SUBSTR = CScriptOp(0x7f)
OP_LEFT = CScriptOp(0x80)
OP_RIGHT = CScriptOp(0x81)
OP_SIZE = CScriptOp(0x82)

# bit logic
OP_INVERT = CScriptOp(0x83)
OP_AND = CScriptOp(0x84)
OP_OR = CScriptOp(0x85)
OP_XOR = CScriptOp(0x86)
OP_EQUAL = CScriptOp(0x87)
OP_EQUALVERIFY = CScriptOp(0x88)
OP_RESERVED1 = CScriptOp(0x89)
OP_RESERVED2 = CScriptOp(0x8a)

# numeric
OP_1ADD = CScriptOp(0x8b)
OP_1SUB = CScriptOp(0x8c)
OP_2MUL = CScriptOp(0x8d)
OP_2DIV = CScriptOp(0x8e)
OP_NEGATE = CScriptOp(0x8f)
OP_ABS = CScriptOp(0x90)
OP_NOT = CScriptOp(0x91)
OP_0NOTEQUAL = CScriptOp(0x92)

OP_ADD = CScriptOp(0x93)
OP_SUB = CScriptOp(0x94)
OP_MUL = CScriptOp(0x95)
OP_DIV = CScriptOp(0x96)
OP_MOD = CScriptOp(0x97)
OP_LSHIFT = CScriptOp(0x98)
OP_RSHIFT = CScriptOp(0x99)

OP_BOOLAND = CScriptOp(0x9a)
OP_BOOLOR = CScriptOp(0x9b)
OP_NUMEQUAL = CScriptOp(0x9c)
OP_NUMEQUALVERIFY = CScriptOp(0x9d)
OP_NUMNOTEQUAL = CScriptOp(0x9e)
OP_LESSTHAN = CScriptOp(0x9f)
OP_GREATERTHAN = CScriptOp(0xa0)
OP_LESSTHANOREQUAL = CScriptOp(0xa1)
OP_GREATERTHANOREQUAL = CScriptOp(0xa2)
OP_MIN = CScriptOp(0xa3)
OP_MAX = CScriptOp(0xa4)

OP_WITHIN = CScriptOp(0xa5)

# crypto
OP_RIPEMD160 = CScriptOp(0xa6)
OP_SHA1 = CScriptOp(0xa7)
OP_SHA256 = CScriptOp(0xa8)
OP_HASH160 = CScriptOp(0xa9)
OP_HASH256 = CScriptOp(0xaa)
OP_CODESEPARATOR = CScriptOp(0xab)
OP_CHECKSIG = CScriptOp(0xac)
OP_CHECKSIGVERIFY = CScriptOp(0xad)
OP_CHECKMULTISIG = CScriptOp(0xae)
OP_CHECKMULTISIGVERIFY = CScriptOp(0xaf)

# expansion
OP_NOP1 = CScriptOp(0xb0)
OP_CHECKLOCKTIMEVERIFY = CScriptOp(0xb1)
OP_CHECKSEQUENCEVERIFY = CScriptOp(0xb2)
OP_NOP4 = CScriptOp(0xb3)
OP_NOP5 = CScriptOp(0xb4)
OP_NOP6 = CScriptOp(0xb5)
OP_NOP7 = CScriptOp(0xb6)
OP_NOP8 = CScriptOp(0xb7)
OP_NOP9 = CScriptOp(0xb8)
OP_NOP10 = CScriptOp(0xb9)

# BIP 342 opcodes (Tapscript)
OP_CHECKSIGADD = CScriptOp(0xba)

OP_INVALIDOPCODE = CScriptOp(0xff)

OPCODE_NAMES.update({
    OP_0: 'OP_0',
    OP_PUSHDATA1: 'OP_PUSHDATA1',
    OP_PUSHDATA2: 'OP_PUSHDATA2',
    OP_PUSHDATA4: 'OP_PUSHDATA4',
    OP_1NEGATE: 'OP_1NEGATE',
    OP_RESERVED: 'OP_RESERVED',
    OP_1: 'OP_1',
    OP_2: 'OP_2',
    OP_3: 'OP_3',
    OP_4: 'OP_4',
    OP_5: 'OP_5',
    OP_6: 'OP_6',
    OP_7: 'OP_7',
    OP_8: 'OP_8',
    OP_9: 'OP_9',
    OP_10: 'OP_10',
    OP_11: 'OP_11',
    OP_12: 'OP_12',
    OP_13: 'OP_13',
    OP_14: 'OP_14',
    OP_15: 'OP_15',
    OP_16: 'OP_16',
    OP_NOP: 'OP_NOP',
    OP_VER: 'OP_VER',
    OP_IF: 'OP_IF',
    OP_NOTIF: 'OP_NOTIF',
    OP_VERIF: 'OP_VERIF',
    OP_VERNOTIF: 'OP_VERNOTIF',
    OP_ELSE: 'OP_ELSE',
    OP_ENDIF: 'OP_ENDIF',
    OP_VERIFY: 'OP_VERIFY',
    OP_RETURN: 'OP_RETURN',
    OP_TOALTSTACK: 'OP_TOALTSTACK',
    OP_FROMALTSTACK: 'OP_FROMALTSTACK',
    OP_2DROP: 'OP_2DROP',
    OP_2DUP: 'OP_2DUP',
    OP_3DUP: 'OP_3DUP',
    OP_2OVER: 'OP_2OVER',
    OP_2ROT: 'OP_2ROT',
    OP_2SWAP: 'OP_2SWAP',
    OP_IFDUP: 'OP_IFDUP',
    OP_DEPTH: 'OP_DEPTH',
    OP_DROP: 'OP_DROP',
    OP_DUP: 'OP_DUP',
    OP_NIP: 'OP_NIP',
    OP_OVER: 'OP_OVER',
    OP_PICK: 'OP_PICK',
    OP_ROLL: 'OP_ROLL',
    OP_ROT: 'OP_ROT',
    OP_SWAP: 'OP_SWAP',
    OP_TUCK: 'OP_TUCK',
    OP_CAT: 'OP_CAT',
    OP_SUBSTR: 'OP_SUBSTR',
    OP_LEFT: 'OP_LEFT',
    OP_RIGHT: 'OP_RIGHT',
    OP_SIZE: 'OP_SIZE',
    OP_INVERT: 'OP_INVERT',
    OP_AND: 'OP_AND',
    OP_OR: 'OP_OR',
    OP_XOR: 'OP_XOR',
    OP_EQUAL: 'OP_EQUAL',
    OP_EQUALVERIFY: 'OP_EQUALVERIFY',
    OP_RESERVED1: 'OP_RESERVED1',
    OP_RESERVED2: 'OP_RESERVED2',
    OP_1ADD: 'OP_1ADD',
    OP_1SUB: 'OP_1SUB',
    OP_2MUL: 'OP_2MUL',
    OP_2DIV: 'OP_2DIV',
    OP_NEGATE: 'OP_NEGATE',
    OP_ABS: 'OP_ABS',
    OP_NOT: 'OP_NOT',
    OP_0NOTEQUAL: 'OP_0NOTEQUAL',
    OP_ADD: 'OP_ADD',
    OP_SUB: 'OP_SUB',
    OP_MUL: 'OP_MUL',
    OP_DIV: 'OP_DIV',
    OP_MOD: 'OP_MOD',
    OP_LSHIFT: 'OP_LSHIFT',
    OP_RSHIFT: 'OP_RSHIFT',
    OP_BOOLAND: 'OP_BOOLAND',
    OP_BOOLOR: 'OP_BOOLOR',
    OP_NUMEQUAL: 'OP_NUMEQUAL',
    OP_NUMEQUALVERIFY: 'OP_NUMEQUALVERIFY',
    OP_NUMNOTEQUAL: 'OP_NUMNOTEQUAL',
    OP_LESSTHAN: 'OP_LESSTHAN',
    OP_GREATERTHAN: 'OP_GREATERTHAN',
    OP_LESSTHANOREQUAL: 'OP_LESSTHANOREQUAL',
    OP_GREATERTHANOREQUAL: 'OP_GREATERTHANOREQUAL',
    OP_MIN: 'OP_MIN',
    OP_MAX: 'OP_MAX',
    OP_WITHIN: 'OP_WITHIN',
    OP_RIPEMD160: 'OP_RIPEMD160',
    OP_SHA1: 'OP_SHA1',
    OP_SHA256: 'OP_SHA256',
    OP_HASH160: 'OP_HASH160',
    OP_HASH256: 'OP_HASH256',
    OP_CODESEPARATOR: 'OP_CODESEPARATOR',
    OP_CHECKSIG: 'OP_CHECKSIG',
    OP_CHECKSIGVERIFY: 'OP_CHECKSIGVERIFY',
    OP_CHECKMULTISIG: 'OP_CHECKMULTISIG',
    OP_CHECKMULTISIGVERIFY: 'OP_CHECKMULTISIGVERIFY',
    OP_NOP1: 'OP_NOP1',
    OP_CHECKLOCKTIMEVERIFY: 'OP_CHECKLOCKTIMEVERIFY',
    OP_CHECKSEQUENCEVERIFY: 'OP_CHECKSEQUENCEVERIFY',
    OP_NOP4: 'OP_NOP4',
    OP_NOP5: 'OP_NOP5',
    OP_NOP6: 'OP_NOP6',
    OP_NOP7: 'OP_NOP7',
    OP_NOP8: 'OP_NOP8',
    OP_NOP9: 'OP_NOP9',
    OP_NOP10: 'OP_NOP10',
<<<<<<< HEAD
    OP_SMALLINTEGER: 'OP_SMALLINTEGER',
    OP_PUBKEYS: 'OP_PUBKEYS',
    OP_PUBKEYHASH: 'OP_PUBKEYHASH',
    OP_PUBKEY: 'OP_PUBKEY',
=======
    OP_CHECKSIGADD: 'OP_CHECKSIGADD',
>>>>>>> 9e05de1d
    OP_INVALIDOPCODE: 'OP_INVALIDOPCODE',
})

class CScriptInvalidError(Exception):
    """Base class for CScript exceptions"""
    pass

class CScriptTruncatedPushDataError(CScriptInvalidError):
    """Invalid pushdata due to truncation"""
    def __init__(self, msg, data):
        self.data = data
        super().__init__(msg)


# This is used, eg, for blockchain heights in coinbase scripts (bip34)
class CScriptNum:
    __slots__ = ("value",)

    def __init__(self, d=0):
        self.value = d

    @staticmethod
    def encode(obj):
        r = bytearray(0)
        if obj.value == 0:
            return bytes(r)
        neg = obj.value < 0
        absvalue = -obj.value if neg else obj.value
        while (absvalue):
            r.append(absvalue & 0xff)
            absvalue >>= 8
        if r[-1] & 0x80:
            r.append(0x80 if neg else 0)
        elif neg:
            r[-1] |= 0x80
        return bytes([len(r)]) + r

    @staticmethod
    def decode(vch):
        result = 0
        # We assume valid push_size and minimal encoding
        value = vch[1:]
        if len(value) == 0:
            return result
        for i, byte in enumerate(value):
            result |= int(byte) << 8 * i
        if value[-1] >= 0x80:
            # Mask for all but the highest result bit
            num_mask = (2**(len(value) * 8) - 1) >> 1
            result &= num_mask
            result *= -1
        return result


class CScript(bytes):
    """Serialized script

    A bytes subclass, so you can use this directly whenever bytes are accepted.
    Note that this means that indexing does *not* work - you'll get an index by
    byte rather than opcode. This format was chosen for efficiency so that the
    general case would not require creating a lot of little CScriptOP objects.

    iter(script) however does iterate by opcode.
    """
    __slots__ = ()

    @classmethod
    def __coerce_instance(cls, other):
        # Coerce other into bytes
        if isinstance(other, CScriptOp):
            other = bytes([other])
        elif isinstance(other, CScriptNum):
            if (other.value == 0):
                other = bytes([CScriptOp(OP_0)])
            else:
                other = CScriptNum.encode(other)
        elif isinstance(other, int):
            if 0 <= other <= 16:
                other = bytes([CScriptOp.encode_op_n(other)])
            elif other == -1:
                other = bytes([OP_1NEGATE])
            else:
                other = CScriptOp.encode_op_pushdata(bn2vch(other))
        elif isinstance(other, (bytes, bytearray)):
            other = CScriptOp.encode_op_pushdata(other)
        return other

    def __add__(self, other):
        # add makes no sense for a CScript()
        raise NotImplementedError

    def join(self, iterable):
        # join makes no sense for a CScript()
        raise NotImplementedError

    def __new__(cls, value=b''):
        if isinstance(value, bytes) or isinstance(value, bytearray):
            return super().__new__(cls, value)
        else:
            def coerce_iterable(iterable):
                for instance in iterable:
                    yield cls.__coerce_instance(instance)
            # Annoyingly on both python2 and python3 bytes.join() always
            # returns a bytes instance even when subclassed.
            return super().__new__(cls, b''.join(coerce_iterable(value)))

    def raw_iter(self):
        """Raw iteration

        Yields tuples of (opcode, data, sop_idx) so that the different possible
        PUSHDATA encodings can be accurately distinguished, as well as
        determining the exact opcode byte indexes. (sop_idx)
        """
        i = 0
        while i < len(self):
            sop_idx = i
            opcode = self[i]
            i += 1

            if opcode > OP_PUSHDATA4:
                yield (opcode, None, sop_idx)
            else:
                datasize = None
                pushdata_type = None
                if opcode < OP_PUSHDATA1:
                    pushdata_type = 'PUSHDATA(%d)' % opcode
                    datasize = opcode

                elif opcode == OP_PUSHDATA1:
                    pushdata_type = 'PUSHDATA1'
                    if i >= len(self):
                        raise CScriptInvalidError('PUSHDATA1: missing data length')
                    datasize = self[i]
                    i += 1

                elif opcode == OP_PUSHDATA2:
                    pushdata_type = 'PUSHDATA2'
                    if i + 1 >= len(self):
                        raise CScriptInvalidError('PUSHDATA2: missing data length')
                    datasize = self[i] + (self[i + 1] << 8)
                    i += 2

                elif opcode == OP_PUSHDATA4:
                    pushdata_type = 'PUSHDATA4'
                    if i + 3 >= len(self):
                        raise CScriptInvalidError('PUSHDATA4: missing data length')
                    datasize = self[i] + (self[i + 1] << 8) + (self[i + 2] << 16) + (self[i + 3] << 24)
                    i += 4

                else:
                    assert False  # shouldn't happen

                data = bytes(self[i:i + datasize])

                # Check for truncation
                if len(data) < datasize:
                    raise CScriptTruncatedPushDataError('%s: truncated data' % pushdata_type, data)

                i += datasize

                yield (opcode, data, sop_idx)

    def __iter__(self):
        """'Cooked' iteration

        Returns either a CScriptOP instance, an integer, or bytes, as
        appropriate.

        See raw_iter() if you need to distinguish the different possible
        PUSHDATA encodings.
        """
        for (opcode, data, sop_idx) in self.raw_iter():
            if data is not None:
                yield data
            else:
                opcode = CScriptOp(opcode)

                if opcode.is_small_int():
                    yield opcode.decode_op_n()
                else:
                    yield CScriptOp(opcode)

    def __repr__(self):
        def _repr(o):
            if isinstance(o, bytes):
                return "x('%s')" % o.hex()
            else:
                return repr(o)

        ops = []
        i = iter(self)
        while True:
            op = None
            try:
                op = _repr(next(i))
            except CScriptTruncatedPushDataError as err:
                op = '%s...<ERROR: %s>' % (_repr(err.data), err)
                break
            except CScriptInvalidError as err:
                op = '<ERROR: %s>' % err
                break
            except StopIteration:
                break
            finally:
                if op is not None:
                    ops.append(op)

        return "CScript([%s])" % ', '.join(ops)

    def GetSigOpCount(self, fAccurate):
        """Get the SigOp count.

        fAccurate - Accurately count CHECKMULTISIG, see BIP16 for details.

        Note that this is consensus-critical.
        """
        n = 0
        lastOpcode = OP_INVALIDOPCODE
        for (opcode, data, sop_idx) in self.raw_iter():
            if opcode in (OP_CHECKSIG, OP_CHECKSIGVERIFY):
                n += 1
            elif opcode in (OP_CHECKMULTISIG, OP_CHECKMULTISIGVERIFY):
                if fAccurate and (OP_1 <= lastOpcode <= OP_16):
                    n += opcode.decode_op_n()
                else:
                    n += 20
            lastOpcode = opcode
        return n


SIGHASH_DEFAULT = 0 # Taproot-only default, semantics same as SIGHASH_ALL
SIGHASH_ALL = 1
SIGHASH_NONE = 2
SIGHASH_SINGLE = 3
SIGHASH_ANYONECANPAY = 0x80

def FindAndDelete(script, sig):
    """Consensus critical, see FindAndDelete() in Satoshi codebase"""
    r = b''
    last_sop_idx = sop_idx = 0
    skip = True
    for (opcode, data, sop_idx) in script.raw_iter():
        if not skip:
            r += script[last_sop_idx:sop_idx]
        last_sop_idx = sop_idx
        if script[sop_idx:sop_idx + len(sig)] == sig:
            skip = True
        else:
            skip = False
    if not skip:
        r += script[last_sop_idx:]
    return CScript(r)

def LegacySignatureMsg(script, txTo, inIdx, hashtype):
    """Preimage of the signature hash, if it exists.

<<<<<<< HEAD
def LegacySignatureHash(script, txTo, inIdx, hashtype):
    """Consensus-correct SignatureHash

    Returns (hash, err) to precisely match the consensus-critical behavior of
    the SIGHASH_SINGLE bug. (inIdx is *not* checked for validity)
=======
    Returns either (None, err) to indicate error (which translates to sighash 1),
    or (msg, None).
>>>>>>> 9e05de1d
    """

    if inIdx >= len(txTo.vin):
        return (None, "inIdx %d out of range (%d)" % (inIdx, len(txTo.vin)))
    txtmp = CTransaction(txTo)

    for txin in txtmp.vin:
        txin.scriptSig = b''
    txtmp.vin[inIdx].scriptSig = FindAndDelete(script, CScript([OP_CODESEPARATOR]))

    if (hashtype & 0x1f) == SIGHASH_NONE:
        txtmp.vout = []

        for i in range(len(txtmp.vin)):
            if i != inIdx:
                txtmp.vin[i].nSequence = 0

    elif (hashtype & 0x1f) == SIGHASH_SINGLE:
        outIdx = inIdx
        if outIdx >= len(txtmp.vout):
            return (None, "outIdx %d out of range (%d)" % (outIdx, len(txtmp.vout)))

        tmp = txtmp.vout[outIdx]
        txtmp.vout = []
        for _ in range(outIdx):
            txtmp.vout.append(CTxOut(-1))
        txtmp.vout.append(tmp)

        for i in range(len(txtmp.vin)):
            if i != inIdx:
                txtmp.vin[i].nSequence = 0

    if hashtype & SIGHASH_ANYONECANPAY:
        tmp = txtmp.vin[inIdx]
        txtmp.vin = []
        txtmp.vin.append(tmp)

    s = txtmp.serialize_without_witness()
    s += struct.pack(b"<I", hashtype)

    return (s, None)

def LegacySignatureHash(*args, **kwargs):
    """Consensus-correct SignatureHash

    Returns (hash, err) to precisely match the consensus-critical behavior of
    the SIGHASH_SINGLE bug. (inIdx is *not* checked for validity)
    """

    HASH_ONE = b'\x01\x00\x00\x00\x00\x00\x00\x00\x00\x00\x00\x00\x00\x00\x00\x00\x00\x00\x00\x00\x00\x00\x00\x00\x00\x00\x00\x00\x00\x00\x00\x00'
    msg, err = LegacySignatureMsg(*args, **kwargs)
    if msg is None:
        return (HASH_ONE, err)
    else:
        return (hash256(msg), err)

# TODO: Allow cached hashPrevouts/hashSequence/hashOutputs to be provided.
# Performance optimization probably not necessary for python tests, however.
# Note that this corresponds to sigversion == 1 in EvalScript, which is used
# for version 0 witnesses.
<<<<<<< HEAD
def SegwitV0SignatureHash(script, txTo, inIdx, hashtype, amount):
=======
def SegwitV0SignatureMsg(script, txTo, inIdx, hashtype, amount):
>>>>>>> 9e05de1d

    hashPrevouts = 0
    hashSequence = 0
    hashOutputs = 0

    if not (hashtype & SIGHASH_ANYONECANPAY):
        serialize_prevouts = bytes()
        for i in txTo.vin:
            serialize_prevouts += i.prevout.serialize()
        hashPrevouts = uint256_from_str(hash256(serialize_prevouts))

    if (not (hashtype & SIGHASH_ANYONECANPAY) and (hashtype & 0x1f) != SIGHASH_SINGLE and (hashtype & 0x1f) != SIGHASH_NONE):
        serialize_sequence = bytes()
        for i in txTo.vin:
            serialize_sequence += struct.pack("<I", i.nSequence)
        hashSequence = uint256_from_str(hash256(serialize_sequence))

    if ((hashtype & 0x1f) != SIGHASH_SINGLE and (hashtype & 0x1f) != SIGHASH_NONE):
        serialize_outputs = bytes()
        for o in txTo.vout:
            serialize_outputs += o.serialize()
        hashOutputs = uint256_from_str(hash256(serialize_outputs))
    elif ((hashtype & 0x1f) == SIGHASH_SINGLE and inIdx < len(txTo.vout)):
        serialize_outputs = txTo.vout[inIdx].serialize()
        hashOutputs = uint256_from_str(hash256(serialize_outputs))

    ss = bytes()
    ss += struct.pack("<i", txTo.nVersion)
    ss += ser_uint256(hashPrevouts)
    ss += ser_uint256(hashSequence)
    ss += txTo.vin[inIdx].prevout.serialize()
    ss += ser_string(script)
    ss += struct.pack("<q", amount)
    ss += struct.pack("<I", txTo.vin[inIdx].nSequence)
    ss += ser_uint256(hashOutputs)
    ss += struct.pack("<i", txTo.nLockTime)
    ss += struct.pack("<I", hashtype)
    return ss

def SegwitV0SignatureHash(*args, **kwargs):
    return hash256(SegwitV0SignatureMsg(*args, **kwargs))

class TestFrameworkScript(unittest.TestCase):
    def test_bn2vch(self):
        self.assertEqual(bn2vch(0), bytes([]))
        self.assertEqual(bn2vch(1), bytes([0x01]))
        self.assertEqual(bn2vch(-1), bytes([0x81]))
        self.assertEqual(bn2vch(0x7F), bytes([0x7F]))
        self.assertEqual(bn2vch(-0x7F), bytes([0xFF]))
        self.assertEqual(bn2vch(0x80), bytes([0x80, 0x00]))
        self.assertEqual(bn2vch(-0x80), bytes([0x80, 0x80]))
        self.assertEqual(bn2vch(0xFF), bytes([0xFF, 0x00]))
        self.assertEqual(bn2vch(-0xFF), bytes([0xFF, 0x80]))
        self.assertEqual(bn2vch(0x100), bytes([0x00, 0x01]))
        self.assertEqual(bn2vch(-0x100), bytes([0x00, 0x81]))
        self.assertEqual(bn2vch(0x7FFF), bytes([0xFF, 0x7F]))
        self.assertEqual(bn2vch(-0x8000), bytes([0x00, 0x80, 0x80]))
        self.assertEqual(bn2vch(-0x7FFFFF), bytes([0xFF, 0xFF, 0xFF]))
        self.assertEqual(bn2vch(0x80000000), bytes([0x00, 0x00, 0x00, 0x80, 0x00]))
        self.assertEqual(bn2vch(-0x80000000), bytes([0x00, 0x00, 0x00, 0x80, 0x80]))
        self.assertEqual(bn2vch(0xFFFFFFFF), bytes([0xFF, 0xFF, 0xFF, 0xFF, 0x00]))
        self.assertEqual(bn2vch(123456789), bytes([0x15, 0xCD, 0x5B, 0x07]))
        self.assertEqual(bn2vch(-54321), bytes([0x31, 0xD4, 0x80]))

    def test_cscriptnum_encoding(self):
        # round-trip negative and multi-byte CScriptNums
        values = [0, 1, -1, -2, 127, 128, -255, 256, (1 << 15) - 1, -(1 << 16), (1 << 24) - 1, (1 << 31), 1 - (1 << 32), 1 << 40, 1500, -1500]
        for value in values:
            self.assertEqual(CScriptNum.decode(CScriptNum.encode(CScriptNum(value))), value)

def BIP341_sha_prevouts(txTo):
    return sha256(b"".join(i.prevout.serialize() for i in txTo.vin))

def BIP341_sha_amounts(spent_utxos):
    return sha256(b"".join(struct.pack("<q", u.nValue) for u in spent_utxos))

def BIP341_sha_scriptpubkeys(spent_utxos):
    return sha256(b"".join(ser_string(u.scriptPubKey) for u in spent_utxos))

def BIP341_sha_sequences(txTo):
    return sha256(b"".join(struct.pack("<I", i.nSequence) for i in txTo.vin))

def BIP341_sha_outputs(txTo):
    return sha256(b"".join(o.serialize() for o in txTo.vout))

def TaprootSignatureMsg(txTo, spent_utxos, hash_type, input_index = 0, scriptpath = False, script = CScript(), codeseparator_pos = -1, annex = None, leaf_ver = LEAF_VERSION_TAPSCRIPT):
    assert (len(txTo.vin) == len(spent_utxos))
    assert (input_index < len(txTo.vin))
    out_type = SIGHASH_ALL if hash_type == 0 else hash_type & 3
    in_type = hash_type & SIGHASH_ANYONECANPAY
    spk = spent_utxos[input_index].scriptPubKey
    ss = bytes([0, hash_type]) # epoch, hash_type
    ss += struct.pack("<i", txTo.nVersion)
    ss += struct.pack("<I", txTo.nLockTime)
    if in_type != SIGHASH_ANYONECANPAY:
        ss += BIP341_sha_prevouts(txTo)
        ss += BIP341_sha_amounts(spent_utxos)
        ss += BIP341_sha_scriptpubkeys(spent_utxos)
        ss += BIP341_sha_sequences(txTo)
    if out_type == SIGHASH_ALL:
        ss += BIP341_sha_outputs(txTo)
    spend_type = 0
    if annex is not None:
        spend_type |= 1
    if (scriptpath):
        spend_type |= 2
    ss += bytes([spend_type])
    if in_type == SIGHASH_ANYONECANPAY:
        ss += txTo.vin[input_index].prevout.serialize()
        ss += struct.pack("<q", spent_utxos[input_index].nValue)
        ss += ser_string(spk)
        ss += struct.pack("<I", txTo.vin[input_index].nSequence)
    else:
        ss += struct.pack("<I", input_index)
    if (spend_type & 1):
        ss += sha256(ser_string(annex))
    if out_type == SIGHASH_SINGLE:
        if input_index < len(txTo.vout):
            ss += sha256(txTo.vout[input_index].serialize())
        else:
            ss += bytes(0 for _ in range(32))
    if (scriptpath):
        ss += TaggedHash("TapLeaf", bytes([leaf_ver]) + ser_string(script))
        ss += bytes([0])
        ss += struct.pack("<i", codeseparator_pos)
    assert len(ss) ==  175 - (in_type == SIGHASH_ANYONECANPAY) * 49 - (out_type != SIGHASH_ALL and out_type != SIGHASH_SINGLE) * 32 + (annex is not None) * 32 + scriptpath * 37
    return ss

def TaprootSignatureHash(*args, **kwargs):
    return TaggedHash("TapSighash", TaprootSignatureMsg(*args, **kwargs))

def taproot_tree_helper(scripts):
    if len(scripts) == 0:
        return ([], bytes())
    if len(scripts) == 1:
        # One entry: treat as a leaf
        script = scripts[0]
        assert(not callable(script))
        if isinstance(script, list):
            return taproot_tree_helper(script)
        assert(isinstance(script, tuple))
        version = LEAF_VERSION_TAPSCRIPT
        name = script[0]
        code = script[1]
        if len(script) == 3:
            version = script[2]
        assert version & 1 == 0
        assert isinstance(code, bytes)
        h = TaggedHash("TapLeaf", bytes([version]) + ser_string(code))
        if name is None:
            return ([], h)
        return ([(name, version, code, bytes(), h)], h)
    elif len(scripts) == 2 and callable(scripts[1]):
        # Two entries, and the right one is a function
        left, left_h = taproot_tree_helper(scripts[0:1])
        right_h = scripts[1](left_h)
        left = [(name, version, script, control + right_h, leaf) for name, version, script, control, leaf in left]
        right = []
    else:
        # Two or more entries: descend into each side
        split_pos = len(scripts) // 2
        left, left_h = taproot_tree_helper(scripts[0:split_pos])
        right, right_h = taproot_tree_helper(scripts[split_pos:])
        left = [(name, version, script, control + right_h, leaf) for name, version, script, control, leaf in left]
        right = [(name, version, script, control + left_h, leaf) for name, version, script, control, leaf in right]
    if right_h < left_h:
        right_h, left_h = left_h, right_h
    h = TaggedHash("TapBranch", left_h + right_h)
    return (left + right, h)

# A TaprootInfo object has the following fields:
# - scriptPubKey: the scriptPubKey (witness v1 CScript)
# - internal_pubkey: the internal pubkey (32 bytes)
# - negflag: whether the pubkey in the scriptPubKey was negated from internal_pubkey+tweak*G (bool).
# - tweak: the tweak (32 bytes)
# - leaves: a dict of name -> TaprootLeafInfo objects for all known leaves
# - merkle_root: the script tree's Merkle root, or bytes() if no leaves are present
TaprootInfo = namedtuple("TaprootInfo", "scriptPubKey,internal_pubkey,negflag,tweak,leaves,merkle_root,output_pubkey")

# A TaprootLeafInfo object has the following fields:
# - script: the leaf script (CScript or bytes)
# - version: the leaf version (0xc0 for BIP342 tapscript)
# - merklebranch: the merkle branch to use for this leaf (32*N bytes)
TaprootLeafInfo = namedtuple("TaprootLeafInfo", "script,version,merklebranch,leaf_hash")

def taproot_construct(pubkey, scripts=None):
    """Construct a tree of Taproot spending conditions

    pubkey: a 32-byte xonly pubkey for the internal pubkey (bytes)
    scripts: a list of items; each item is either:
             - a (name, CScript or bytes, leaf version) tuple
             - a (name, CScript or bytes) tuple (defaulting to leaf version 0xc0)
             - another list of items (with the same structure)
             - a list of two items; the first of which is an item itself, and the
               second is a function. The function takes as input the Merkle root of the
               first item, and produces a (fictitious) partner to hash with.

    Returns: a TaprootInfo object
    """
    if scripts is None:
        scripts = []

    ret, h = taproot_tree_helper(scripts)
    tweak = TaggedHash("TapTweak", pubkey + h)
    tweaked, negated = tweak_add_pubkey(pubkey, tweak)
    leaves = dict((name, TaprootLeafInfo(script, version, merklebranch, leaf)) for name, version, script, merklebranch, leaf in ret)
    return TaprootInfo(CScript([OP_1, tweaked]), pubkey, negated + 0, tweak, leaves, h, tweaked)

def is_op_success(o):
    return o == 0x50 or o == 0x62 or o == 0x89 or o == 0x8a or o == 0x8d or o == 0x8e or (o >= 0x7e and o <= 0x81) or (o >= 0x83 and o <= 0x86) or (o >= 0x95 and o <= 0x99) or (o >= 0xbb and o <= 0xfe)<|MERGE_RESOLUTION|>--- conflicted
+++ resolved
@@ -1,21 +1,13 @@
 #!/usr/bin/env python3
-<<<<<<< HEAD
-# Copyright (c) 2015-2019 The Bitcoin Core developers
-=======
 # Copyright (c) 2015-2021 The Bitcoin Core developers
->>>>>>> 9e05de1d
 # Distributed under the MIT software license, see the accompanying
 # file COPYING or http://www.opensource.org/licenses/mit-license.php.
 """Functionality to build scripts, as well as signature hash functions.
 
 This file is modified from python-bitcoinlib.
 """
-<<<<<<< HEAD
-import hashlib
-=======
 
 from collections import namedtuple
->>>>>>> 9e05de1d
 import struct
 import unittest
 from typing import List, Dict
@@ -31,14 +23,6 @@
     sha256,
     uint256_from_str,
 )
-<<<<<<< HEAD
-
-MAX_SCRIPT_ELEMENT_SIZE = 520
-OPCODE_NAMES = {}
-
-def hash160(s):
-    return hashlib.new('ripemd160', sha256(s)).digest()
-=======
 
 from .ripemd160 import ripemd160
 
@@ -51,7 +35,6 @@
 
 def hash160(s):
     return ripemd160(sha256(s))
->>>>>>> 9e05de1d
 
 def bn2vch(v):
     """Convert number to bitcoin-specific little endian format."""
@@ -384,14 +367,7 @@
     OP_NOP8: 'OP_NOP8',
     OP_NOP9: 'OP_NOP9',
     OP_NOP10: 'OP_NOP10',
-<<<<<<< HEAD
-    OP_SMALLINTEGER: 'OP_SMALLINTEGER',
-    OP_PUBKEYS: 'OP_PUBKEYS',
-    OP_PUBKEYHASH: 'OP_PUBKEYHASH',
-    OP_PUBKEY: 'OP_PUBKEY',
-=======
     OP_CHECKSIGADD: 'OP_CHECKSIGADD',
->>>>>>> 9e05de1d
     OP_INVALIDOPCODE: 'OP_INVALIDOPCODE',
 })
 
@@ -648,16 +624,8 @@
 def LegacySignatureMsg(script, txTo, inIdx, hashtype):
     """Preimage of the signature hash, if it exists.
 
-<<<<<<< HEAD
-def LegacySignatureHash(script, txTo, inIdx, hashtype):
-    """Consensus-correct SignatureHash
-
-    Returns (hash, err) to precisely match the consensus-critical behavior of
-    the SIGHASH_SINGLE bug. (inIdx is *not* checked for validity)
-=======
     Returns either (None, err) to indicate error (which translates to sighash 1),
     or (msg, None).
->>>>>>> 9e05de1d
     """
 
     if inIdx >= len(txTo.vin):
@@ -718,11 +686,7 @@
 # Performance optimization probably not necessary for python tests, however.
 # Note that this corresponds to sigversion == 1 in EvalScript, which is used
 # for version 0 witnesses.
-<<<<<<< HEAD
-def SegwitV0SignatureHash(script, txTo, inIdx, hashtype, amount):
-=======
 def SegwitV0SignatureMsg(script, txTo, inIdx, hashtype, amount):
->>>>>>> 9e05de1d
 
     hashPrevouts = 0
     hashSequence = 0
