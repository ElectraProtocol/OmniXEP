--- conflicted
+++ resolved
@@ -1,9 +1,5 @@
 #!/usr/bin/env python3
-<<<<<<< HEAD
-# Copyright (c) 2014-2019 The Bitcoin Core developers
-=======
 # Copyright (c) 2014-2021 The Bitcoin Core developers
->>>>>>> 9e05de1d
 # Distributed under the MIT software license, see the accompanying
 # file COPYING or http://www.opensource.org/licenses/mit-license.php.
 """Test descendant package tracking code."""
@@ -21,19 +17,6 @@
 from test_framework.util import (
     assert_equal,
     assert_raises_rpc_error,
-<<<<<<< HEAD
-    satoshi_round,
-    wait_until,
-)
-
-# default limits
-MAX_ANCESTORS = 25
-MAX_DESCENDANTS = 25
-# custom limits for node1
-MAX_ANCESTORS_CUSTOM = 5
-MAX_DESCENDANTS_CUSTOM = 10
-assert MAX_DESCENDANTS_CUSTOM >= MAX_ANCESTORS_CUSTOM
-=======
     chain_transaction,
 )
 
@@ -43,7 +26,6 @@
 CUSTOM_DESCENDANT_LIMIT = 10
 assert CUSTOM_DESCENDANT_LIMIT >= CUSTOM_ANCESTOR_LIMIT
 
->>>>>>> 9e05de1d
 
 class MempoolPackagesTest(BitcoinTestFramework):
     def set_test_params(self):
@@ -55,37 +37,14 @@
             ],
             [
                 "-maxorphantx=1000",
-<<<<<<< HEAD
-                "-limitancestorcount={}".format(MAX_ANCESTORS_CUSTOM),
-                "-limitdescendantcount={}".format(MAX_DESCENDANTS_CUSTOM),
-=======
                 "-limitancestorcount={}".format(CUSTOM_ANCESTOR_LIMIT),
                 "-limitdescendantcount={}".format(CUSTOM_DESCENDANT_LIMIT),
->>>>>>> 9e05de1d
             ],
         ]
 
     def skip_test_if_missing_module(self):
         self.skip_if_no_wallet()
 
-<<<<<<< HEAD
-    # Build a transaction that spends parent_txid:vout
-    # Return amount sent
-    def chain_transaction(self, node, parent_txid, vout, value, fee, num_outputs):
-        send_value = satoshi_round((value - fee)/num_outputs)
-        inputs = [ {'txid' : parent_txid, 'vout' : vout} ]
-        outputs = {}
-        for i in range(num_outputs):
-            outputs[node.getnewaddress()] = send_value
-        rawtx = node.createrawtransaction(inputs, outputs)
-        signedtx = node.signrawtransactionwithwallet(rawtx)
-        txid = node.sendrawtransaction(signedtx['hex'])
-        fulltx = node.getrawtransaction(txid, 1)
-        assert len(fulltx['vout']) == num_outputs  # make sure we didn't generate a change output
-        return (txid, send_value)
-
-=======
->>>>>>> 9e05de1d
     def run_test(self):
         # Mine some blocks and have them mature.
         peer_inv_store = self.nodes[0].add_p2p_connection(P2PTxInvStore()) # keep track of invs
@@ -133,15 +92,9 @@
         descendant_fees = 0
         descendant_vsize = 0
 
-<<<<<<< HEAD
-        ancestor_vsize = sum([mempool[tx]['vsize'] for tx in mempool])
-        ancestor_count = MAX_ANCESTORS
-        ancestor_fees = sum([mempool[tx]['fee'] for tx in mempool])
-=======
         assert_equal(ancestor_vsize, sum([mempool[tx]['vsize'] for tx in mempool]))
         ancestor_count = DEFAULT_ANCESTOR_LIMIT
         assert_equal(ancestor_fees, sum([mempool[tx]['fees']['base'] for tx in mempool]))
->>>>>>> 9e05de1d
 
         descendants = []
         ancestors = list(chain)
@@ -157,25 +110,6 @@
                 assert_equal(spending_result, [ {'txid' : tx_in["txid"], 'vout' : tx_in["vout"], 'spendingtxid' : x} ])
 
             # Check that the descendant calculations are correct
-<<<<<<< HEAD
-            assert_equal(mempool[x]['descendantcount'], descendant_count)
-            descendant_fees += mempool[x]['fee']
-            assert_equal(mempool[x]['modifiedfee'], mempool[x]['fee'])
-            assert_equal(mempool[x]['fees']['base'], mempool[x]['fee'])
-            assert_equal(mempool[x]['fees']['modified'], mempool[x]['modifiedfee'])
-            assert_equal(mempool[x]['descendantfees'], descendant_fees * COIN)
-            assert_equal(mempool[x]['fees']['descendant'], descendant_fees)
-            descendant_vsize += mempool[x]['vsize']
-            assert_equal(mempool[x]['descendantsize'], descendant_vsize)
-            descendant_count += 1
-
-            # Check that ancestor calculations are correct
-            assert_equal(mempool[x]['ancestorcount'], ancestor_count)
-            assert_equal(mempool[x]['ancestorfees'], ancestor_fees * COIN)
-            assert_equal(mempool[x]['ancestorsize'], ancestor_vsize)
-            ancestor_vsize -= mempool[x]['vsize']
-            ancestor_fees -= mempool[x]['fee']
-=======
             assert_equal(entry['descendantcount'], descendant_count)
             descendant_fees += entry['fees']['base']
             assert_equal(entry['fees']['modified'], entry['fees']['base'])
@@ -190,7 +124,6 @@
             assert_equal(entry['ancestorsize'], ancestor_vsize)
             ancestor_vsize -= entry['vsize']
             ancestor_fees -= entry['fees']['base']
->>>>>>> 9e05de1d
             ancestor_count -= 1
 
             # Check that parent/child list is correct
@@ -262,12 +195,7 @@
 
         # Check that prioritising a tx before it's added to the mempool works
         # First clear the mempool by mining a block.
-<<<<<<< HEAD
-        self.nodes[0].generate(1)
-        self.sync_blocks()
-=======
         self.generate(self.nodes[0], 1)
->>>>>>> 9e05de1d
         assert_equal(len(self.nodes[0].getrawmempool()), 0)
         # Prioritise a transaction that has been mined, then add it back to the
         # mempool by using invalidateblock.
@@ -282,26 +210,12 @@
             entry = self.nodes[0].getmempoolentry(x)
             descendant_fees += entry['fees']['base']
             if (x == chain[-1]):
-<<<<<<< HEAD
-                assert_equal(mempool[x]['modifiedfee'], mempool[x]['fee']+satoshi_round(0.00002))
-                assert_equal(mempool[x]['fees']['modified'], mempool[x]['fee']+satoshi_round(0.00002))
-            assert_equal(mempool[x]['descendantfees'], descendant_fees * COIN + 2000)
-            assert_equal(mempool[x]['fees']['descendant'], descendant_fees+satoshi_round(0.00002))
-=======
                 assert_equal(entry['fees']['modified'], entry['fees']['base'] + Decimal("0.00002"))
             assert_equal(entry['fees']['descendant'], descendant_fees + Decimal("0.00002"))
->>>>>>> 9e05de1d
 
         # Check that node1's mempool is as expected (-> custom ancestor limit)
         mempool0 = self.nodes[0].getrawmempool(False)
         mempool1 = self.nodes[1].getrawmempool(False)
-<<<<<<< HEAD
-        assert_equal(len(mempool1), MAX_ANCESTORS_CUSTOM)
-        assert set(mempool1).issubset(set(mempool0))
-        for tx in chain[:MAX_ANCESTORS_CUSTOM]:
-            assert tx in mempool1
-        # TODO: more detailed check of node1's mempool (fees etc.)
-=======
         assert_equal(len(mempool1), CUSTOM_ANCESTOR_LIMIT)
         assert set(mempool1).issubset(set(mempool0))
         for tx in chain[:CUSTOM_ANCESTOR_LIMIT]:
@@ -311,7 +225,6 @@
         mempool = self.nodes[0].getrawmempool(True)
         for tx in mempool:
             assert_equal(mempool[tx]['unbroadcast'], False)
->>>>>>> 9e05de1d
 
         # TODO: test ancestor size limits
 
@@ -330,15 +243,9 @@
 
         # Sign and send up to MAX_DESCENDANT transactions chained off the parent tx
         chain = [] # save sent txs for the purpose of checking node1's mempool later (see below)
-<<<<<<< HEAD
-        for i in range(MAX_DESCENDANTS - 1):
-            utxo = transaction_package.pop(0)
-            (txid, sent_value) = self.chain_transaction(self.nodes[0], utxo['txid'], utxo['vout'], utxo['amount'], fee, 10)
-=======
         for _ in range(DEFAULT_DESCENDANT_LIMIT - 1):
             utxo = transaction_package.pop(0)
             (txid, sent_value) = chain_transaction(self.nodes[0], [utxo['txid']], [utxo['vout']], utxo['amount'], fee, 10)
->>>>>>> 9e05de1d
             chain.append(txid)
             if utxo['txid'] is parent_transaction:
                 tx_children.append(txid)
@@ -354,36 +261,21 @@
 
         # Sending one more chained transaction will fail
         utxo = transaction_package.pop(0)
-<<<<<<< HEAD
-        assert_raises_rpc_error(-26, "too-long-mempool-chain", self.chain_transaction, self.nodes[0], utxo['txid'], utxo['vout'], utxo['amount'], fee, 10)
-=======
         assert_raises_rpc_error(-26, "too-long-mempool-chain", chain_transaction, self.nodes[0], [utxo['txid']], [utxo['vout']], utxo['amount'], fee, 10)
->>>>>>> 9e05de1d
 
         # Check that node1's mempool is as expected, containing:
         # - txs from previous ancestor test (-> custom ancestor limit)
         # - parent tx for descendant test
         # - txs chained off parent tx (-> custom descendant limit)
-<<<<<<< HEAD
-        wait_until(lambda: len(self.nodes[1].getrawmempool(False)) ==
-                           MAX_ANCESTORS_CUSTOM + 1 + MAX_DESCENDANTS_CUSTOM, timeout=10)
-=======
         self.wait_until(lambda: len(self.nodes[1].getrawmempool()) ==
                                 CUSTOM_ANCESTOR_LIMIT + 1 + CUSTOM_DESCENDANT_LIMIT, timeout=10)
->>>>>>> 9e05de1d
         mempool0 = self.nodes[0].getrawmempool(False)
         mempool1 = self.nodes[1].getrawmempool(False)
         assert set(mempool1).issubset(set(mempool0))
         assert parent_transaction in mempool1
-<<<<<<< HEAD
-        for tx in chain[:MAX_DESCENDANTS_CUSTOM]:
-            assert tx in mempool1
-        for tx in chain[MAX_DESCENDANTS_CUSTOM:]:
-=======
         for tx in chain[:CUSTOM_DESCENDANT_LIMIT]:
             assert tx in mempool1
         for tx in chain[CUSTOM_DESCENDANT_LIMIT:]:
->>>>>>> 9e05de1d
             assert tx not in mempool1
         # TODO: more detailed check of node1's mempool (fees etc.)
 
@@ -391,12 +283,7 @@
 
         # Test reorg handling
         # First, the basics:
-<<<<<<< HEAD
-        self.nodes[0].generate(1)
-        self.sync_blocks()
-=======
         self.generate(self.nodes[0], 1)
->>>>>>> 9e05de1d
         self.nodes[1].invalidateblock(self.nodes[0].getbestblockhash())
         self.nodes[1].reconsiderblock(self.nodes[0].getbestblockhash())
 
