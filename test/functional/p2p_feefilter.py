--- conflicted
+++ resolved
@@ -1,9 +1,5 @@
 #!/usr/bin/env python3
-<<<<<<< HEAD
-# Copyright (c) 2016-2019 The Bitcoin Core developers
-=======
 # Copyright (c) 2016-2021 The Bitcoin Core developers
->>>>>>> 9e05de1d
 # Distributed under the MIT software license, see the accompanying
 # file COPYING or http://www.opensource.org/licenses/mit-license.php.
 """Test processing of feefilter messages."""
@@ -14,12 +10,8 @@
 from test_framework.messages import MSG_TX, MSG_WTX, msg_feefilter
 from test_framework.p2p import P2PInterface, p2p_lock
 from test_framework.test_framework import BitcoinTestFramework
-<<<<<<< HEAD
-
-=======
 from test_framework.util import assert_equal
 from test_framework.wallet import MiniWallet
->>>>>>> 9e05de1d
 
 
 class FeefilterConn(P2PInterface):
@@ -60,19 +52,12 @@
         # mempool and wallet feerate calculation based on GetFee
         # rounding down 3 places, leading to stranded transactions.
         # See issue #16499
-<<<<<<< HEAD
-        self.extra_args = [["-minrelaytxfee=0.00000100", "-mintxfee=0.00000100"]]*self.num_nodes
-
-    def skip_test_if_missing_module(self):
-        self.skip_if_no_wallet()
-=======
         # grant noban permission to all peers to speed up tx relay / mempool sync
         self.extra_args = [[
             "-minrelaytxfee=0.00000100",
             "-mintxfee=0.00000100",
             "-whitelist=noban@127.0.0.1",
         ]] * self.num_nodes
->>>>>>> 9e05de1d
 
     def run_test(self):
         self.test_feefilter_forcerelay()
@@ -94,42 +79,13 @@
     def test_feefilter(self):
         node1 = self.nodes[1]
         node0 = self.nodes[0]
-<<<<<<< HEAD
-        # Get out of IBD
-        node1.generate(1)
-        self.sync_blocks()
-=======
         miniwallet = MiniWallet(node1)
         # Add enough mature utxos to the wallet, so that all txs spend confirmed coins
         self.generate(miniwallet, 5)
         self.generate(node1, COINBASE_MATURITY)
->>>>>>> 9e05de1d
 
         conn = self.nodes[0].add_p2p_connection(TestP2PConn())
 
-<<<<<<< HEAD
-        # Test that invs are received by test connection for all txs at
-        # feerate of .2 sat/byte
-        node1.settxfee(Decimal("0.00000200"))
-        txids = [node1.sendtoaddress(node1.getnewaddress(), 1) for x in range(3)]
-        assert allInvsMatch(txids, self.nodes[0].p2p)
-        self.nodes[0].p2p.clear_invs()
-
-        # Set a filter of .15 sat/byte on test connection
-        self.nodes[0].p2p.send_and_ping(msg_feefilter(150))
-
-        # Test that txs are still being received by test connection (paying .15 sat/byte)
-        node1.settxfee(Decimal("0.00000150"))
-        txids = [node1.sendtoaddress(node1.getnewaddress(), 1) for x in range(3)]
-        assert allInvsMatch(txids, self.nodes[0].p2p)
-        self.nodes[0].p2p.clear_invs()
-
-        # Change tx fee rate to .1 sat/byte and test they are no longer received
-        # by the test connection
-        node1.settxfee(Decimal("0.00000100"))
-        [node1.sendtoaddress(node1.getnewaddress(), 1) for x in range(3)]
-        self.sync_mempools() # must be sure node 0 has received all txs
-=======
         self.log.info("Test txs paying 0.2 sat/byte are received by test connection")
         txids = [miniwallet.send_self_transfer(fee_rate=Decimal('0.00000200'), from_node=node1)['wtxid'] for _ in range(3)]
         conn.wait_for_invs_to_match(txids)
@@ -146,7 +102,6 @@
         self.log.info("Test txs paying 0.1 sat/byte are no longer received by test connection")
         txids = [miniwallet.send_self_transfer(fee_rate=Decimal('0.00000100'), from_node=node1)['wtxid'] for _ in range(3)]
         self.sync_mempools()  # must be sure node 0 has received all txs
->>>>>>> 9e05de1d
 
         # Send one transaction from node0 that should be received, so that we
         # we can sync the test on receipt (if node1's txs were relayed, they'd
@@ -155,18 +110,6 @@
         # to 35 entries in an inv, which means that when this next transaction
         # is eligible for relay, the prior transactions from node1 are eligible
         # as well.
-<<<<<<< HEAD
-        node0.settxfee(Decimal("0.00020000"))
-        txids = [node0.sendtoaddress(node0.getnewaddress(), 1)]
-        assert allInvsMatch(txids, self.nodes[0].p2p)
-        self.nodes[0].p2p.clear_invs()
-
-        # Remove fee filter and check that txs are received again
-        self.nodes[0].p2p.send_and_ping(msg_feefilter(0))
-        txids = [node1.sendtoaddress(node1.getnewaddress(), 1) for x in range(3)]
-        assert allInvsMatch(txids, self.nodes[0].p2p)
-        self.nodes[0].p2p.clear_invs()
-=======
         txids = [miniwallet.send_self_transfer(fee_rate=Decimal('0.00020000'), from_node=node0)['wtxid'] for _ in range(1)]
         conn.wait_for_invs_to_match(txids)
         conn.clear_invs()
@@ -191,7 +134,6 @@
         feefilter_peer.sync_with_ping()
         feefilter_peer.assert_feefilter_received(False)
 
->>>>>>> 9e05de1d
 
 if __name__ == '__main__':
     FeeFilterTest().main()