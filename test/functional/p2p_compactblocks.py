#!/usr/bin/env python3
<<<<<<< HEAD
# Copyright (c) 2016-2019 The Bitcoin Core developers
# Distributed under the MIT software license, see the accompanying
# file COPYING or http://www.opensource.org/licenses/mit-license.php.
"""Test compact blocks (BIP 152).

Version 1 compact blocks are pre-segwit (txids)
Version 2 compact blocks are post-segwit (wtxids)
"""
import random

from test_framework.blocktools import create_block, create_coinbase, add_witness_commitment
from test_framework.messages import BlockTransactions, BlockTransactionsRequest, calculate_shortid, CBlock, CBlockHeader, CInv, COutPoint, CTransaction, CTxIn, CTxInWitness, CTxOut, FromHex, HeaderAndShortIDs, msg_no_witness_block, msg_no_witness_blocktxn, msg_cmpctblock, msg_getblocktxn, msg_getdata, msg_getheaders, msg_headers, msg_inv, msg_sendcmpct, msg_sendheaders, msg_tx, msg_block, msg_blocktxn, MSG_WITNESS_FLAG, NODE_NETWORK, P2PHeaderAndShortIDs, PrefilledTransaction, ser_uint256, ToHex
from test_framework.mininode import mininode_lock, P2PInterface
from test_framework.script import CScript, OP_TRUE, OP_DROP
from test_framework.test_framework import BitcoinTestFramework
from test_framework.util import assert_equal, wait_until, softfork_active
=======
# Copyright (c) 2016-2021 The Bitcoin Core developers
# Distributed under the MIT software license, see the accompanying
# file COPYING or http://www.opensource.org/licenses/mit-license.php.
"""Test compact blocks (BIP 152)."""
import random

from test_framework.blocktools import (
    COINBASE_MATURITY,
    NORMAL_GBT_REQUEST_PARAMS,
    add_witness_commitment,
    create_block,
)
from test_framework.messages import (
    BlockTransactions,
    BlockTransactionsRequest,
    CBlock,
    CBlockHeader,
    CInv,
    COutPoint,
    CTransaction,
    CTxIn,
    CTxInWitness,
    CTxOut,
    from_hex,
    HeaderAndShortIDs,
    MSG_BLOCK,
    MSG_CMPCT_BLOCK,
    MSG_WITNESS_FLAG,
    P2PHeaderAndShortIDs,
    PrefilledTransaction,
    calculate_shortid,
    msg_block,
    msg_blocktxn,
    msg_cmpctblock,
    msg_getblocktxn,
    msg_getdata,
    msg_getheaders,
    msg_headers,
    msg_inv,
    msg_no_witness_block,
    msg_no_witness_blocktxn,
    msg_sendcmpct,
    msg_sendheaders,
    msg_tx,
    ser_uint256,
    tx_from_hex,
)
from test_framework.p2p import (
    P2PInterface,
    p2p_lock,
)
from test_framework.script import (
    CScript,
    OP_DROP,
    OP_TRUE,
)
from test_framework.test_framework import BitcoinTestFramework
from test_framework.util import (
    assert_equal,
    softfork_active,
)
from test_framework.wallet import MiniWallet

>>>>>>> 9e05de1d

# TestP2PConn: A peer we use to send messages to bitcoind, and store responses.
class TestP2PConn(P2PInterface):
    def __init__(self, cmpct_version):
        super().__init__()
        self.last_sendcmpct = []
        self.block_announced = False
        # Store the hashes of blocks we've seen announced.
        # This is for synchronizing the p2p message traffic,
        # so we can eg wait until a particular block is announced.
        self.announced_blockhashes = set()
        self.cmpct_version = cmpct_version

    def on_sendcmpct(self, message):
        self.last_sendcmpct.append(message)

    def on_cmpctblock(self, message):
        self.block_announced = True
        self.last_message["cmpctblock"].header_and_shortids.header.calc_sha256()
        self.announced_blockhashes.add(self.last_message["cmpctblock"].header_and_shortids.header.sha256)

    def on_headers(self, message):
        self.block_announced = True
        for x in self.last_message["headers"].headers:
            x.calc_sha256()
            self.announced_blockhashes.add(x.sha256)

    def on_inv(self, message):
        for x in self.last_message["inv"].inv:
            if x.type == MSG_BLOCK:
                self.block_announced = True
                self.announced_blockhashes.add(x.hash)

    # Requires caller to hold p2p_lock
    def received_block_announcement(self):
        return self.block_announced

    def clear_block_announcement(self):
        with p2p_lock:
            self.block_announced = False
            self.last_message.pop("inv", None)
            self.last_message.pop("headers", None)
            self.last_message.pop("cmpctblock", None)

    def get_headers(self, locator, hashstop):
        msg = msg_getheaders()
        msg.locator.vHave = locator
        msg.hashstop = hashstop
        self.send_message(msg)

    def send_header_for_blocks(self, new_blocks):
        headers_message = msg_headers()
        headers_message.headers = [CBlockHeader(b) for b in new_blocks]
        self.send_message(headers_message)

    def request_headers_and_sync(self, locator, hashstop=0):
        self.clear_block_announcement()
        self.get_headers(locator, hashstop)
        self.wait_until(self.received_block_announcement, timeout=30)
        self.clear_block_announcement()

    # Block until a block announcement for a particular block hash is
    # received.
    def wait_for_block_announcement(self, block_hash, timeout=30):
        def received_hash():
            return (block_hash in self.announced_blockhashes)
        self.wait_until(received_hash, timeout=timeout)

    def send_await_disconnect(self, message, timeout=30):
        """Sends a message to the node and wait for disconnect.

        This is used when we want to send a message into the node that we expect
        will get us disconnected, eg an invalid block."""
        self.send_message(message)
        self.wait_for_disconnect(timeout)

class CompactBlocksTest(BitcoinTestFramework):
    def set_test_params(self):
        self.setup_clean_chain = True
        self.num_nodes = 1
        self.extra_args = [[
            "-acceptnonstdtxn=1",
<<<<<<< HEAD
            "-addresstype=bech32",
=======
>>>>>>> 9e05de1d
        ]]
        self.utxos = []

    def build_block_on_tip(self, node):
        block = create_block(tmpl=node.getblocktemplate(NORMAL_GBT_REQUEST_PARAMS))
        block.solve()
        return block

    # Create 10 more anyone-can-spend utxo's for testing.
    def make_utxos(self):
        block = self.build_block_on_tip(self.nodes[0])
        self.segwit_node.send_and_ping(msg_no_witness_block(block))
        assert int(self.nodes[0].getbestblockhash(), 16) == block.sha256
<<<<<<< HEAD
        self.nodes[0].generatetoaddress(100, self.nodes[0].getnewaddress(address_type="bech32"))
=======
        self.generate(self.wallet, COINBASE_MATURITY)
>>>>>>> 9e05de1d

        total_value = block.vtx[0].vout[0].nValue
        out_value = total_value // 10
        tx = CTransaction()
        tx.vin.append(CTxIn(COutPoint(block.vtx[0].sha256, 0), b''))
        for _ in range(10):
            tx.vout.append(CTxOut(out_value, CScript([OP_TRUE])))
        tx.rehash()

        block2 = self.build_block_on_tip(self.nodes[0])
        block2.vtx.append(tx)
        block2.hashMerkleRoot = block2.calc_merkle_root()
        block2.solve()
        self.segwit_node.send_and_ping(msg_no_witness_block(block2))
        assert_equal(int(self.nodes[0].getbestblockhash(), 16), block2.sha256)
        self.utxos.extend([[tx.sha256, i, out_value] for i in range(10)])


    # Test "sendcmpct" (between peers preferring the same version):
    # - No compact block announcements unless sendcmpct is sent.
    # - If sendcmpct is sent with version = 1, the message is ignored.
    # - If sendcmpct is sent with version > 2, the message is ignored.
    # - If sendcmpct is sent with boolean 0, then block announcements are not
    #   made with compact blocks.
    # - If sendcmpct is then sent with boolean 1, then new block announcements
    #   are made with compact blocks.
<<<<<<< HEAD
    # If old_node is passed in, request compact blocks with version=preferred-1
    # and verify that it receives block announcements via compact block.
    def test_sendcmpct(self, test_node, old_node=None):
        preferred_version = test_node.cmpct_version
=======
    def test_sendcmpct(self, test_node):
>>>>>>> 9e05de1d
        node = self.nodes[0]

        # Make sure we get a SENDCMPCT message from our peer
        def received_sendcmpct():
            return (len(test_node.last_sendcmpct) > 0)
        test_node.wait_until(received_sendcmpct, timeout=30)
        with p2p_lock:
            # Check that version 2 is received.
            assert_equal(test_node.last_sendcmpct[0].version, 2)
            test_node.last_sendcmpct = []

        tip = int(node.getbestblockhash(), 16)

        def check_announcement_of_new_block(node, peer, predicate):
            peer.clear_block_announcement()
            block_hash = int(self.generate(node, 1)[0], 16)
            peer.wait_for_block_announcement(block_hash, timeout=30)
            assert peer.block_announced

            with p2p_lock:
                assert predicate(peer), (
                    "block_hash={!r}, cmpctblock={!r}, inv={!r}".format(
                        block_hash, peer.last_message.get("cmpctblock", None), peer.last_message.get("inv", None)))

        # We shouldn't get any block announcements via cmpctblock yet.
        check_announcement_of_new_block(node, test_node, lambda p: "cmpctblock" not in p.last_message)

        # Try one more time, this time after requesting headers.
        test_node.request_headers_and_sync(locator=[tip])
        check_announcement_of_new_block(node, test_node, lambda p: "cmpctblock" not in p.last_message and "inv" in p.last_message)

        # Test a few ways of using sendcmpct that should NOT
        # result in compact block announcements.
        # Before each test, sync the headers chain.
        test_node.request_headers_and_sync(locator=[tip])

        # Now try a SENDCMPCT message with too-low version
        test_node.send_and_ping(msg_sendcmpct(announce=True, version=1))
        check_announcement_of_new_block(node, test_node, lambda p: "cmpctblock" not in p.last_message)

        # Headers sync before next test.
        test_node.request_headers_and_sync(locator=[tip])

        # Now try a SENDCMPCT message with too-high version
        test_node.send_and_ping(msg_sendcmpct(announce=True, version=3))
        check_announcement_of_new_block(node, test_node, lambda p: "cmpctblock" not in p.last_message)

        # Headers sync before next test.
        test_node.request_headers_and_sync(locator=[tip])

        # Now try a SENDCMPCT message with valid version, but announce=False
        test_node.send_and_ping(msg_sendcmpct(announce=False, version=2))
        check_announcement_of_new_block(node, test_node, lambda p: "cmpctblock" not in p.last_message)

        # Headers sync before next test.
        test_node.request_headers_and_sync(locator=[tip])

        # Finally, try a SENDCMPCT message with announce=True
        test_node.send_and_ping(msg_sendcmpct(announce=True, version=2))
        check_announcement_of_new_block(node, test_node, lambda p: "cmpctblock" in p.last_message)

        # Try one more time (no headers sync should be needed!)
        check_announcement_of_new_block(node, test_node, lambda p: "cmpctblock" in p.last_message)

        # Try one more time, after turning on sendheaders
        test_node.send_and_ping(msg_sendheaders())
        check_announcement_of_new_block(node, test_node, lambda p: "cmpctblock" in p.last_message)

        # Try one more time, after sending a version=1, announce=false message.
        test_node.send_and_ping(msg_sendcmpct(announce=False, version=1))
        check_announcement_of_new_block(node, test_node, lambda p: "cmpctblock" in p.last_message)

        # Now turn off announcements
        test_node.send_and_ping(msg_sendcmpct(announce=False, version=2))
        check_announcement_of_new_block(node, test_node, lambda p: "cmpctblock" not in p.last_message and "headers" in p.last_message)

    # This test actually causes bitcoind to (reasonably!) disconnect us, so do this last.
    def test_invalid_cmpctblock_message(self):
        self.generate(self.nodes[0], COINBASE_MATURITY + 1)
        block = self.build_block_on_tip(self.nodes[0])

        cmpct_block = P2PHeaderAndShortIDs()
        cmpct_block.header = CBlockHeader(block)
        cmpct_block.prefilled_txn_length = 1
        # This index will be too high
        prefilled_txn = PrefilledTransaction(1, block.vtx[0])
        cmpct_block.prefilled_txn = [prefilled_txn]
        self.segwit_node.send_await_disconnect(msg_cmpctblock(cmpct_block))
        assert_equal(int(self.nodes[0].getbestblockhash(), 16), block.hashPrevBlock)

    # Compare the generated shortids to what we expect based on BIP 152, given
    # bitcoind's choice of nonce.
<<<<<<< HEAD
    def test_compactblock_construction(self, test_node, use_witness_address=True):
        version = test_node.cmpct_version
=======
    def test_compactblock_construction(self, test_node):
>>>>>>> 9e05de1d
        node = self.nodes[0]
        # Generate a bunch of transactions.
        self.generate(node, COINBASE_MATURITY + 1)
        num_transactions = 25
<<<<<<< HEAD
        address = node.getnewaddress()
=======
>>>>>>> 9e05de1d

        segwit_tx_generated = False
        for _ in range(num_transactions):
            hex_tx = self.wallet.send_self_transfer(from_node=self.nodes[0])['hex']
            tx = tx_from_hex(hex_tx)
            if not tx.wit.is_null():
                segwit_tx_generated = True

        assert segwit_tx_generated  # check that our test is not broken

        # Wait until we've seen the block announcement for the resulting tip
        tip = int(node.getbestblockhash(), 16)
        test_node.wait_for_block_announcement(tip)

        # Make sure we will receive a fast-announce compact block
        self.request_cb_announcements(test_node)

        # Now mine a block, and look at the resulting compact block.
        test_node.clear_block_announcement()
        block_hash = int(self.generate(node, 1)[0], 16)

        # Store the raw block in our internal format.
        block = from_hex(CBlock(), node.getblock("%064x" % block_hash, False))
        for tx in block.vtx:
            tx.calc_sha256()
        block.rehash()

        # Wait until the block was announced (via compact blocks)
        test_node.wait_until(lambda: "cmpctblock" in test_node.last_message, timeout=30)

        # Now fetch and check the compact block
        header_and_shortids = None
<<<<<<< HEAD
        with mininode_lock:
            assert "cmpctblock" in test_node.last_message
=======
        with p2p_lock:
>>>>>>> 9e05de1d
            # Convert the on-the-wire representation to absolute indexes
            header_and_shortids = HeaderAndShortIDs(test_node.last_message["cmpctblock"].header_and_shortids)
        self.check_compactblock_construction_from_block(header_and_shortids, block_hash, block)

        # Now fetch the compact block using a normal non-announce getdata
        test_node.clear_block_announcement()
        inv = CInv(MSG_CMPCT_BLOCK, block_hash)
        test_node.send_message(msg_getdata([inv]))

        test_node.wait_until(lambda: "cmpctblock" in test_node.last_message, timeout=30)

        # Now fetch and check the compact block
        header_and_shortids = None
<<<<<<< HEAD
        with mininode_lock:
            assert "cmpctblock" in test_node.last_message
=======
        with p2p_lock:
>>>>>>> 9e05de1d
            # Convert the on-the-wire representation to absolute indexes
            header_and_shortids = HeaderAndShortIDs(test_node.last_message["cmpctblock"].header_and_shortids)
        self.check_compactblock_construction_from_block(header_and_shortids, block_hash, block)

    def check_compactblock_construction_from_block(self, header_and_shortids, block_hash, block):
        # Check that we got the right block!
        header_and_shortids.header.calc_sha256()
        assert_equal(header_and_shortids.header.sha256, block_hash)

        # Make sure the prefilled_txn appears to have included the coinbase
        assert len(header_and_shortids.prefilled_txn) >= 1
        assert_equal(header_and_shortids.prefilled_txn[0].index, 0)

        # Check that all prefilled_txn entries match what's in the block.
        for entry in header_and_shortids.prefilled_txn:
            entry.tx.calc_sha256()
            # This checks the non-witness parts of the tx agree
            assert_equal(entry.tx.sha256, block.vtx[entry.index].sha256)

            # And this checks the witness
            wtxid = entry.tx.calc_sha256(True)
<<<<<<< HEAD
            if version == 2:
                assert_equal(wtxid, block.vtx[entry.index].calc_sha256(True))
            else:
                # Shouldn't have received a witness
                assert entry.tx.wit.is_null()
=======
            assert_equal(wtxid, block.vtx[entry.index].calc_sha256(True))
>>>>>>> 9e05de1d

        # Check that the cmpctblock message announced all the transactions.
        assert_equal(len(header_and_shortids.prefilled_txn) + len(header_and_shortids.shortids), len(block.vtx))

        # And now check that all the shortids are as expected as well.
        # Determine the siphash keys to use.
        [k0, k1] = header_and_shortids.get_siphash_keys()

        index = 0
        while index < len(block.vtx):
            if (len(header_and_shortids.prefilled_txn) > 0 and
                    header_and_shortids.prefilled_txn[0].index == index):
                # Already checked prefilled transactions above
                header_and_shortids.prefilled_txn.pop(0)
            else:
                tx_hash = block.vtx[index].calc_sha256(True)
                shortid = calculate_shortid(k0, k1, tx_hash)
                assert_equal(shortid, header_and_shortids.shortids[0])
                header_and_shortids.shortids.pop(0)
            index += 1

    # Test that bitcoind requests compact blocks when we announce new blocks
    # via header or inv, and that responding to getblocktxn causes the block
    # to be successfully reconstructed.
<<<<<<< HEAD
    # Post-segwit: upgraded nodes would only make this request of cb-version-2,
    # NODE_WITNESS peers.  Unupgraded nodes would still make this request of
    # any cb-version-1-supporting peer.
    def test_compactblock_requests(self, test_node, segwit=True):
        version = test_node.cmpct_version
=======
    def test_compactblock_requests(self, test_node):
>>>>>>> 9e05de1d
        node = self.nodes[0]
        # Try announcing a block with an inv or header, expect a compactblock
        # request
        for announce in ["inv", "header"]:
            block = self.build_block_on_tip(node)

            if announce == "inv":
                test_node.send_message(msg_inv([CInv(MSG_BLOCK, block.sha256)]))
                test_node.wait_until(lambda: "getheaders" in test_node.last_message, timeout=30)
                test_node.send_header_for_blocks([block])
            else:
                test_node.send_header_for_blocks([block])
            test_node.wait_for_getdata([block.sha256], timeout=30)
            assert_equal(test_node.last_message["getdata"].inv[0].type, 4)

            # Send back a compactblock message that omits the coinbase
            comp_block = HeaderAndShortIDs()
            comp_block.header = CBlockHeader(block)
            comp_block.nonce = 0
            [k0, k1] = comp_block.get_siphash_keys()
            coinbase_hash = block.vtx[0].calc_sha256(True)
            comp_block.shortids = [calculate_shortid(k0, k1, coinbase_hash)]
            test_node.send_and_ping(msg_cmpctblock(comp_block.to_p2p()))
            assert_equal(int(node.getbestblockhash(), 16), block.hashPrevBlock)
            # Expect a getblocktxn message.
<<<<<<< HEAD
            with mininode_lock:
=======
            with p2p_lock:
>>>>>>> 9e05de1d
                assert "getblocktxn" in test_node.last_message
                absolute_indexes = test_node.last_message["getblocktxn"].block_txn_request.to_absolute()
            assert_equal(absolute_indexes, [0])  # should be a coinbase request

            # Send the coinbase, and verify that the tip advances.
<<<<<<< HEAD
            if version == 2:
                msg = msg_blocktxn()
            else:
                msg = msg_no_witness_blocktxn()
=======
            msg = msg_blocktxn()
>>>>>>> 9e05de1d
            msg.block_transactions.blockhash = block.sha256
            msg.block_transactions.transactions = [block.vtx[0]]
            test_node.send_and_ping(msg)
            assert_equal(int(node.getbestblockhash(), 16), block.sha256)

    # Create a chain of transactions from given utxo, and add to a new block.
    def build_block_with_transactions(self, node, utxo, num_transactions):
        block = self.build_block_on_tip(node)

        for _ in range(num_transactions):
            tx = CTransaction()
            tx.vin.append(CTxIn(COutPoint(utxo[0], utxo[1]), b''))
            tx.vout.append(CTxOut(utxo[2] - 1000, CScript([OP_TRUE, OP_DROP] * 15 + [OP_TRUE])))
            tx.rehash()
            utxo = [tx.sha256, 0, tx.vout[0].nValue]
            block.vtx.append(tx)

        block.hashMerkleRoot = block.calc_merkle_root()
        block.solve()
        return block

    # Test that we only receive getblocktxn requests for transactions that the
    # node needs, and that responding to them causes the block to be
    # reconstructed.
    def test_getblocktxn_requests(self, test_node):
<<<<<<< HEAD
        version = test_node.cmpct_version
        node = self.nodes[0]
        with_witness = (version == 2)
=======
        node = self.nodes[0]
>>>>>>> 9e05de1d

        def test_getblocktxn_response(compact_block, peer, expected_result):
            msg = msg_cmpctblock(compact_block.to_p2p())
            peer.send_and_ping(msg)
<<<<<<< HEAD
            with mininode_lock:
=======
            with p2p_lock:
>>>>>>> 9e05de1d
                assert "getblocktxn" in peer.last_message
                absolute_indexes = peer.last_message["getblocktxn"].block_txn_request.to_absolute()
            assert_equal(absolute_indexes, expected_result)

        def test_tip_after_message(node, peer, msg, tip):
            peer.send_and_ping(msg)
            assert_equal(int(node.getbestblockhash(), 16), tip)

        # First try announcing compactblocks that won't reconstruct, and verify
        # that we receive getblocktxn messages back.
        utxo = self.utxos.pop(0)

        block = self.build_block_with_transactions(node, utxo, 5)
        self.utxos.append([block.vtx[-1].sha256, 0, block.vtx[-1].vout[0].nValue])
        comp_block = HeaderAndShortIDs()
        comp_block.initialize_from_block(block, use_witness=True)

        test_getblocktxn_response(comp_block, test_node, [1, 2, 3, 4, 5])

        msg_bt = msg_no_witness_blocktxn()
<<<<<<< HEAD
        if with_witness:
            msg_bt = msg_blocktxn()  # serialize with witnesses
=======
        msg_bt = msg_blocktxn()  # serialize with witnesses
>>>>>>> 9e05de1d
        msg_bt.block_transactions = BlockTransactions(block.sha256, block.vtx[1:])
        test_tip_after_message(node, test_node, msg_bt, block.sha256)

        utxo = self.utxos.pop(0)
        block = self.build_block_with_transactions(node, utxo, 5)
        self.utxos.append([block.vtx[-1].sha256, 0, block.vtx[-1].vout[0].nValue])

        # Now try interspersing the prefilled transactions
        comp_block.initialize_from_block(block, prefill_list=[0, 1, 5], use_witness=True)
        test_getblocktxn_response(comp_block, test_node, [2, 3, 4])
        msg_bt.block_transactions = BlockTransactions(block.sha256, block.vtx[2:5])
        test_tip_after_message(node, test_node, msg_bt, block.sha256)

        # Now try giving one transaction ahead of time.
        utxo = self.utxos.pop(0)
        block = self.build_block_with_transactions(node, utxo, 5)
        self.utxos.append([block.vtx[-1].sha256, 0, block.vtx[-1].vout[0].nValue])
        test_node.send_and_ping(msg_tx(block.vtx[1]))
        assert block.vtx[1].hash in node.getrawmempool()

        # Prefill 4 out of the 6 transactions, and verify that only the one
        # that was not in the mempool is requested.
        comp_block.initialize_from_block(block, prefill_list=[0, 2, 3, 4], use_witness=True)
        test_getblocktxn_response(comp_block, test_node, [5])

        msg_bt.block_transactions = BlockTransactions(block.sha256, [block.vtx[5]])
        test_tip_after_message(node, test_node, msg_bt, block.sha256)

        # Now provide all transactions to the node before the block is
        # announced and verify reconstruction happens immediately.
        utxo = self.utxos.pop(0)
        block = self.build_block_with_transactions(node, utxo, 10)
        self.utxos.append([block.vtx[-1].sha256, 0, block.vtx[-1].vout[0].nValue])
        for tx in block.vtx[1:]:
            test_node.send_message(msg_tx(tx))
        test_node.sync_with_ping()
        # Make sure all transactions were accepted.
        mempool = node.getrawmempool()
        for tx in block.vtx[1:]:
            assert tx.hash in mempool

        # Clear out last request.
        with p2p_lock:
            test_node.last_message.pop("getblocktxn", None)

        # Send compact block
        comp_block.initialize_from_block(block, prefill_list=[0], use_witness=True)
        test_tip_after_message(node, test_node, msg_cmpctblock(comp_block.to_p2p()), block.sha256)
        with p2p_lock:
            # Shouldn't have gotten a request for any transaction
            assert "getblocktxn" not in test_node.last_message

    # Incorrectly responding to a getblocktxn shouldn't cause the block to be
    # permanently failed.
    def test_incorrect_blocktxn_response(self, test_node):
<<<<<<< HEAD
        version = test_node.cmpct_version
=======
>>>>>>> 9e05de1d
        node = self.nodes[0]
        utxo = self.utxos.pop(0)

        block = self.build_block_with_transactions(node, utxo, 10)
        self.utxos.append([block.vtx[-1].sha256, 0, block.vtx[-1].vout[0].nValue])
        # Relay the first 5 transactions from the block in advance
        for tx in block.vtx[1:6]:
            test_node.send_message(msg_tx(tx))
        test_node.sync_with_ping()
        # Make sure all transactions were accepted.
        mempool = node.getrawmempool()
        for tx in block.vtx[1:6]:
            assert tx.hash in mempool

        # Send compact block
        comp_block = HeaderAndShortIDs()
        comp_block.initialize_from_block(block, prefill_list=[0], use_witness=True)
        test_node.send_and_ping(msg_cmpctblock(comp_block.to_p2p()))
        absolute_indexes = []
<<<<<<< HEAD
        with mininode_lock:
=======
        with p2p_lock:
>>>>>>> 9e05de1d
            assert "getblocktxn" in test_node.last_message
            absolute_indexes = test_node.last_message["getblocktxn"].block_txn_request.to_absolute()
        assert_equal(absolute_indexes, [6, 7, 8, 9, 10])

        # Now give an incorrect response.
        # Note that it's possible for bitcoind to be smart enough to know we're
        # lying, since it could check to see if the shortid matches what we're
        # sending, and eg disconnect us for misbehavior.  If that behavior
        # change was made, we could just modify this test by having a
        # different peer provide the block further down, so that we're still
        # verifying that the block isn't marked bad permanently. This is good
        # enough for now.
<<<<<<< HEAD
        msg = msg_no_witness_blocktxn()
        if version == 2:
            msg = msg_blocktxn()
=======
        msg = msg_blocktxn()
>>>>>>> 9e05de1d
        msg.block_transactions = BlockTransactions(block.sha256, [block.vtx[5]] + block.vtx[7:])
        test_node.send_and_ping(msg)

        # Tip should not have updated
        assert_equal(int(node.getbestblockhash(), 16), block.hashPrevBlock)

        # We should receive a getdata request
<<<<<<< HEAD
        wait_until(lambda: "getdata" in test_node.last_message, timeout=10, lock=mininode_lock)
        assert_equal(len(test_node.last_message["getdata"].inv), 1)
        assert test_node.last_message["getdata"].inv[0].type == 2 or test_node.last_message["getdata"].inv[0].type == 2 | MSG_WITNESS_FLAG
        assert_equal(test_node.last_message["getdata"].inv[0].hash, block.sha256)

        # Deliver the block
        if version == 2:
            test_node.send_and_ping(msg_block(block))
        else:
            test_node.send_and_ping(msg_no_witness_block(block))
        assert_equal(int(node.getbestblockhash(), 16), block.sha256)

    def test_getblocktxn_handler(self, test_node):
        version = test_node.cmpct_version
=======
        test_node.wait_for_getdata([block.sha256], timeout=10)
        assert test_node.last_message["getdata"].inv[0].type == MSG_BLOCK or \
               test_node.last_message["getdata"].inv[0].type == MSG_BLOCK | MSG_WITNESS_FLAG

        # Deliver the block
        test_node.send_and_ping(msg_block(block))
        assert_equal(int(node.getbestblockhash(), 16), block.sha256)

    def test_getblocktxn_handler(self, test_node):
>>>>>>> 9e05de1d
        node = self.nodes[0]
        # bitcoind will not send blocktxn responses for blocks whose height is
        # more than 10 blocks deep.
        MAX_GETBLOCKTXN_DEPTH = 10
        chain_height = node.getblockcount()
        current_height = chain_height
        while (current_height >= chain_height - MAX_GETBLOCKTXN_DEPTH):
            block_hash = node.getblockhash(current_height)
            block = from_hex(CBlock(), node.getblock(block_hash, False))

            msg = msg_getblocktxn()
            msg.block_txn_request = BlockTransactionsRequest(int(block_hash, 16), [])
            num_to_request = random.randint(1, len(block.vtx))
            msg.block_txn_request.from_absolute(sorted(random.sample(range(len(block.vtx)), num_to_request)))
            test_node.send_message(msg)
            test_node.wait_until(lambda: "blocktxn" in test_node.last_message, timeout=10)

            [tx.calc_sha256() for tx in block.vtx]
            with p2p_lock:
                assert_equal(test_node.last_message["blocktxn"].block_transactions.blockhash, int(block_hash, 16))
                all_indices = msg.block_txn_request.to_absolute()
                for index in all_indices:
                    tx = test_node.last_message["blocktxn"].block_transactions.transactions.pop(0)
                    tx.calc_sha256()
                    assert_equal(tx.sha256, block.vtx[index].sha256)
<<<<<<< HEAD
                    if version == 1:
                        # Witnesses should have been stripped
                        assert tx.wit.is_null()
                    else:
                        # Check that the witness matches
                        assert_equal(tx.calc_sha256(True), block.vtx[index].calc_sha256(True))
=======
                    # Check that the witness matches
                    assert_equal(tx.calc_sha256(True), block.vtx[index].calc_sha256(True))
>>>>>>> 9e05de1d
                test_node.last_message.pop("blocktxn", None)
            current_height -= 1

        # Next request should send a full block response, as we're past the
        # allowed depth for a blocktxn response.
        block_hash = node.getblockhash(current_height)
        msg.block_txn_request = BlockTransactionsRequest(int(block_hash, 16), [0])
        with p2p_lock:
            test_node.last_message.pop("block", None)
            test_node.last_message.pop("blocktxn", None)
        test_node.send_and_ping(msg)
        with p2p_lock:
            test_node.last_message["block"].block.calc_sha256()
            assert_equal(test_node.last_message["block"].block.sha256, int(block_hash, 16))
            assert "blocktxn" not in test_node.last_message

<<<<<<< HEAD
=======
        # Request with out-of-bounds tx index results in disconnect
        bad_peer = self.nodes[0].add_p2p_connection(TestP2PConn())
        block_hash = node.getblockhash(chain_height)
        block = from_hex(CBlock(), node.getblock(block_hash, False))
        msg.block_txn_request = BlockTransactionsRequest(int(block_hash, 16), [len(block.vtx)])
        with node.assert_debug_log(['getblocktxn with out-of-bounds tx indices']):
            bad_peer.send_message(msg)
        bad_peer.wait_for_disconnect()

    def test_low_work_compactblocks(self, test_node):
        # A compactblock with insufficient work won't get its header included
        node = self.nodes[0]
        hashPrevBlock = int(node.getblockhash(node.getblockcount() - 150), 16)
        block = self.build_block_on_tip(node)
        block.hashPrevBlock = hashPrevBlock
        block.solve()

        comp_block = HeaderAndShortIDs()
        comp_block.initialize_from_block(block)
        with self.nodes[0].assert_debug_log(['[net] Ignoring low-work compact block from peer 0']):
            test_node.send_and_ping(msg_cmpctblock(comp_block.to_p2p()))

        tips = node.getchaintips()
        found = False
        for x in tips:
            if x["hash"] == block.hash:
                found = True
                break
        assert not found

>>>>>>> 9e05de1d
    def test_compactblocks_not_at_tip(self, test_node):
        node = self.nodes[0]
        # Test that requesting old compactblocks doesn't work.
        MAX_CMPCTBLOCK_DEPTH = 5
        new_blocks = []
        for _ in range(MAX_CMPCTBLOCK_DEPTH + 1):
            test_node.clear_block_announcement()
            new_blocks.append(self.generate(node, 1)[0])
            test_node.wait_until(test_node.received_block_announcement, timeout=30)

        test_node.clear_block_announcement()
        test_node.send_message(msg_getdata([CInv(MSG_CMPCT_BLOCK, int(new_blocks[0], 16))]))
        test_node.wait_until(lambda: "cmpctblock" in test_node.last_message, timeout=30)

        test_node.clear_block_announcement()
        self.generate(node, 1)
        test_node.wait_until(test_node.received_block_announcement, timeout=30)
        test_node.clear_block_announcement()
        with p2p_lock:
            test_node.last_message.pop("block", None)
        test_node.send_message(msg_getdata([CInv(MSG_CMPCT_BLOCK, int(new_blocks[0], 16))]))
        test_node.wait_until(lambda: "block" in test_node.last_message, timeout=30)
        with p2p_lock:
            test_node.last_message["block"].block.calc_sha256()
            assert_equal(test_node.last_message["block"].block.sha256, int(new_blocks[0], 16))

        # Generate an old compactblock, and verify that it's not accepted.
        cur_height = node.getblockcount()
        hashPrevBlock = int(node.getblockhash(cur_height - 5), 16)
        block = self.build_block_on_tip(node)
        block.hashPrevBlock = hashPrevBlock
        block.solve()

        comp_block = HeaderAndShortIDs()
        comp_block.initialize_from_block(block)
        test_node.send_and_ping(msg_cmpctblock(comp_block.to_p2p()))

        tips = node.getchaintips()
        found = False
        for x in tips:
            if x["hash"] == block.hash:
                assert_equal(x["status"], "headers-only")
                found = True
                break
        assert found

        # Requesting this block via getblocktxn should silently fail
        # (to avoid fingerprinting attacks).
        msg = msg_getblocktxn()
        msg.block_txn_request = BlockTransactionsRequest(block.sha256, [0])
        with p2p_lock:
            test_node.last_message.pop("blocktxn", None)
        test_node.send_and_ping(msg)
        with p2p_lock:
            assert "blocktxn" not in test_node.last_message

    def test_end_to_end_block_relay(self, listeners):
        node = self.nodes[0]
        utxo = self.utxos.pop(0)

        block = self.build_block_with_transactions(node, utxo, 10)

        [l.clear_block_announcement() for l in listeners]

        # serialize without witness (this block has no witnesses anyway).
        # TODO: repeat this test with witness tx's to a segwit node.
        node.submitblock(block.serialize().hex())

        for l in listeners:
            l.wait_until(lambda: "cmpctblock" in l.last_message, timeout=30)
        with p2p_lock:
            for l in listeners:
                l.last_message["cmpctblock"].header_and_shortids.header.calc_sha256()
                assert_equal(l.last_message["cmpctblock"].header_and_shortids.header.sha256, block.sha256)

    # Test that we don't get disconnected if we relay a compact block with valid header,
    # but invalid transactions.
<<<<<<< HEAD
    def test_invalid_tx_in_compactblock(self, test_node, use_segwit=True):
=======
    def test_invalid_tx_in_compactblock(self, test_node):
>>>>>>> 9e05de1d
        node = self.nodes[0]
        assert len(self.utxos)
        utxo = self.utxos[0]

        block = self.build_block_with_transactions(node, utxo, 5)
        del block.vtx[3]
        block.hashMerkleRoot = block.calc_merkle_root()
        # Drop the coinbase witness but include the witness commitment.
        add_witness_commitment(block)
        block.vtx[0].wit.vtxinwit = []
        block.solve()

        # Now send the compact block with all transactions prefilled, and
        # verify that we don't get disconnected.
        comp_block = HeaderAndShortIDs()
        comp_block.initialize_from_block(block, prefill_list=[0, 1, 2, 3, 4], use_witness=True)
        msg = msg_cmpctblock(comp_block.to_p2p())
        test_node.send_and_ping(msg)

        # Check that the tip didn't advance
        assert int(node.getbestblockhash(), 16) is not block.sha256
        test_node.sync_with_ping()

    # Helper for enabling cb announcements
    # Send the sendcmpct request and sync headers
    def request_cb_announcements(self, peer):
        node = self.nodes[0]
        tip = node.getbestblockhash()
        peer.get_headers(locator=[int(tip, 16)], hashstop=0)
        peer.send_and_ping(msg_sendcmpct(announce=True, version=2))

<<<<<<< HEAD
        msg = msg_sendcmpct()
        msg.version = peer.cmpct_version
        msg.announce = True
        peer.send_and_ping(msg)

=======
>>>>>>> 9e05de1d
    def test_compactblock_reconstruction_multiple_peers(self, stalling_peer, delivery_peer):
        node = self.nodes[0]
        assert len(self.utxos)

        def announce_cmpct_block(node, peer):
            utxo = self.utxos.pop(0)
            block = self.build_block_with_transactions(node, utxo, 5)

            cmpct_block = HeaderAndShortIDs()
            cmpct_block.initialize_from_block(block)
            msg = msg_cmpctblock(cmpct_block.to_p2p())
            peer.send_and_ping(msg)
            with p2p_lock:
                assert "getblocktxn" in peer.last_message
            return block, cmpct_block

        block, cmpct_block = announce_cmpct_block(node, stalling_peer)

        for tx in block.vtx[1:]:
            delivery_peer.send_message(msg_tx(tx))
        delivery_peer.sync_with_ping()
        mempool = node.getrawmempool()
        for tx in block.vtx[1:]:
            assert tx.hash in mempool

        delivery_peer.send_and_ping(msg_cmpctblock(cmpct_block.to_p2p()))
        assert_equal(int(node.getbestblockhash(), 16), block.sha256)

        self.utxos.append([block.vtx[-1].sha256, 0, block.vtx[-1].vout[0].nValue])

        # Now test that delivering an invalid compact block won't break relay

        block, cmpct_block = announce_cmpct_block(node, stalling_peer)
        for tx in block.vtx[1:]:
            delivery_peer.send_message(msg_tx(tx))
        delivery_peer.sync_with_ping()

        cmpct_block.prefilled_txn[0].tx.wit.vtxinwit = [CTxInWitness()]
        cmpct_block.prefilled_txn[0].tx.wit.vtxinwit[0].scriptWitness.stack = [ser_uint256(0)]

        cmpct_block.use_witness = True
        delivery_peer.send_and_ping(msg_cmpctblock(cmpct_block.to_p2p()))
        assert int(node.getbestblockhash(), 16) != block.sha256

        msg = msg_no_witness_blocktxn()
        msg.block_transactions.blockhash = block.sha256
        msg.block_transactions.transactions = block.vtx[1:]
        stalling_peer.send_and_ping(msg)
        assert_equal(int(node.getbestblockhash(), 16), block.sha256)

<<<<<<< HEAD
    def run_test(self):
        # Setup the p2p connections
        self.segwit_node = self.nodes[0].add_p2p_connection(TestP2PConn(cmpct_version=2))
        self.old_node = self.nodes[0].add_p2p_connection(TestP2PConn(cmpct_version=1), services=NODE_NETWORK)
        self.additional_segwit_node = self.nodes[0].add_p2p_connection(TestP2PConn(cmpct_version=2))
=======
    def test_highbandwidth_mode_states_via_getpeerinfo(self):
        # create new p2p connection for a fresh state w/o any prior sendcmpct messages sent
        hb_test_node = self.nodes[0].add_p2p_connection(TestP2PConn())
>>>>>>> 9e05de1d

        # assert the RPC getpeerinfo boolean fields `bip152_hb_{to, from}`
        # match the given parameters for the last peer of a given node
        def assert_highbandwidth_states(node, hb_to, hb_from):
            peerinfo = node.getpeerinfo()[-1]
            assert_equal(peerinfo['bip152_hb_to'], hb_to)
            assert_equal(peerinfo['bip152_hb_from'], hb_from)

<<<<<<< HEAD
        assert softfork_active(self.nodes[0], "segwit")

        self.log.info("Testing SENDCMPCT p2p message... ")
        self.test_sendcmpct(self.segwit_node, old_node=self.old_node)
        self.test_sendcmpct(self.additional_segwit_node)

        self.log.info("Testing compactblock construction...")
        self.test_compactblock_construction(self.old_node)
=======
        # initially, neither node has selected the other peer as high-bandwidth yet
        assert_highbandwidth_states(self.nodes[0], hb_to=False, hb_from=False)

        # peer requests high-bandwidth mode by sending sendcmpct(1)
        hb_test_node.send_and_ping(msg_sendcmpct(announce=True, version=2))
        assert_highbandwidth_states(self.nodes[0], hb_to=False, hb_from=True)

        # peer generates a block and sends it to node, which should
        # select the peer as high-bandwidth (up to 3 peers according to BIP 152)
        block = self.build_block_on_tip(self.nodes[0])
        hb_test_node.send_and_ping(msg_block(block))
        assert_highbandwidth_states(self.nodes[0], hb_to=True, hb_from=True)

        # peer requests low-bandwidth mode by sending sendcmpct(0)
        hb_test_node.send_and_ping(msg_sendcmpct(announce=False, version=2))
        assert_highbandwidth_states(self.nodes[0], hb_to=True, hb_from=False)

    def run_test(self):
        self.wallet = MiniWallet(self.nodes[0])

        # Setup the p2p connections
        self.segwit_node = self.nodes[0].add_p2p_connection(TestP2PConn())
        self.additional_segwit_node = self.nodes[0].add_p2p_connection(TestP2PConn())

        # We will need UTXOs to construct transactions in later tests.
        self.make_utxos()

        assert softfork_active(self.nodes[0], "segwit")

        self.log.info("Testing SENDCMPCT p2p message... ")
        self.test_sendcmpct(self.segwit_node)
        self.test_sendcmpct(self.additional_segwit_node)

        self.log.info("Testing compactblock construction...")
>>>>>>> 9e05de1d
        self.test_compactblock_construction(self.segwit_node)

        self.log.info("Testing compactblock requests (segwit node)... ")
        self.test_compactblock_requests(self.segwit_node)

        self.log.info("Testing getblocktxn requests (segwit node)...")
        self.test_getblocktxn_requests(self.segwit_node)

        self.log.info("Testing getblocktxn handler (segwit node should return witnesses)...")
        self.test_getblocktxn_handler(self.segwit_node)
<<<<<<< HEAD
        self.test_getblocktxn_handler(self.old_node)

        self.log.info("Testing compactblock requests/announcements not at chain tip...")
        self.test_compactblocks_not_at_tip(self.segwit_node)
        self.test_compactblocks_not_at_tip(self.old_node)
=======

        self.log.info("Testing compactblock requests/announcements not at chain tip...")
        self.test_compactblocks_not_at_tip(self.segwit_node)

        self.log.info("Testing handling of low-work compact blocks...")
        self.test_low_work_compactblocks(self.segwit_node)
>>>>>>> 9e05de1d

        self.log.info("Testing handling of incorrect blocktxn responses...")
        self.test_incorrect_blocktxn_response(self.segwit_node)

        self.log.info("Testing reconstructing compact blocks from all peers...")
        self.test_compactblock_reconstruction_multiple_peers(self.segwit_node, self.additional_segwit_node)

        # Test that if we submitblock to node1, we'll get a compact block
        # announcement to all peers.
        # (Post-segwit activation, blocks won't propagate from node0 to node1
        # automatically, so don't bother testing a block announced to node0.)
        self.log.info("Testing end-to-end block relay...")
<<<<<<< HEAD
        self.request_cb_announcements(self.old_node)
        self.request_cb_announcements(self.segwit_node)
        self.test_end_to_end_block_relay([self.segwit_node, self.old_node])

        self.log.info("Testing handling of invalid compact blocks...")
        self.test_invalid_tx_in_compactblock(self.segwit_node)
        self.test_invalid_tx_in_compactblock(self.old_node)
=======
        self.request_cb_announcements(self.segwit_node)
        self.request_cb_announcements(self.additional_segwit_node)
        self.test_end_to_end_block_relay([self.segwit_node, self.additional_segwit_node])

        self.log.info("Testing handling of invalid compact blocks...")
        self.test_invalid_tx_in_compactblock(self.segwit_node)
>>>>>>> 9e05de1d

        self.log.info("Testing invalid index in cmpctblock message...")
        self.test_invalid_cmpctblock_message()

        self.log.info("Testing high-bandwidth mode states via getpeerinfo...")
        self.test_highbandwidth_mode_states_via_getpeerinfo()


if __name__ == '__main__':
    CompactBlocksTest().main()<|MERGE_RESOLUTION|>--- conflicted
+++ resolved
@@ -1,22 +1,4 @@
 #!/usr/bin/env python3
-<<<<<<< HEAD
-# Copyright (c) 2016-2019 The Bitcoin Core developers
-# Distributed under the MIT software license, see the accompanying
-# file COPYING or http://www.opensource.org/licenses/mit-license.php.
-"""Test compact blocks (BIP 152).
-
-Version 1 compact blocks are pre-segwit (txids)
-Version 2 compact blocks are post-segwit (wtxids)
-"""
-import random
-
-from test_framework.blocktools import create_block, create_coinbase, add_witness_commitment
-from test_framework.messages import BlockTransactions, BlockTransactionsRequest, calculate_shortid, CBlock, CBlockHeader, CInv, COutPoint, CTransaction, CTxIn, CTxInWitness, CTxOut, FromHex, HeaderAndShortIDs, msg_no_witness_block, msg_no_witness_blocktxn, msg_cmpctblock, msg_getblocktxn, msg_getdata, msg_getheaders, msg_headers, msg_inv, msg_sendcmpct, msg_sendheaders, msg_tx, msg_block, msg_blocktxn, MSG_WITNESS_FLAG, NODE_NETWORK, P2PHeaderAndShortIDs, PrefilledTransaction, ser_uint256, ToHex
-from test_framework.mininode import mininode_lock, P2PInterface
-from test_framework.script import CScript, OP_TRUE, OP_DROP
-from test_framework.test_framework import BitcoinTestFramework
-from test_framework.util import assert_equal, wait_until, softfork_active
-=======
 # Copyright (c) 2016-2021 The Bitcoin Core developers
 # Distributed under the MIT software license, see the accompanying
 # file COPYING or http://www.opensource.org/licenses/mit-license.php.
@@ -80,11 +62,10 @@
 )
 from test_framework.wallet import MiniWallet
 
->>>>>>> 9e05de1d
 
 # TestP2PConn: A peer we use to send messages to bitcoind, and store responses.
 class TestP2PConn(P2PInterface):
-    def __init__(self, cmpct_version):
+    def __init__(self):
         super().__init__()
         self.last_sendcmpct = []
         self.block_announced = False
@@ -92,7 +73,6 @@
         # This is for synchronizing the p2p message traffic,
         # so we can eg wait until a particular block is announced.
         self.announced_blockhashes = set()
-        self.cmpct_version = cmpct_version
 
     def on_sendcmpct(self, message):
         self.last_sendcmpct.append(message)
@@ -163,10 +143,6 @@
         self.num_nodes = 1
         self.extra_args = [[
             "-acceptnonstdtxn=1",
-<<<<<<< HEAD
-            "-addresstype=bech32",
-=======
->>>>>>> 9e05de1d
         ]]
         self.utxos = []
 
@@ -180,11 +156,7 @@
         block = self.build_block_on_tip(self.nodes[0])
         self.segwit_node.send_and_ping(msg_no_witness_block(block))
         assert int(self.nodes[0].getbestblockhash(), 16) == block.sha256
-<<<<<<< HEAD
-        self.nodes[0].generatetoaddress(100, self.nodes[0].getnewaddress(address_type="bech32"))
-=======
         self.generate(self.wallet, COINBASE_MATURITY)
->>>>>>> 9e05de1d
 
         total_value = block.vtx[0].vout[0].nValue
         out_value = total_value // 10
@@ -211,14 +183,7 @@
     #   made with compact blocks.
     # - If sendcmpct is then sent with boolean 1, then new block announcements
     #   are made with compact blocks.
-<<<<<<< HEAD
-    # If old_node is passed in, request compact blocks with version=preferred-1
-    # and verify that it receives block announcements via compact block.
-    def test_sendcmpct(self, test_node, old_node=None):
-        preferred_version = test_node.cmpct_version
-=======
     def test_sendcmpct(self, test_node):
->>>>>>> 9e05de1d
         node = self.nodes[0]
 
         # Make sure we get a SENDCMPCT message from our peer
@@ -311,20 +276,11 @@
 
     # Compare the generated shortids to what we expect based on BIP 152, given
     # bitcoind's choice of nonce.
-<<<<<<< HEAD
-    def test_compactblock_construction(self, test_node, use_witness_address=True):
-        version = test_node.cmpct_version
-=======
     def test_compactblock_construction(self, test_node):
->>>>>>> 9e05de1d
         node = self.nodes[0]
         # Generate a bunch of transactions.
         self.generate(node, COINBASE_MATURITY + 1)
         num_transactions = 25
-<<<<<<< HEAD
-        address = node.getnewaddress()
-=======
->>>>>>> 9e05de1d
 
         segwit_tx_generated = False
         for _ in range(num_transactions):
@@ -357,12 +313,7 @@
 
         # Now fetch and check the compact block
         header_and_shortids = None
-<<<<<<< HEAD
-        with mininode_lock:
-            assert "cmpctblock" in test_node.last_message
-=======
-        with p2p_lock:
->>>>>>> 9e05de1d
+        with p2p_lock:
             # Convert the on-the-wire representation to absolute indexes
             header_and_shortids = HeaderAndShortIDs(test_node.last_message["cmpctblock"].header_and_shortids)
         self.check_compactblock_construction_from_block(header_and_shortids, block_hash, block)
@@ -376,12 +327,7 @@
 
         # Now fetch and check the compact block
         header_and_shortids = None
-<<<<<<< HEAD
-        with mininode_lock:
-            assert "cmpctblock" in test_node.last_message
-=======
-        with p2p_lock:
->>>>>>> 9e05de1d
+        with p2p_lock:
             # Convert the on-the-wire representation to absolute indexes
             header_and_shortids = HeaderAndShortIDs(test_node.last_message["cmpctblock"].header_and_shortids)
         self.check_compactblock_construction_from_block(header_and_shortids, block_hash, block)
@@ -403,15 +349,7 @@
 
             # And this checks the witness
             wtxid = entry.tx.calc_sha256(True)
-<<<<<<< HEAD
-            if version == 2:
-                assert_equal(wtxid, block.vtx[entry.index].calc_sha256(True))
-            else:
-                # Shouldn't have received a witness
-                assert entry.tx.wit.is_null()
-=======
             assert_equal(wtxid, block.vtx[entry.index].calc_sha256(True))
->>>>>>> 9e05de1d
 
         # Check that the cmpctblock message announced all the transactions.
         assert_equal(len(header_and_shortids.prefilled_txn) + len(header_and_shortids.shortids), len(block.vtx))
@@ -436,15 +374,7 @@
     # Test that bitcoind requests compact blocks when we announce new blocks
     # via header or inv, and that responding to getblocktxn causes the block
     # to be successfully reconstructed.
-<<<<<<< HEAD
-    # Post-segwit: upgraded nodes would only make this request of cb-version-2,
-    # NODE_WITNESS peers.  Unupgraded nodes would still make this request of
-    # any cb-version-1-supporting peer.
-    def test_compactblock_requests(self, test_node, segwit=True):
-        version = test_node.cmpct_version
-=======
     def test_compactblock_requests(self, test_node):
->>>>>>> 9e05de1d
         node = self.nodes[0]
         # Try announcing a block with an inv or header, expect a compactblock
         # request
@@ -470,24 +400,13 @@
             test_node.send_and_ping(msg_cmpctblock(comp_block.to_p2p()))
             assert_equal(int(node.getbestblockhash(), 16), block.hashPrevBlock)
             # Expect a getblocktxn message.
-<<<<<<< HEAD
-            with mininode_lock:
-=======
             with p2p_lock:
->>>>>>> 9e05de1d
                 assert "getblocktxn" in test_node.last_message
                 absolute_indexes = test_node.last_message["getblocktxn"].block_txn_request.to_absolute()
             assert_equal(absolute_indexes, [0])  # should be a coinbase request
 
             # Send the coinbase, and verify that the tip advances.
-<<<<<<< HEAD
-            if version == 2:
-                msg = msg_blocktxn()
-            else:
-                msg = msg_no_witness_blocktxn()
-=======
             msg = msg_blocktxn()
->>>>>>> 9e05de1d
             msg.block_transactions.blockhash = block.sha256
             msg.block_transactions.transactions = [block.vtx[0]]
             test_node.send_and_ping(msg)
@@ -513,22 +432,12 @@
     # node needs, and that responding to them causes the block to be
     # reconstructed.
     def test_getblocktxn_requests(self, test_node):
-<<<<<<< HEAD
-        version = test_node.cmpct_version
-        node = self.nodes[0]
-        with_witness = (version == 2)
-=======
-        node = self.nodes[0]
->>>>>>> 9e05de1d
+        node = self.nodes[0]
 
         def test_getblocktxn_response(compact_block, peer, expected_result):
             msg = msg_cmpctblock(compact_block.to_p2p())
             peer.send_and_ping(msg)
-<<<<<<< HEAD
-            with mininode_lock:
-=======
             with p2p_lock:
->>>>>>> 9e05de1d
                 assert "getblocktxn" in peer.last_message
                 absolute_indexes = peer.last_message["getblocktxn"].block_txn_request.to_absolute()
             assert_equal(absolute_indexes, expected_result)
@@ -549,12 +458,7 @@
         test_getblocktxn_response(comp_block, test_node, [1, 2, 3, 4, 5])
 
         msg_bt = msg_no_witness_blocktxn()
-<<<<<<< HEAD
-        if with_witness:
-            msg_bt = msg_blocktxn()  # serialize with witnesses
-=======
         msg_bt = msg_blocktxn()  # serialize with witnesses
->>>>>>> 9e05de1d
         msg_bt.block_transactions = BlockTransactions(block.sha256, block.vtx[1:])
         test_tip_after_message(node, test_node, msg_bt, block.sha256)
 
@@ -610,10 +514,6 @@
     # Incorrectly responding to a getblocktxn shouldn't cause the block to be
     # permanently failed.
     def test_incorrect_blocktxn_response(self, test_node):
-<<<<<<< HEAD
-        version = test_node.cmpct_version
-=======
->>>>>>> 9e05de1d
         node = self.nodes[0]
         utxo = self.utxos.pop(0)
 
@@ -633,11 +533,7 @@
         comp_block.initialize_from_block(block, prefill_list=[0], use_witness=True)
         test_node.send_and_ping(msg_cmpctblock(comp_block.to_p2p()))
         absolute_indexes = []
-<<<<<<< HEAD
-        with mininode_lock:
-=======
-        with p2p_lock:
->>>>>>> 9e05de1d
+        with p2p_lock:
             assert "getblocktxn" in test_node.last_message
             absolute_indexes = test_node.last_message["getblocktxn"].block_txn_request.to_absolute()
         assert_equal(absolute_indexes, [6, 7, 8, 9, 10])
@@ -650,13 +546,7 @@
         # different peer provide the block further down, so that we're still
         # verifying that the block isn't marked bad permanently. This is good
         # enough for now.
-<<<<<<< HEAD
-        msg = msg_no_witness_blocktxn()
-        if version == 2:
-            msg = msg_blocktxn()
-=======
         msg = msg_blocktxn()
->>>>>>> 9e05de1d
         msg.block_transactions = BlockTransactions(block.sha256, [block.vtx[5]] + block.vtx[7:])
         test_node.send_and_ping(msg)
 
@@ -664,22 +554,6 @@
         assert_equal(int(node.getbestblockhash(), 16), block.hashPrevBlock)
 
         # We should receive a getdata request
-<<<<<<< HEAD
-        wait_until(lambda: "getdata" in test_node.last_message, timeout=10, lock=mininode_lock)
-        assert_equal(len(test_node.last_message["getdata"].inv), 1)
-        assert test_node.last_message["getdata"].inv[0].type == 2 or test_node.last_message["getdata"].inv[0].type == 2 | MSG_WITNESS_FLAG
-        assert_equal(test_node.last_message["getdata"].inv[0].hash, block.sha256)
-
-        # Deliver the block
-        if version == 2:
-            test_node.send_and_ping(msg_block(block))
-        else:
-            test_node.send_and_ping(msg_no_witness_block(block))
-        assert_equal(int(node.getbestblockhash(), 16), block.sha256)
-
-    def test_getblocktxn_handler(self, test_node):
-        version = test_node.cmpct_version
-=======
         test_node.wait_for_getdata([block.sha256], timeout=10)
         assert test_node.last_message["getdata"].inv[0].type == MSG_BLOCK or \
                test_node.last_message["getdata"].inv[0].type == MSG_BLOCK | MSG_WITNESS_FLAG
@@ -689,7 +563,6 @@
         assert_equal(int(node.getbestblockhash(), 16), block.sha256)
 
     def test_getblocktxn_handler(self, test_node):
->>>>>>> 9e05de1d
         node = self.nodes[0]
         # bitcoind will not send blocktxn responses for blocks whose height is
         # more than 10 blocks deep.
@@ -715,17 +588,8 @@
                     tx = test_node.last_message["blocktxn"].block_transactions.transactions.pop(0)
                     tx.calc_sha256()
                     assert_equal(tx.sha256, block.vtx[index].sha256)
-<<<<<<< HEAD
-                    if version == 1:
-                        # Witnesses should have been stripped
-                        assert tx.wit.is_null()
-                    else:
-                        # Check that the witness matches
-                        assert_equal(tx.calc_sha256(True), block.vtx[index].calc_sha256(True))
-=======
                     # Check that the witness matches
                     assert_equal(tx.calc_sha256(True), block.vtx[index].calc_sha256(True))
->>>>>>> 9e05de1d
                 test_node.last_message.pop("blocktxn", None)
             current_height -= 1
 
@@ -742,8 +606,6 @@
             assert_equal(test_node.last_message["block"].block.sha256, int(block_hash, 16))
             assert "blocktxn" not in test_node.last_message
 
-<<<<<<< HEAD
-=======
         # Request with out-of-bounds tx index results in disconnect
         bad_peer = self.nodes[0].add_p2p_connection(TestP2PConn())
         block_hash = node.getblockhash(chain_height)
@@ -774,7 +636,6 @@
                 break
         assert not found
 
->>>>>>> 9e05de1d
     def test_compactblocks_not_at_tip(self, test_node):
         node = self.nodes[0]
         # Test that requesting old compactblocks doesn't work.
@@ -852,11 +713,7 @@
 
     # Test that we don't get disconnected if we relay a compact block with valid header,
     # but invalid transactions.
-<<<<<<< HEAD
-    def test_invalid_tx_in_compactblock(self, test_node, use_segwit=True):
-=======
     def test_invalid_tx_in_compactblock(self, test_node):
->>>>>>> 9e05de1d
         node = self.nodes[0]
         assert len(self.utxos)
         utxo = self.utxos[0]
@@ -888,14 +745,6 @@
         peer.get_headers(locator=[int(tip, 16)], hashstop=0)
         peer.send_and_ping(msg_sendcmpct(announce=True, version=2))
 
-<<<<<<< HEAD
-        msg = msg_sendcmpct()
-        msg.version = peer.cmpct_version
-        msg.announce = True
-        peer.send_and_ping(msg)
-
-=======
->>>>>>> 9e05de1d
     def test_compactblock_reconstruction_multiple_peers(self, stalling_peer, delivery_peer):
         node = self.nodes[0]
         assert len(self.utxos)
@@ -946,17 +795,9 @@
         stalling_peer.send_and_ping(msg)
         assert_equal(int(node.getbestblockhash(), 16), block.sha256)
 
-<<<<<<< HEAD
-    def run_test(self):
-        # Setup the p2p connections
-        self.segwit_node = self.nodes[0].add_p2p_connection(TestP2PConn(cmpct_version=2))
-        self.old_node = self.nodes[0].add_p2p_connection(TestP2PConn(cmpct_version=1), services=NODE_NETWORK)
-        self.additional_segwit_node = self.nodes[0].add_p2p_connection(TestP2PConn(cmpct_version=2))
-=======
     def test_highbandwidth_mode_states_via_getpeerinfo(self):
         # create new p2p connection for a fresh state w/o any prior sendcmpct messages sent
         hb_test_node = self.nodes[0].add_p2p_connection(TestP2PConn())
->>>>>>> 9e05de1d
 
         # assert the RPC getpeerinfo boolean fields `bip152_hb_{to, from}`
         # match the given parameters for the last peer of a given node
@@ -965,16 +806,6 @@
             assert_equal(peerinfo['bip152_hb_to'], hb_to)
             assert_equal(peerinfo['bip152_hb_from'], hb_from)
 
-<<<<<<< HEAD
-        assert softfork_active(self.nodes[0], "segwit")
-
-        self.log.info("Testing SENDCMPCT p2p message... ")
-        self.test_sendcmpct(self.segwit_node, old_node=self.old_node)
-        self.test_sendcmpct(self.additional_segwit_node)
-
-        self.log.info("Testing compactblock construction...")
-        self.test_compactblock_construction(self.old_node)
-=======
         # initially, neither node has selected the other peer as high-bandwidth yet
         assert_highbandwidth_states(self.nodes[0], hb_to=False, hb_from=False)
 
@@ -1009,7 +840,6 @@
         self.test_sendcmpct(self.additional_segwit_node)
 
         self.log.info("Testing compactblock construction...")
->>>>>>> 9e05de1d
         self.test_compactblock_construction(self.segwit_node)
 
         self.log.info("Testing compactblock requests (segwit node)... ")
@@ -1020,20 +850,12 @@
 
         self.log.info("Testing getblocktxn handler (segwit node should return witnesses)...")
         self.test_getblocktxn_handler(self.segwit_node)
-<<<<<<< HEAD
-        self.test_getblocktxn_handler(self.old_node)
 
         self.log.info("Testing compactblock requests/announcements not at chain tip...")
         self.test_compactblocks_not_at_tip(self.segwit_node)
-        self.test_compactblocks_not_at_tip(self.old_node)
-=======
-
-        self.log.info("Testing compactblock requests/announcements not at chain tip...")
-        self.test_compactblocks_not_at_tip(self.segwit_node)
 
         self.log.info("Testing handling of low-work compact blocks...")
         self.test_low_work_compactblocks(self.segwit_node)
->>>>>>> 9e05de1d
 
         self.log.info("Testing handling of incorrect blocktxn responses...")
         self.test_incorrect_blocktxn_response(self.segwit_node)
@@ -1046,22 +868,12 @@
         # (Post-segwit activation, blocks won't propagate from node0 to node1
         # automatically, so don't bother testing a block announced to node0.)
         self.log.info("Testing end-to-end block relay...")
-<<<<<<< HEAD
-        self.request_cb_announcements(self.old_node)
-        self.request_cb_announcements(self.segwit_node)
-        self.test_end_to_end_block_relay([self.segwit_node, self.old_node])
-
-        self.log.info("Testing handling of invalid compact blocks...")
-        self.test_invalid_tx_in_compactblock(self.segwit_node)
-        self.test_invalid_tx_in_compactblock(self.old_node)
-=======
         self.request_cb_announcements(self.segwit_node)
         self.request_cb_announcements(self.additional_segwit_node)
         self.test_end_to_end_block_relay([self.segwit_node, self.additional_segwit_node])
 
         self.log.info("Testing handling of invalid compact blocks...")
         self.test_invalid_tx_in_compactblock(self.segwit_node)
->>>>>>> 9e05de1d
 
         self.log.info("Testing invalid index in cmpctblock message...")
         self.test_invalid_cmpctblock_message()
