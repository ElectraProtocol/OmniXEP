#!/usr/bin/env python3
<<<<<<< HEAD
# Copyright (c) 2016-2019 The Bitcoin Core developers
=======
# Copyright (c) 2016-2020 The Bitcoin Core developers
>>>>>>> 9e05de1d
# Distributed under the MIT software license, see the accompanying
# file COPYING or http://www.opensource.org/licenses/mit-license.php.
"""Test Wallet encryption"""

import time

from test_framework.test_framework import BitcoinTestFramework
from test_framework.util import (
    assert_raises_rpc_error,
    assert_equal,
)


class WalletEncryptionTest(BitcoinTestFramework):
    def set_test_params(self):
        self.setup_clean_chain = True
        self.num_nodes = 1

    def skip_test_if_missing_module(self):
        self.skip_if_no_wallet()

    def run_test(self):
        passphrase = "WalletPassphrase"
        passphrase2 = "SecondWalletPassphrase"

        # Make sure the wallet isn't encrypted first
        msg = "test message"
        address = self.nodes[0].getnewaddress(address_type='legacy')
        sig = self.nodes[0].signmessage(address, msg)
        assert self.nodes[0].verifymessage(address, sig, msg)
        assert_raises_rpc_error(-15, "Error: running with an unencrypted wallet, but walletpassphrase was called", self.nodes[0].walletpassphrase, 'ff', 1)
        assert_raises_rpc_error(-15, "Error: running with an unencrypted wallet, but walletpassphrasechange was called.", self.nodes[0].walletpassphrasechange, 'ff', 'ff')

        # Encrypt the wallet
        assert_raises_rpc_error(-8, "passphrase cannot be empty", self.nodes[0].encryptwallet, '')
        self.nodes[0].encryptwallet(passphrase)

        # Test that the wallet is encrypted
        assert_raises_rpc_error(-13, "Please enter the wallet passphrase with walletpassphrase first", self.nodes[0].signmessage, address, msg)
        assert_raises_rpc_error(-15, "Error: running with an encrypted wallet, but encryptwallet was called.", self.nodes[0].encryptwallet, 'ff')
        assert_raises_rpc_error(-8, "passphrase cannot be empty", self.nodes[0].walletpassphrase, '', 1)
        assert_raises_rpc_error(-8, "passphrase cannot be empty", self.nodes[0].walletpassphrasechange, '', 'ff')

        # Check that walletpassphrase works
        self.nodes[0].walletpassphrase(passphrase, 2)
        sig = self.nodes[0].signmessage(address, msg)
        assert self.nodes[0].verifymessage(address, sig, msg)

        # Check that the timeout is right
        time.sleep(3)
<<<<<<< HEAD
        assert_raises_rpc_error(-13, "Please enter the wallet passphrase with walletpassphrase first", self.nodes[0].dumpprivkey, address)
=======
        assert_raises_rpc_error(-13, "Please enter the wallet passphrase with walletpassphrase first", self.nodes[0].signmessage, address, msg)
>>>>>>> 9e05de1d

        # Test wrong passphrase
        assert_raises_rpc_error(-14, "wallet passphrase entered was incorrect", self.nodes[0].walletpassphrase, passphrase + "wrong", 10)

        # Test walletlock
        self.nodes[0].walletpassphrase(passphrase, 84600)
        sig = self.nodes[0].signmessage(address, msg)
        assert self.nodes[0].verifymessage(address, sig, msg)
        self.nodes[0].walletlock()
        assert_raises_rpc_error(-13, "Please enter the wallet passphrase with walletpassphrase first", self.nodes[0].signmessage, address, msg)

        # Test passphrase changes
        self.nodes[0].walletpassphrasechange(passphrase, passphrase2)
        assert_raises_rpc_error(-14, "wallet passphrase entered was incorrect", self.nodes[0].walletpassphrase, passphrase, 10)
        self.nodes[0].walletpassphrase(passphrase2, 10)
        sig = self.nodes[0].signmessage(address, msg)
        assert self.nodes[0].verifymessage(address, sig, msg)
        self.nodes[0].walletlock()

        # Test timeout bounds
        assert_raises_rpc_error(-8, "Timeout cannot be negative.", self.nodes[0].walletpassphrase, passphrase2, -10)

        self.log.info('Check a timeout less than the limit')
        MAX_VALUE = 100000000
        now = int(time.time())
        self.nodes[0].setmocktime(now)
        expected_time = now + MAX_VALUE - 600
        self.nodes[0].walletpassphrase(passphrase2, MAX_VALUE - 600)
        actual_time = self.nodes[0].getwalletinfo()['unlocked_until']
        assert_equal(actual_time, expected_time)

        self.log.info('Check a timeout greater than the limit')
        expected_time = now + MAX_VALUE
        self.nodes[0].walletpassphrase(passphrase2, MAX_VALUE + 1000)
        actual_time = self.nodes[0].getwalletinfo()['unlocked_until']
        assert_equal(actual_time, expected_time)


if __name__ == '__main__':
    WalletEncryptionTest().main()<|MERGE_RESOLUTION|>--- conflicted
+++ resolved
@@ -1,9 +1,5 @@
 #!/usr/bin/env python3
-<<<<<<< HEAD
-# Copyright (c) 2016-2019 The Bitcoin Core developers
-=======
 # Copyright (c) 2016-2020 The Bitcoin Core developers
->>>>>>> 9e05de1d
 # Distributed under the MIT software license, see the accompanying
 # file COPYING or http://www.opensource.org/licenses/mit-license.php.
 """Test Wallet encryption"""
@@ -54,11 +50,7 @@
 
         # Check that the timeout is right
         time.sleep(3)
-<<<<<<< HEAD
-        assert_raises_rpc_error(-13, "Please enter the wallet passphrase with walletpassphrase first", self.nodes[0].dumpprivkey, address)
-=======
         assert_raises_rpc_error(-13, "Please enter the wallet passphrase with walletpassphrase first", self.nodes[0].signmessage, address, msg)
->>>>>>> 9e05de1d
 
         # Test wrong passphrase
         assert_raises_rpc_error(-14, "wallet passphrase entered was incorrect", self.nodes[0].walletpassphrase, passphrase + "wrong", 10)
