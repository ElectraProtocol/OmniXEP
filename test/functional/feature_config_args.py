--- conflicted
+++ resolved
@@ -1,9 +1,5 @@
 #!/usr/bin/env python3
-<<<<<<< HEAD
-# Copyright (c) 2017-2020 The Bitcoin Core developers
-=======
 # Copyright (c) 2017-2021 The Bitcoin Core developers
->>>>>>> 9e05de1d
 # Distributed under the MIT software license, see the accompanying
 # file COPYING or http://www.opensource.org/licenses/mit-license.php.
 """Test various command line arguments and configuration file parameters."""
@@ -20,11 +16,8 @@
         self.setup_clean_chain = True
         self.num_nodes = 1
         self.supports_cli = False
-<<<<<<< HEAD
-=======
         self.wallet_names = []
         self.disable_autoconnect = False
->>>>>>> 9e05de1d
 
     def test_config_file_parser(self):
         self.stop_node(0)
@@ -60,14 +53,6 @@
         if self.is_wallet_compiled():
             with open(inc_conf_file_path, 'w', encoding='utf8') as conf:
                 conf.write("wallet=foo\n")
-<<<<<<< HEAD
-            self.nodes[0].assert_start_raises_init_error(expected_msg='Error: Config setting for -wallet only applied on %s network when in [%s] section.' % (self.chain, self.chain))
-
-        with open(inc_conf_file_path, 'w', encoding='utf-8') as conf:
-            conf.write('regtest=0\n') # mainnet
-            conf.write('acceptnonstdtxn=1\n')
-        self.nodes[0].assert_start_raises_init_error(expected_msg='Error: acceptnonstdtxn is not currently supported for main chain')
-=======
             self.nodes[0].assert_start_raises_init_error(expected_msg=f'Error: Config setting for -wallet only applied on {self.chain} network when in [{self.chain}] section.')
 
         main_conf_file_path = os.path.join(self.options.tmpdir, 'node0', 'bitcoin_main.conf')
@@ -75,7 +60,6 @@
         with open(inc_conf_file_path, 'w', encoding='utf-8') as conf:
             conf.write('acceptnonstdtxn=1\n')
         self.nodes[0].assert_start_raises_init_error(extra_args=[f"-conf={main_conf_file_path}"], expected_msg='Error: acceptnonstdtxn is not currently supported for main chain')
->>>>>>> 9e05de1d
 
         with open(inc_conf_file_path, 'w', encoding='utf-8') as conf:
             conf.write('nono\n')
@@ -95,36 +79,20 @@
 
         inc_conf_file2_path = os.path.join(self.nodes[0].datadir, 'include2.conf')
         with open(os.path.join(self.nodes[0].datadir, 'bitcoin.conf'), 'a', encoding='utf-8') as conf:
-<<<<<<< HEAD
-            conf.write('includeconf={}\n'.format(inc_conf_file2_path))
-=======
             conf.write(f'includeconf={inc_conf_file2_path}\n')
->>>>>>> 9e05de1d
 
         with open(inc_conf_file_path, 'w', encoding='utf-8') as conf:
             conf.write('testnot.datadir=1\n')
         with open(inc_conf_file2_path, 'w', encoding='utf-8') as conf:
             conf.write('[testnet]\n')
         self.restart_node(0)
-<<<<<<< HEAD
-        self.nodes[0].stop_node(expected_stderr='Warning: ' + inc_conf_file_path + ':1 Section [testnot] is not recognized.' + os.linesep + 'Warning: ' + inc_conf_file2_path + ':1 Section [testnet] is not recognized.')
-=======
         self.nodes[0].stop_node(expected_stderr=f'Warning: {inc_conf_file_path}:1 Section [testnot] is not recognized.{os.linesep}{inc_conf_file2_path}:1 Section [testnet] is not recognized.')
->>>>>>> 9e05de1d
 
         with open(inc_conf_file_path, 'w', encoding='utf-8') as conf:
             conf.write('')  # clear
         with open(inc_conf_file2_path, 'w', encoding='utf-8') as conf:
             conf.write('')  # clear
 
-<<<<<<< HEAD
-    def test_log_buffer(self):
-        with self.nodes[0].assert_debug_log(expected_msgs=['Warning: parsed potentially confusing double-negative -connect=0\n']):
-            self.start_node(0, extra_args=['-noconnect=0'])
-        self.stop_node(0)
-
-    def test_args_log(self):
-=======
     def test_invalid_command_line_options(self):
         self.nodes[0].assert_start_raises_init_error(
             expected_msg='Error: Error parsing command line arguments: Can not set -proxy with no value. Please specify value with -proxy=value.',
@@ -138,7 +106,6 @@
 
     def test_args_log(self):
         self.stop_node(0)
->>>>>>> 9e05de1d
         self.log.info('Test config args logging')
         with self.nodes[0].assert_debug_log(
                 expected_msgs=[
@@ -148,13 +115,8 @@
                     'Command-line arg: rpcpassword=****',
                     'Command-line arg: rpcuser=****',
                     'Command-line arg: torpassword=****',
-<<<<<<< HEAD
-                    'Config file arg: %s="1"' % self.chain,
-                    'Config file arg: [%s] server="1"' % self.chain,
-=======
                     f'Config file arg: {self.chain}="1"',
                     f'Config file arg: [{self.chain}] server="1"',
->>>>>>> 9e05de1d
                 ],
                 unexpected_msgs=[
                     'alice:f7efda5c189b999524f151318c0c86$d5b51b3beffbc0',
@@ -170,9 +132,6 @@
                 '-rpcuser=secret-rpcuser',
                 '-torpassword=secret-torpassword',
             ])
-<<<<<<< HEAD
-        self.stop_node(0)
-=======
 
     def test_networkactive(self):
         self.log.info('Test -networkactive option')
@@ -183,7 +142,6 @@
         self.stop_node(0)
         with self.nodes[0].assert_debug_log(expected_msgs=['SetNetworkActive: true\n']):
             self.start_node(0, extra_args=['-networkactive'])
->>>>>>> 9e05de1d
 
         self.stop_node(0)
         with self.nodes[0].assert_debug_log(expected_msgs=['SetNetworkActive: true\n']):
@@ -282,9 +240,6 @@
         self.test_seed_peers()
         self.test_networkactive()
 
-        self.test_log_buffer()
-        self.test_args_log()
-
         self.test_config_file_parser()
         self.test_invalid_command_line_options()
 
@@ -303,27 +258,12 @@
         conf_file = os.path.join(default_data_dir, "bitcoin.conf")
 
         # datadir needs to be set before [chain] section
-<<<<<<< HEAD
-        conf_file_contents = open(conf_file, encoding='utf8').read()
-=======
         with open(conf_file, encoding='utf8') as f:
             conf_file_contents = f.read()
->>>>>>> 9e05de1d
         with open(conf_file, 'w', encoding='utf8') as f:
             f.write(f"datadir={new_data_dir}\n")
             f.write(conf_file_contents)
 
-<<<<<<< HEAD
-        self.nodes[0].assert_start_raises_init_error(['-conf=' + conf_file], 'Error: Error reading configuration file: specified data directory "' + new_data_dir + '" does not exist.')
-
-        # Create the directory and ensure the config file now works
-        os.mkdir(new_data_dir)
-        self.start_node(0, ['-conf='+conf_file, '-wallet=w1'])
-        self.stop_node(0)
-        assert os.path.exists(os.path.join(new_data_dir, self.chain, 'blocks'))
-        if self.is_wallet_compiled():
-            assert os.path.exists(os.path.join(new_data_dir, self.chain, 'wallets', 'w1'))
-=======
         self.nodes[0].assert_start_raises_init_error([f'-conf={conf_file}'], f'Error: Error reading configuration file: specified data directory "{new_data_dir}" does not exist.')
 
         # Check that an explicitly specified config file that cannot be opened fails
@@ -335,20 +275,12 @@
         self.start_node(0, [f'-conf={conf_file}'])
         self.stop_node(0)
         assert os.path.exists(os.path.join(new_data_dir, self.chain, 'blocks'))
->>>>>>> 9e05de1d
 
         # Ensure command line argument overrides datadir in conf
         os.mkdir(new_data_dir_2)
         self.nodes[0].datadir = new_data_dir_2
-<<<<<<< HEAD
-        self.start_node(0, ['-datadir='+new_data_dir_2, '-conf='+conf_file, '-wallet=w2'])
-        assert os.path.exists(os.path.join(new_data_dir_2, self.chain, 'blocks'))
-        if self.is_wallet_compiled():
-            assert os.path.exists(os.path.join(new_data_dir_2, self.chain, 'wallets', 'w2'))
-=======
         self.start_node(0, [f'-datadir={new_data_dir_2}', f'-conf={conf_file}'])
         assert os.path.exists(os.path.join(new_data_dir_2, self.chain, 'blocks'))
->>>>>>> 9e05de1d
 
 
 if __name__ == '__main__':
