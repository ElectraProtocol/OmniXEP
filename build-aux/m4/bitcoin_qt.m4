dnl Copyright (c) 2013-2016 The Bitcoin Core developers
dnl Distributed under the MIT software license, see the accompanying
dnl file COPYING or http://www.opensource.org/licenses/mit-license.php.

dnl Helper for cases where a qt dependency is not met.
dnl Output: If qt version is auto, set bitcoin_enable_qt to false. Else, exit.
AC_DEFUN([BITCOIN_QT_FAIL],[
  if test "$bitcoin_qt_want_version" = "auto" && test "$bitcoin_qt_force" != "yes"; then
    if test "$bitcoin_enable_qt" != "no"; then
      AC_MSG_WARN([$1; bitcoin-qt frontend will not be built])
    fi
    bitcoin_enable_qt=no
    bitcoin_enable_qt_test=no
  else
    AC_MSG_ERROR([$1])
  fi
])

AC_DEFUN([BITCOIN_QT_CHECK],[
  if test "$bitcoin_enable_qt" != "no" && test "$bitcoin_qt_want_version" != "no"; then
    true
    $1
  else
    true
    $2
  fi
])

dnl BITCOIN_QT_PATH_PROGS([FOO], [foo foo2], [/path/to/search/first], [continue if missing])
dnl Helper for finding the path of programs needed for Qt.
dnl Inputs: $1: Variable to be set
dnl Inputs: $2: List of programs to search for
dnl Inputs: $3: Look for $2 here before $PATH
dnl Inputs: $4: If "yes", don't fail if $2 is not found.
dnl Output: $1 is set to the path of $2 if found. $2 are searched in order.
AC_DEFUN([BITCOIN_QT_PATH_PROGS],[
  BITCOIN_QT_CHECK([
    if test "$3" != ""; then
      AC_PATH_PROGS([$1], [$2], [], [$3])
    else
      AC_PATH_PROGS([$1], [$2])
    fi
    if test "$$1" = "" && test "$4" != "yes"; then
      BITCOIN_QT_FAIL([$1 not found])
    fi
  ])
])

dnl Initialize qt input.
dnl This must be called before any other BITCOIN_QT* macros to ensure that
dnl input variables are set correctly.
dnl CAUTION: Do not use this inside of a conditional.
AC_DEFUN([BITCOIN_QT_INIT],[
  dnl enable qt support
  AC_ARG_WITH([gui],
    [AS_HELP_STRING([--with-gui@<:@=no|qt5|auto@:>@],
    [build bitcoin-qt GUI (default=auto)])],
    [
     bitcoin_qt_want_version=$withval
     if test "$bitcoin_qt_want_version" = "yes"; then
       bitcoin_qt_force=yes
       bitcoin_qt_want_version=auto
     fi
    ],
    [bitcoin_qt_want_version=auto])

  AS_IF([test "$with_gui" = "qt5_debug"],
        [AS_CASE([$host],
                 [*darwin*], [qt_lib_suffix=_debug],
                 [qt_lib_suffix= ]); bitcoin_qt_want_version=qt5],
        [qt_lib_suffix= ])

  AS_CASE([$host], [*android*], [qt_lib_suffix=_$ANDROID_ARCH])

  AC_ARG_WITH([qt-incdir],[AS_HELP_STRING([--with-qt-incdir=INC_DIR],[specify qt include path (overridden by pkgconfig)])], [qt_include_path=$withval], [])
  AC_ARG_WITH([qt-libdir],[AS_HELP_STRING([--with-qt-libdir=LIB_DIR],[specify qt lib path (overridden by pkgconfig)])], [qt_lib_path=$withval], [])
  AC_ARG_WITH([qt-plugindir],[AS_HELP_STRING([--with-qt-plugindir=PLUGIN_DIR],[specify qt plugin path (overridden by pkgconfig)])], [qt_plugin_path=$withval], [])
  AC_ARG_WITH([qt-translationdir],[AS_HELP_STRING([--with-qt-translationdir=PLUGIN_DIR],[specify qt translation path (overridden by pkgconfig)])], [qt_translation_path=$withval], [])
  AC_ARG_WITH([qt-bindir],[AS_HELP_STRING([--with-qt-bindir=BIN_DIR],[specify qt bin path])], [qt_bin_path=$withval], [])

  AC_ARG_WITH([qtdbus],
    [AS_HELP_STRING([--with-qtdbus],
    [enable DBus support (default is yes if qt is enabled and QtDBus is found, except on Android)])],
    [use_dbus=$withval],
    [use_dbus=auto])

  dnl Android doesn't support D-Bus and certainly doesn't use it for notifications
  case $host in
    *android*)
      if test "$use_dbus" != "yes"; then
        use_dbus=no
      fi
    ;;
  esac

  AC_SUBST(QT_TRANSLATION_DIR,$qt_translation_path)
])

dnl Find Qt libraries and includes.
dnl
dnl   BITCOIN_QT_CONFIGURE([MINIMUM-VERSION])
dnl
dnl Outputs: See _BITCOIN_QT_FIND_LIBS
dnl Outputs: Sets variables for all qt-related tools.
dnl Outputs: bitcoin_enable_qt, bitcoin_enable_qt_dbus, bitcoin_enable_qt_test
AC_DEFUN([BITCOIN_QT_CONFIGURE],[
  qt_version=">= $1"
  qt_lib_prefix="Qt5"
  BITCOIN_QT_CHECK([_BITCOIN_QT_FIND_LIBS])

  dnl This is ugly and complicated. Yuck. Works as follows:
  dnl We check a header to find out whether Qt is built statically.
  dnl When Qt is built statically, some plugins must be linked into
  dnl the final binary as well. _BITCOIN_QT_CHECK_STATIC_PLUGIN does
  dnl a quick link-check and appends the results to QT_LIBS.
  BITCOIN_QT_CHECK([
  TEMP_CPPFLAGS=$CPPFLAGS
  TEMP_CXXFLAGS=$CXXFLAGS
  CPPFLAGS="$QT_INCLUDES $CORE_CPPFLAGS $CPPFLAGS"
  CXXFLAGS="$PIC_FLAGS $CORE_CXXFLAGS $CXXFLAGS"
  _BITCOIN_QT_IS_STATIC
<<<<<<< HEAD
  if test "x$bitcoin_cv_static_qt" = xyes; then
    _BITCOIN_QT_FIND_STATIC_PLUGINS
    AC_DEFINE(QT_STATICPLUGIN, 1, [Define this symbol if qt plugins are static])
    if test "x$TARGET_OS" != xandroid; then
       _BITCOIN_QT_CHECK_STATIC_PLUGINS([Q_IMPORT_PLUGIN(QMinimalIntegrationPlugin)],[-lqminimal])
       AC_DEFINE(QT_QPA_PLATFORM_MINIMAL, 1, [Define this symbol if the minimal qt platform exists])
    fi
    if test "x$TARGET_OS" = xwindows; then
      _BITCOIN_QT_CHECK_STATIC_PLUGINS([Q_IMPORT_PLUGIN(QWindowsIntegrationPlugin)],[-lqwindows])
      AC_DEFINE(QT_QPA_PLATFORM_WINDOWS, 1, [Define this symbol if the qt platform is windows])
    elif test "x$TARGET_OS" = xlinux; then
      _BITCOIN_QT_CHECK_STATIC_PLUGINS([Q_IMPORT_PLUGIN(QXcbIntegrationPlugin)],[-lqxcb -lxcb-static])
      AC_DEFINE(QT_QPA_PLATFORM_XCB, 1, [Define this symbol if the qt platform is xcb])
    elif test "x$TARGET_OS" = xdarwin; then
      AX_CHECK_LINK_FLAG([[-framework IOKit]],[QT_LIBS="$QT_LIBS -framework IOKit"],[AC_MSG_ERROR(could not iokit framework)])
      _BITCOIN_QT_CHECK_STATIC_PLUGINS([Q_IMPORT_PLUGIN(QCocoaIntegrationPlugin)],[-lqcocoa])
      AC_DEFINE(QT_QPA_PLATFORM_COCOA, 1, [Define this symbol if the qt platform is cocoa])
    elif test "x$TARGET_OS" = xandroid; then
      QT_LIBS="-Wl,--export-dynamic,--undefined=JNI_OnLoad -lqtforandroid -ljnigraphics -landroid -lqtfreetype -lQt5EglSupport $QT_LIBS"
      AC_DEFINE(QT_QPA_PLATFORM_ANDROID, 1, [Define this symbol if the qt platform is android])
=======
  if test "$bitcoin_cv_static_qt" = "yes"; then
    _BITCOIN_QT_CHECK_STATIC_LIBS

    if test "$qt_plugin_path" != ""; then
      if test -d "$qt_plugin_path/platforms"; then
        QT_LIBS="$QT_LIBS -L$qt_plugin_path/platforms"
      fi
      if test -d "$qt_plugin_path/styles"; then
        QT_LIBS="$QT_LIBS -L$qt_plugin_path/styles"
      fi
      if test -d "$qt_plugin_path/accessible"; then
        QT_LIBS="$QT_LIBS -L$qt_plugin_path/accessible"
      fi
      if test -d "$qt_plugin_path/platforms/android"; then
        QT_LIBS="$QT_LIBS -L$qt_plugin_path/platforms/android -lqtfreetype -lEGL"
      fi
    fi

    AC_DEFINE([QT_STATICPLUGIN], [1], [Define this symbol if qt plugins are static])
    if test "$TARGET_OS" != "android"; then
      _BITCOIN_QT_CHECK_STATIC_PLUGIN([QMinimalIntegrationPlugin], [-lqminimal])
      AC_DEFINE([QT_QPA_PLATFORM_MINIMAL], [1], [Define this symbol if the minimal qt platform exists])
    fi
    if test "$TARGET_OS" = "windows"; then
      dnl Linking against wtsapi32 is required. See #17749 and
      dnl https://bugreports.qt.io/browse/QTBUG-27097.
      AX_CHECK_LINK_FLAG([-lwtsapi32], [QT_LIBS="$QT_LIBS -lwtsapi32"], [AC_MSG_ERROR([could not link against -lwtsapi32])])
      _BITCOIN_QT_CHECK_STATIC_PLUGIN([QWindowsIntegrationPlugin], [-lqwindows])
      _BITCOIN_QT_CHECK_STATIC_PLUGIN([QWindowsVistaStylePlugin], [-lqwindowsvistastyle])
      AC_DEFINE([QT_QPA_PLATFORM_WINDOWS], [1], [Define this symbol if the qt platform is windows])
    elif test "$TARGET_OS" = "linux"; then
      _BITCOIN_QT_CHECK_STATIC_PLUGIN([QXcbIntegrationPlugin], [-lqxcb])
      AC_DEFINE([QT_QPA_PLATFORM_XCB], [1], [Define this symbol if the qt platform is xcb])
    elif test "$TARGET_OS" = "darwin"; then
      AX_CHECK_LINK_FLAG([-framework Carbon], [QT_LIBS="$QT_LIBS -framework Carbon"], [AC_MSG_ERROR(could not link against Carbon framework)])
      AX_CHECK_LINK_FLAG([-framework IOSurface], [QT_LIBS="$QT_LIBS -framework IOSurface"], [AC_MSG_ERROR(could not link against IOSurface framework)])
      AX_CHECK_LINK_FLAG([-framework Metal], [QT_LIBS="$QT_LIBS -framework Metal"], [AC_MSG_ERROR(could not link against Metal framework)])
      AX_CHECK_LINK_FLAG([-framework QuartzCore], [QT_LIBS="$QT_LIBS -framework QuartzCore"], [AC_MSG_ERROR(could not link against QuartzCore framework)])
      _BITCOIN_QT_CHECK_STATIC_PLUGIN([QCocoaIntegrationPlugin], [-lqcocoa])
      _BITCOIN_QT_CHECK_STATIC_PLUGIN([QMacStylePlugin], [-lqmacstyle])
      AC_DEFINE([QT_QPA_PLATFORM_COCOA], [1], [Define this symbol if the qt platform is cocoa])
    elif test "$TARGET_OS" = "android"; then
      QT_LIBS="-Wl,--export-dynamic,--undefined=JNI_OnLoad -lplugins_platforms_qtforandroid${qt_lib_suffix} -ljnigraphics -landroid -lqtfreetype${qt_lib_suffix} $QT_LIBS"
      AC_DEFINE([QT_QPA_PLATFORM_ANDROID], [1], [Define this symbol if the qt platform is android])
>>>>>>> 9e05de1d
    fi
  fi
  CPPFLAGS=$TEMP_CPPFLAGS
  CXXFLAGS=$TEMP_CXXFLAGS
  ])

  if test "$qt_bin_path" = ""; then
    qt_bin_path="`$PKG_CONFIG --variable=host_bins ${qt_lib_prefix}Core 2>/dev/null`"
  fi

  if test "$use_hardening" != "no"; then
    BITCOIN_QT_CHECK([
    AC_MSG_CHECKING([whether -fPIE can be used with this Qt config])
    TEMP_CPPFLAGS=$CPPFLAGS
    TEMP_CXXFLAGS=$CXXFLAGS
    CPPFLAGS="$QT_INCLUDES $CORE_CPPFLAGS $CPPFLAGS"
    CXXFLAGS="$PIE_FLAGS $CORE_CXXFLAGS $CXXFLAGS"
    AC_COMPILE_IFELSE([AC_LANG_PROGRAM([[
        #include <QtCore/qconfig.h>
        #ifndef QT_VERSION
        #  include <QtCore/qglobal.h>
        #endif
      ]],
      [[
        #if defined(QT_REDUCE_RELOCATIONS)
        choke
        #endif
      ]])],
      [ AC_MSG_RESULT([yes]); QT_PIE_FLAGS=$PIE_FLAGS ],
      [ AC_MSG_RESULT([no]); QT_PIE_FLAGS=$PIC_FLAGS]
    )
    CPPFLAGS=$TEMP_CPPFLAGS
    CXXFLAGS=$TEMP_CXXFLAGS
    ])
  else
    BITCOIN_QT_CHECK([
    AC_MSG_CHECKING([whether -fPIC is needed with this Qt config])
    TEMP_CPPFLAGS=$CPPFLAGS
    CPPFLAGS="$QT_INCLUDES $CORE_CPPFLAGS $CPPFLAGS"
    AC_COMPILE_IFELSE([AC_LANG_PROGRAM([[
        #include <QtCore/qconfig.h>
        #ifndef QT_VERSION
        #  include <QtCore/qglobal.h>
        #endif
      ]],
      [[
        #if defined(QT_REDUCE_RELOCATIONS)
        choke
        #endif
      ]])],
      [ AC_MSG_RESULT([no])],
      [ AC_MSG_RESULT([yes]); QT_PIE_FLAGS=$PIC_FLAGS]
    )
    CPPFLAGS=$TEMP_CPPFLAGS
    ])
  fi

  BITCOIN_QT_PATH_PROGS([MOC], [moc-qt5 moc5 moc], $qt_bin_path)
  BITCOIN_QT_PATH_PROGS([UIC], [uic-qt5 uic5 uic], $qt_bin_path)
  BITCOIN_QT_PATH_PROGS([RCC], [rcc-qt5 rcc5 rcc], $qt_bin_path)
  BITCOIN_QT_PATH_PROGS([LRELEASE], [lrelease-qt5 lrelease5 lrelease], $qt_bin_path)
  BITCOIN_QT_PATH_PROGS([LUPDATE], [lupdate-qt5 lupdate5 lupdate],$qt_bin_path, yes)
  BITCOIN_QT_PATH_PROGS([LCONVERT], [lconvert-qt5 lconvert5 lconvert], $qt_bin_path, yes)

  MOC_DEFS='-DHAVE_CONFIG_H -I$(srcdir)'
  case $host in
    *darwin*)
     BITCOIN_QT_CHECK([
       MOC_DEFS="${MOC_DEFS} -DQ_OS_MAC"
       base_frameworks="-framework Foundation -framework AppKit"
       AX_CHECK_LINK_FLAG([$base_frameworks], [QT_LIBS="$QT_LIBS $base_frameworks"], [AC_MSG_ERROR(could not find base frameworks)])
     ])
    ;;
    *mingw*)
       BITCOIN_QT_CHECK([
         AX_CHECK_LINK_FLAG([-mwindows], [QT_LDFLAGS="$QT_LDFLAGS -mwindows"], [AC_MSG_WARN([-mwindows linker support not detected])])
       ])
  esac


  dnl enable qt support
  AC_MSG_CHECKING([whether to build ]AC_PACKAGE_NAME[ GUI])
  BITCOIN_QT_CHECK([
    bitcoin_enable_qt=yes
    bitcoin_enable_qt_test=yes
    if test "$have_qt_test" = "no"; then
      bitcoin_enable_qt_test=no
    fi
    bitcoin_enable_qt_dbus=no
    if test "$use_dbus" != "no" && test "$have_qt_dbus" = "yes"; then
      bitcoin_enable_qt_dbus=yes
    fi
    if test "$use_dbus" = "yes" && test "$have_qt_dbus" = "no"; then
      AC_MSG_ERROR([libQtDBus not found. Install libQtDBus or remove --with-qtdbus.])
    fi
    if test "$LUPDATE" = ""; then
      AC_MSG_WARN([lupdate tool is required to update Qt translations.])
    fi
    if test "$LCONVERT" = ""; then
      AC_MSG_WARN([lconvert tool is required to update Qt translations.])
    fi
  ],[
    bitcoin_enable_qt=no
  ])
<<<<<<< HEAD
  if test x$bitcoin_enable_qt = xyes; then
    AC_MSG_RESULT([$bitcoin_enable_qt ($QT_LIB_PREFIX)])
=======
  if test $bitcoin_enable_qt = "yes"; then
    AC_MSG_RESULT([$bitcoin_enable_qt ($qt_lib_prefix)])
>>>>>>> 9e05de1d
  else
    AC_MSG_RESULT([$bitcoin_enable_qt])
  fi

  AC_SUBST(QT_PIE_FLAGS)
  AC_SUBST(QT_INCLUDES)
  AC_SUBST(QT_LIBS)
  AC_SUBST(QT_LDFLAGS)
  AC_SUBST(QT_DBUS_INCLUDES)
  AC_SUBST(QT_TEST_INCLUDES)
  AC_SUBST(QT_SELECT, qt5)
  AC_SUBST(MOC_DEFS)
])

<<<<<<< HEAD
dnl All macros below are internal and should _not_ be used from the main
dnl configure.ac.
dnl ----

dnl Internal. Check included version of Qt against minimum specified in doc/dependencies.md
dnl Requires: INCLUDES must be populated as necessary.
dnl Output: bitcoin_cv_qt5=yes|no
AC_DEFUN([_BITCOIN_QT_CHECK_QT5],[
  AC_CACHE_CHECK(for Qt 5, bitcoin_cv_qt5,[
  AC_COMPILE_IFELSE([AC_LANG_PROGRAM([[
      #include <QtCore/qconfig.h>
      #ifndef QT_VERSION
      #  include <QtCore/qglobal.h>
      #endif
    ]],
    [[
      #if QT_VERSION < 0x050501
      choke
      #endif
    ]])],
    [bitcoin_cv_qt5=yes],
    [bitcoin_cv_qt5=no])
])])

dnl Internal. Check if the included version of Qt is greater than Qt58.
dnl Requires: INCLUDES must be populated as necessary.
dnl Output: bitcoin_cv_qt58=yes|no
AC_DEFUN([_BITCOIN_QT_CHECK_QT58],[
  AC_CACHE_CHECK(for > Qt 5.7, bitcoin_cv_qt58,[
  AC_COMPILE_IFELSE([AC_LANG_PROGRAM([[
      #include <QtCore/qconfig.h>
      #ifndef QT_VERSION
      #  include <QtCore/qglobal.h>
      #endif
    ]],
    [[
      #if QT_VERSION_MINOR < 8
      choke
      #endif
    ]])],
    [bitcoin_cv_qt58=yes],
    [bitcoin_cv_qt58=no])
])])

=======
dnl All macros below are internal and should _not_ be used from configure.ac.
>>>>>>> 9e05de1d

dnl Internal. Check if the linked version of Qt was built statically.
dnl
dnl _BITCOIN_QT_IS_STATIC
dnl ---------------------
dnl
dnl Requires: INCLUDES and LIBS must be populated as necessary.
dnl Output: bitcoin_cv_static_qt=yes|no
AC_DEFUN([_BITCOIN_QT_IS_STATIC],[
  AC_CACHE_CHECK(for static Qt, bitcoin_cv_static_qt,[
    AC_COMPILE_IFELSE([AC_LANG_PROGRAM([[
        #include <QtCore/qconfig.h>
        #ifndef QT_VERSION
        #  include <QtCore/qglobal.h>
        #endif
      ]],
      [[
        #if !defined(QT_STATIC)
        choke
        #endif
      ]])],
      [bitcoin_cv_static_qt=yes],
      [bitcoin_cv_static_qt=no])
    ])
])

dnl Internal. Check if the link-requirements for a static plugin are met.
dnl
dnl _BITCOIN_QT_CHECK_STATIC_PLUGIN(PLUGIN, LIBRARIES)
dnl --------------------------------------------------
dnl
dnl Requires: INCLUDES and LIBS must be populated as necessary.
dnl Inputs: $1: A static plugin name.
dnl Inputs: $2: The libraries that resolve $1.
dnl Output: QT_LIBS is prepended or configure exits.
AC_DEFUN([_BITCOIN_QT_CHECK_STATIC_PLUGIN], [
  AC_MSG_CHECKING([for $1 ($2)])
  CHECK_STATIC_PLUGINS_TEMP_LIBS="$LIBS"
  LIBS="$2${qt_lib_suffix} $QT_LIBS $LIBS"
  AC_LINK_IFELSE([AC_LANG_PROGRAM([[
      #include <QtPlugin>
      Q_IMPORT_PLUGIN($1)
    ]])],
    [AC_MSG_RESULT([yes]); QT_LIBS="$2${qt_lib_suffix} $QT_LIBS"],
    [AC_MSG_RESULT([no]); BITCOIN_QT_FAIL([$1 not found.])])
  LIBS="$CHECK_STATIC_PLUGINS_TEMP_LIBS"
])

<<<<<<< HEAD
dnl Internal. Find paths necessary for linking qt static plugins
dnl Inputs: qt_plugin_path. optional.
dnl Outputs: QT_LIBS is appended
AC_DEFUN([_BITCOIN_QT_FIND_STATIC_PLUGINS],[
    if test "x$qt_plugin_path" != x; then
      QT_LIBS="$QT_LIBS -L$qt_plugin_path/platforms"
      if test -d "$qt_plugin_path/accessible"; then
        QT_LIBS="$QT_LIBS -L$qt_plugin_path/accessible"
      fi
      if test -d "$qt_plugin_path/platforms/android"; then
        QT_LIBS="$QT_LIBS -L$qt_plugin_path/platforms/android -lqtfreetype -lEGL"
      fi
     if test "x$use_pkgconfig" = xyes; then
     : dnl
     m4_ifdef([PKG_CHECK_MODULES],[
       if test x$bitcoin_cv_qt58 = xno; then
         PKG_CHECK_MODULES([QTPLATFORM], [Qt5PlatformSupport], [QT_LIBS="$QTPLATFORM_LIBS $QT_LIBS"])
       else
         PKG_CHECK_MODULES([QTFONTDATABASE], [Qt5FontDatabaseSupport], [QT_LIBS="-lQt5FontDatabaseSupport $QT_LIBS"])
         PKG_CHECK_MODULES([QTEVENTDISPATCHER], [Qt5EventDispatcherSupport], [QT_LIBS="-lQt5EventDispatcherSupport $QT_LIBS"])
         PKG_CHECK_MODULES([QTTHEME], [Qt5ThemeSupport], [QT_LIBS="-lQt5ThemeSupport $QT_LIBS"])
         PKG_CHECK_MODULES([QTDEVICEDISCOVERY], [Qt5DeviceDiscoverySupport], [QT_LIBS="-lQt5DeviceDiscoverySupport $QT_LIBS"])
         PKG_CHECK_MODULES([QTACCESSIBILITY], [Qt5AccessibilitySupport], [QT_LIBS="-lQt5AccessibilitySupport $QT_LIBS"])
         PKG_CHECK_MODULES([QTFB], [Qt5FbSupport], [QT_LIBS="-lQt5FbSupport $QT_LIBS"])
                fi
       if test "x$TARGET_OS" = xlinux; then
         PKG_CHECK_MODULES([QTXCBQPA], [Qt5XcbQpa], [QT_LIBS="$QTXCBQPA_LIBS $QT_LIBS"])
       elif test "x$TARGET_OS" = xdarwin; then
         PKG_CHECK_MODULES([QTCLIPBOARD], [Qt5ClipboardSupport], [QT_LIBS="-lQt5ClipboardSupport $QT_LIBS"])
         PKG_CHECK_MODULES([QTGRAPHICS], [Qt5GraphicsSupport], [QT_LIBS="-lQt5GraphicsSupport $QT_LIBS"])
         PKG_CHECK_MODULES([QTCGL], [Qt5CglSupport], [QT_LIBS="-lQt5CglSupport $QT_LIBS"])
       fi
     ])
     else
       if test "x$TARGET_OS" = xwindows; then
         AC_CACHE_CHECK(for Qt >= 5.6, bitcoin_cv_need_platformsupport,[
           AC_COMPILE_IFELSE([AC_LANG_PROGRAM([[
               #include <QtCore/qconfig.h>
               #ifndef QT_VERSION
               #  include <QtCore/qglobal.h>
               #endif
             ]],
             [[
               #if QT_VERSION < 0x050600 || QT_VERSION_MINOR < 6
               choke
               #endif
             ]])],
           [bitcoin_cv_need_platformsupport=yes],
           [bitcoin_cv_need_platformsupport=no])
         ])
         if test "x$bitcoin_cv_need_platformsupport" = xyes; then
           if test x$bitcoin_cv_qt58 = xno; then
             BITCOIN_QT_CHECK(AC_CHECK_LIB([${QT_LIB_PREFIX}PlatformSupport],[main],,BITCOIN_QT_FAIL(lib$QT_LIB_PREFIXPlatformSupport not found)))
           else
             BITCOIN_QT_CHECK(AC_CHECK_LIB([${QT_LIB_PREFIX}FontDatabaseSupport],[main],,BITCOIN_QT_FAIL(lib$QT_LIB_PREFIXFontDatabaseSupport not found)))
             BITCOIN_QT_CHECK(AC_CHECK_LIB([${QT_LIB_PREFIX}EventDispatcherSupport],[main],,BITCOIN_QT_FAIL(lib$QT_LIB_PREFIXEventDispatcherSupport not found)))
             BITCOIN_QT_CHECK(AC_CHECK_LIB([${QT_LIB_PREFIX}ThemeSupport],[main],,BITCOIN_QT_FAIL(lib$QT_LIB_PREFIXThemeSupport not found)))
             BITCOIN_QT_CHECK(AC_CHECK_LIB([${QT_LIB_PREFIX}FbSupport],[main],,BITCOIN_QT_FAIL(lib$QT_LIB_PREFIXFbSupport not found)))
             BITCOIN_QT_CHECK(AC_CHECK_LIB([${QT_LIB_PREFIX}DeviceDiscoverySupport],[main],,BITCOIN_QT_FAIL(lib$QT_LIB_PREFIXDeviceDiscoverySupport not found)))
             BITCOIN_QT_CHECK(AC_CHECK_LIB([${QT_LIB_PREFIX}AccessibilitySupport],[main],,BITCOIN_QT_FAIL(lib$QT_LIB_PREFIXAccessibilitySupport not found)))
             QT_LIBS="$QT_LIBS -lversion -ldwmapi -luxtheme"
           fi
         fi
       fi
     fi
   fi
=======
dnl Internal. Check Qt static libs with PKG_CHECK_MODULES.
dnl
dnl _BITCOIN_QT_CHECK_STATIC_LIBS
dnl -----------------------------
dnl
dnl Outputs: QT_LIBS is prepended.
AC_DEFUN([_BITCOIN_QT_CHECK_STATIC_LIBS], [
  PKG_CHECK_MODULES([QT_ACCESSIBILITY], [${qt_lib_prefix}AccessibilitySupport${qt_lib_suffix}], [QT_LIBS="$QT_ACCESSIBILITY_LIBS $QT_LIBS"])
  PKG_CHECK_MODULES([QT_DEVICEDISCOVERY], [${qt_lib_prefix}DeviceDiscoverySupport${qt_lib_suffix}], [QT_LIBS="$QT_DEVICEDISCOVERY_LIBS $QT_LIBS"])
  PKG_CHECK_MODULES([QT_EDID], [${qt_lib_prefix}EdidSupport${qt_lib_suffix}], [QT_LIBS="$QT_EDID_LIBS $QT_LIBS"])
  PKG_CHECK_MODULES([QT_EVENTDISPATCHER], [${qt_lib_prefix}EventDispatcherSupport${qt_lib_suffix}], [QT_LIBS="$QT_EVENTDISPATCHER_LIBS $QT_LIBS"])
  PKG_CHECK_MODULES([QT_FB], [${qt_lib_prefix}FbSupport${qt_lib_suffix}], [QT_LIBS="$QT_FB_LIBS $QT_LIBS"])
  PKG_CHECK_MODULES([QT_FONTDATABASE], [${qt_lib_prefix}FontDatabaseSupport${qt_lib_suffix}], [QT_LIBS="$QT_FONTDATABASE_LIBS $QT_LIBS"])
  PKG_CHECK_MODULES([QT_THEME], [${qt_lib_prefix}ThemeSupport${qt_lib_suffix}], [QT_LIBS="$QT_THEME_LIBS $QT_LIBS"])
  if test "$TARGET_OS" = "linux"; then
    PKG_CHECK_MODULES([QT_INPUT], [${qt_lib_prefix}InputSupport], [QT_LIBS="$QT_INPUT_LIBS $QT_LIBS"])
    PKG_CHECK_MODULES([QT_SERVICE], [${qt_lib_prefix}ServiceSupport], [QT_LIBS="$QT_SERVICE_LIBS $QT_LIBS"])
    PKG_CHECK_MODULES([QT_XCBQPA], [${qt_lib_prefix}XcbQpa], [QT_LIBS="$QT_XCBQPA_LIBS $QT_LIBS"])
    PKG_CHECK_MODULES([QT_XKBCOMMON], [${qt_lib_prefix}XkbCommonSupport], [QT_LIBS="$QT_XKBCOMMON_LIBS $QT_LIBS"])
  elif test "$TARGET_OS" = "darwin"; then
    PKG_CHECK_MODULES([QT_CLIPBOARD], [${qt_lib_prefix}ClipboardSupport${qt_lib_suffix}], [QT_LIBS="$QT_CLIPBOARD_LIBS $QT_LIBS"])
    PKG_CHECK_MODULES([QT_GRAPHICS], [${qt_lib_prefix}GraphicsSupport${qt_lib_suffix}], [QT_LIBS="$QT_GRAPHICS_LIBS $QT_LIBS"])
    PKG_CHECK_MODULES([QT_SERVICE], [${qt_lib_prefix}ServiceSupport${qt_lib_suffix}], [QT_LIBS="$QT_SERVICE_LIBS $QT_LIBS"])
  elif test "$TARGET_OS" = "windows"; then
    PKG_CHECK_MODULES([QT_WINDOWSUIAUTOMATION], [${qt_lib_prefix}WindowsUIAutomationSupport${qt_lib_suffix}], [QT_LIBS="$QT_WINDOWSUIAUTOMATION_LIBS $QT_LIBS"])
  elif test "$TARGET_OS" = "android"; then
    PKG_CHECK_MODULES([QT_EGL], [${qt_lib_prefix}EglSupport${qt_lib_suffix}], [QT_LIBS="$QT_EGL_LIBS $QT_LIBS"])
    PKG_CHECK_MODULES([QT_SERVICE], [${qt_lib_prefix}ServiceSupport${qt_lib_suffix}], [QT_LIBS="$QT_SERVICE_LIBS $QT_LIBS"])
  fi
>>>>>>> 9e05de1d
])

dnl Internal. Find Qt libraries using pkg-config.
dnl
dnl _BITCOIN_QT_FIND_LIBS
dnl ---------------------
dnl
dnl Outputs: All necessary QT_* variables are set.
dnl Outputs: have_qt_test and have_qt_dbus are set (if applicable) to yes|no.
AC_DEFUN([_BITCOIN_QT_FIND_LIBS],[
  BITCOIN_QT_CHECK([
    PKG_CHECK_MODULES([QT_CORE], [${qt_lib_prefix}Core${qt_lib_suffix} $qt_version], [QT_INCLUDES="$QT_CORE_CFLAGS $QT_INCLUDES" QT_LIBS="$QT_CORE_LIBS $QT_LIBS"],
                      [BITCOIN_QT_FAIL([${qt_lib_prefix}Core${qt_lib_suffix} $qt_version not found])])
  ])
  BITCOIN_QT_CHECK([
    PKG_CHECK_MODULES([QT_GUI], [${qt_lib_prefix}Gui${qt_lib_suffix} $qt_version], [QT_INCLUDES="$QT_GUI_CFLAGS $QT_INCLUDES" QT_LIBS="$QT_GUI_LIBS $QT_LIBS"],
                      [BITCOIN_QT_FAIL([${qt_lib_prefix}Gui${qt_lib_suffix} $qt_version not found])])
  ])
  BITCOIN_QT_CHECK([
    PKG_CHECK_MODULES([QT_WIDGETS], [${qt_lib_prefix}Widgets${qt_lib_suffix} $qt_version], [QT_INCLUDES="$QT_WIDGETS_CFLAGS $QT_INCLUDES" QT_LIBS="$QT_WIDGETS_LIBS $QT_LIBS"],
                      [BITCOIN_QT_FAIL([${qt_lib_prefix}Widgets${qt_lib_suffix} $qt_version not found])])
  ])
  BITCOIN_QT_CHECK([
    PKG_CHECK_MODULES([QT_NETWORK], [${qt_lib_prefix}Network${qt_lib_suffix} $qt_version], [QT_INCLUDES="$QT_NETWORK_CFLAGS $QT_INCLUDES" QT_LIBS="$QT_NETWORK_LIBS $QT_LIBS"],
                      [BITCOIN_QT_FAIL([${qt_lib_prefix}Network${qt_lib_suffix} $qt_version not found])])
  ])

<<<<<<< HEAD
  BITCOIN_QT_CHECK(AC_CHECK_LIB([z] ,[main],,AC_MSG_WARN([zlib not found. Assuming qt has it built-in])))
  if test x$bitcoin_cv_qt58 = xno; then
    BITCOIN_QT_CHECK(AC_SEARCH_LIBS([png_error] ,[qtpng png],,AC_MSG_WARN([libpng not found. Assuming qt has it built-in])))
    BITCOIN_QT_CHECK(AC_SEARCH_LIBS([pcre16_exec], [qtpcre pcre16],,AC_MSG_WARN([libpcre16 not found. Assuming qt has it built-in])))
  else
    BITCOIN_QT_CHECK(AC_SEARCH_LIBS([png_error] ,[qtlibpng png],,AC_MSG_WARN([libpng not found. Assuming qt has it built-in])))
    BITCOIN_QT_CHECK(AC_SEARCH_LIBS([pcre2_match_16], [qtpcre2 libqtpcre2],,AC_MSG_WARN([libqtpcre2 not found. Assuming qt has it built-in])))
  fi
  BITCOIN_QT_CHECK(AC_SEARCH_LIBS([hb_ot_tags_from_script] ,[qtharfbuzzng qtharfbuzz harfbuzz],,AC_MSG_WARN([libharfbuzz not found. Assuming qt has it built-in or support is disabled])))
  BITCOIN_QT_CHECK(AC_CHECK_LIB([${QT_LIB_PREFIX}Core]   ,[main],,BITCOIN_QT_FAIL(lib${QT_LIB_PREFIX}Core not found)))
  BITCOIN_QT_CHECK(AC_CHECK_LIB([${QT_LIB_PREFIX}Gui]    ,[main],,BITCOIN_QT_FAIL(lib${QT_LIB_PREFIX}Gui not found)))
  BITCOIN_QT_CHECK(AC_CHECK_LIB([${QT_LIB_PREFIX}Network],[main],,BITCOIN_QT_FAIL(lib${QT_LIB_PREFIX}Network not found)))
  BITCOIN_QT_CHECK(AC_CHECK_LIB([${QT_LIB_PREFIX}Widgets],[main],,BITCOIN_QT_FAIL(lib${QT_LIB_PREFIX}Widgets not found)))
  QT_LIBS="$LIBS"
  LIBS="$TEMP_LIBS"

=======
>>>>>>> 9e05de1d
  BITCOIN_QT_CHECK([
    PKG_CHECK_MODULES([QT_TEST], [${qt_lib_prefix}Test${qt_lib_suffix} $qt_version], [QT_TEST_INCLUDES="$QT_TEST_CFLAGS"; have_qt_test=yes], [have_qt_test=no])
    if test "$use_dbus" != "no"; then
      PKG_CHECK_MODULES([QT_DBUS], [${qt_lib_prefix}DBus $qt_version], [QT_DBUS_INCLUDES="$QT_DBUS_CFLAGS"; have_qt_dbus=yes], [have_qt_dbus=no])
    fi
  ])
])<|MERGE_RESOLUTION|>--- conflicted
+++ resolved
@@ -119,28 +119,6 @@
   CPPFLAGS="$QT_INCLUDES $CORE_CPPFLAGS $CPPFLAGS"
   CXXFLAGS="$PIC_FLAGS $CORE_CXXFLAGS $CXXFLAGS"
   _BITCOIN_QT_IS_STATIC
-<<<<<<< HEAD
-  if test "x$bitcoin_cv_static_qt" = xyes; then
-    _BITCOIN_QT_FIND_STATIC_PLUGINS
-    AC_DEFINE(QT_STATICPLUGIN, 1, [Define this symbol if qt plugins are static])
-    if test "x$TARGET_OS" != xandroid; then
-       _BITCOIN_QT_CHECK_STATIC_PLUGINS([Q_IMPORT_PLUGIN(QMinimalIntegrationPlugin)],[-lqminimal])
-       AC_DEFINE(QT_QPA_PLATFORM_MINIMAL, 1, [Define this symbol if the minimal qt platform exists])
-    fi
-    if test "x$TARGET_OS" = xwindows; then
-      _BITCOIN_QT_CHECK_STATIC_PLUGINS([Q_IMPORT_PLUGIN(QWindowsIntegrationPlugin)],[-lqwindows])
-      AC_DEFINE(QT_QPA_PLATFORM_WINDOWS, 1, [Define this symbol if the qt platform is windows])
-    elif test "x$TARGET_OS" = xlinux; then
-      _BITCOIN_QT_CHECK_STATIC_PLUGINS([Q_IMPORT_PLUGIN(QXcbIntegrationPlugin)],[-lqxcb -lxcb-static])
-      AC_DEFINE(QT_QPA_PLATFORM_XCB, 1, [Define this symbol if the qt platform is xcb])
-    elif test "x$TARGET_OS" = xdarwin; then
-      AX_CHECK_LINK_FLAG([[-framework IOKit]],[QT_LIBS="$QT_LIBS -framework IOKit"],[AC_MSG_ERROR(could not iokit framework)])
-      _BITCOIN_QT_CHECK_STATIC_PLUGINS([Q_IMPORT_PLUGIN(QCocoaIntegrationPlugin)],[-lqcocoa])
-      AC_DEFINE(QT_QPA_PLATFORM_COCOA, 1, [Define this symbol if the qt platform is cocoa])
-    elif test "x$TARGET_OS" = xandroid; then
-      QT_LIBS="-Wl,--export-dynamic,--undefined=JNI_OnLoad -lqtforandroid -ljnigraphics -landroid -lqtfreetype -lQt5EglSupport $QT_LIBS"
-      AC_DEFINE(QT_QPA_PLATFORM_ANDROID, 1, [Define this symbol if the qt platform is android])
-=======
   if test "$bitcoin_cv_static_qt" = "yes"; then
     _BITCOIN_QT_CHECK_STATIC_LIBS
 
@@ -185,7 +163,6 @@
     elif test "$TARGET_OS" = "android"; then
       QT_LIBS="-Wl,--export-dynamic,--undefined=JNI_OnLoad -lplugins_platforms_qtforandroid${qt_lib_suffix} -ljnigraphics -landroid -lqtfreetype${qt_lib_suffix} $QT_LIBS"
       AC_DEFINE([QT_QPA_PLATFORM_ANDROID], [1], [Define this symbol if the qt platform is android])
->>>>>>> 9e05de1d
     fi
   fi
   CPPFLAGS=$TEMP_CPPFLAGS
@@ -290,13 +267,8 @@
   ],[
     bitcoin_enable_qt=no
   ])
-<<<<<<< HEAD
-  if test x$bitcoin_enable_qt = xyes; then
-    AC_MSG_RESULT([$bitcoin_enable_qt ($QT_LIB_PREFIX)])
-=======
   if test $bitcoin_enable_qt = "yes"; then
     AC_MSG_RESULT([$bitcoin_enable_qt ($qt_lib_prefix)])
->>>>>>> 9e05de1d
   else
     AC_MSG_RESULT([$bitcoin_enable_qt])
   fi
@@ -311,54 +283,7 @@
   AC_SUBST(MOC_DEFS)
 ])
 
-<<<<<<< HEAD
-dnl All macros below are internal and should _not_ be used from the main
-dnl configure.ac.
-dnl ----
-
-dnl Internal. Check included version of Qt against minimum specified in doc/dependencies.md
-dnl Requires: INCLUDES must be populated as necessary.
-dnl Output: bitcoin_cv_qt5=yes|no
-AC_DEFUN([_BITCOIN_QT_CHECK_QT5],[
-  AC_CACHE_CHECK(for Qt 5, bitcoin_cv_qt5,[
-  AC_COMPILE_IFELSE([AC_LANG_PROGRAM([[
-      #include <QtCore/qconfig.h>
-      #ifndef QT_VERSION
-      #  include <QtCore/qglobal.h>
-      #endif
-    ]],
-    [[
-      #if QT_VERSION < 0x050501
-      choke
-      #endif
-    ]])],
-    [bitcoin_cv_qt5=yes],
-    [bitcoin_cv_qt5=no])
-])])
-
-dnl Internal. Check if the included version of Qt is greater than Qt58.
-dnl Requires: INCLUDES must be populated as necessary.
-dnl Output: bitcoin_cv_qt58=yes|no
-AC_DEFUN([_BITCOIN_QT_CHECK_QT58],[
-  AC_CACHE_CHECK(for > Qt 5.7, bitcoin_cv_qt58,[
-  AC_COMPILE_IFELSE([AC_LANG_PROGRAM([[
-      #include <QtCore/qconfig.h>
-      #ifndef QT_VERSION
-      #  include <QtCore/qglobal.h>
-      #endif
-    ]],
-    [[
-      #if QT_VERSION_MINOR < 8
-      choke
-      #endif
-    ]])],
-    [bitcoin_cv_qt58=yes],
-    [bitcoin_cv_qt58=no])
-])])
-
-=======
 dnl All macros below are internal and should _not_ be used from configure.ac.
->>>>>>> 9e05de1d
 
 dnl Internal. Check if the linked version of Qt was built statically.
 dnl
@@ -407,74 +332,6 @@
   LIBS="$CHECK_STATIC_PLUGINS_TEMP_LIBS"
 ])
 
-<<<<<<< HEAD
-dnl Internal. Find paths necessary for linking qt static plugins
-dnl Inputs: qt_plugin_path. optional.
-dnl Outputs: QT_LIBS is appended
-AC_DEFUN([_BITCOIN_QT_FIND_STATIC_PLUGINS],[
-    if test "x$qt_plugin_path" != x; then
-      QT_LIBS="$QT_LIBS -L$qt_plugin_path/platforms"
-      if test -d "$qt_plugin_path/accessible"; then
-        QT_LIBS="$QT_LIBS -L$qt_plugin_path/accessible"
-      fi
-      if test -d "$qt_plugin_path/platforms/android"; then
-        QT_LIBS="$QT_LIBS -L$qt_plugin_path/platforms/android -lqtfreetype -lEGL"
-      fi
-     if test "x$use_pkgconfig" = xyes; then
-     : dnl
-     m4_ifdef([PKG_CHECK_MODULES],[
-       if test x$bitcoin_cv_qt58 = xno; then
-         PKG_CHECK_MODULES([QTPLATFORM], [Qt5PlatformSupport], [QT_LIBS="$QTPLATFORM_LIBS $QT_LIBS"])
-       else
-         PKG_CHECK_MODULES([QTFONTDATABASE], [Qt5FontDatabaseSupport], [QT_LIBS="-lQt5FontDatabaseSupport $QT_LIBS"])
-         PKG_CHECK_MODULES([QTEVENTDISPATCHER], [Qt5EventDispatcherSupport], [QT_LIBS="-lQt5EventDispatcherSupport $QT_LIBS"])
-         PKG_CHECK_MODULES([QTTHEME], [Qt5ThemeSupport], [QT_LIBS="-lQt5ThemeSupport $QT_LIBS"])
-         PKG_CHECK_MODULES([QTDEVICEDISCOVERY], [Qt5DeviceDiscoverySupport], [QT_LIBS="-lQt5DeviceDiscoverySupport $QT_LIBS"])
-         PKG_CHECK_MODULES([QTACCESSIBILITY], [Qt5AccessibilitySupport], [QT_LIBS="-lQt5AccessibilitySupport $QT_LIBS"])
-         PKG_CHECK_MODULES([QTFB], [Qt5FbSupport], [QT_LIBS="-lQt5FbSupport $QT_LIBS"])
-                fi
-       if test "x$TARGET_OS" = xlinux; then
-         PKG_CHECK_MODULES([QTXCBQPA], [Qt5XcbQpa], [QT_LIBS="$QTXCBQPA_LIBS $QT_LIBS"])
-       elif test "x$TARGET_OS" = xdarwin; then
-         PKG_CHECK_MODULES([QTCLIPBOARD], [Qt5ClipboardSupport], [QT_LIBS="-lQt5ClipboardSupport $QT_LIBS"])
-         PKG_CHECK_MODULES([QTGRAPHICS], [Qt5GraphicsSupport], [QT_LIBS="-lQt5GraphicsSupport $QT_LIBS"])
-         PKG_CHECK_MODULES([QTCGL], [Qt5CglSupport], [QT_LIBS="-lQt5CglSupport $QT_LIBS"])
-       fi
-     ])
-     else
-       if test "x$TARGET_OS" = xwindows; then
-         AC_CACHE_CHECK(for Qt >= 5.6, bitcoin_cv_need_platformsupport,[
-           AC_COMPILE_IFELSE([AC_LANG_PROGRAM([[
-               #include <QtCore/qconfig.h>
-               #ifndef QT_VERSION
-               #  include <QtCore/qglobal.h>
-               #endif
-             ]],
-             [[
-               #if QT_VERSION < 0x050600 || QT_VERSION_MINOR < 6
-               choke
-               #endif
-             ]])],
-           [bitcoin_cv_need_platformsupport=yes],
-           [bitcoin_cv_need_platformsupport=no])
-         ])
-         if test "x$bitcoin_cv_need_platformsupport" = xyes; then
-           if test x$bitcoin_cv_qt58 = xno; then
-             BITCOIN_QT_CHECK(AC_CHECK_LIB([${QT_LIB_PREFIX}PlatformSupport],[main],,BITCOIN_QT_FAIL(lib$QT_LIB_PREFIXPlatformSupport not found)))
-           else
-             BITCOIN_QT_CHECK(AC_CHECK_LIB([${QT_LIB_PREFIX}FontDatabaseSupport],[main],,BITCOIN_QT_FAIL(lib$QT_LIB_PREFIXFontDatabaseSupport not found)))
-             BITCOIN_QT_CHECK(AC_CHECK_LIB([${QT_LIB_PREFIX}EventDispatcherSupport],[main],,BITCOIN_QT_FAIL(lib$QT_LIB_PREFIXEventDispatcherSupport not found)))
-             BITCOIN_QT_CHECK(AC_CHECK_LIB([${QT_LIB_PREFIX}ThemeSupport],[main],,BITCOIN_QT_FAIL(lib$QT_LIB_PREFIXThemeSupport not found)))
-             BITCOIN_QT_CHECK(AC_CHECK_LIB([${QT_LIB_PREFIX}FbSupport],[main],,BITCOIN_QT_FAIL(lib$QT_LIB_PREFIXFbSupport not found)))
-             BITCOIN_QT_CHECK(AC_CHECK_LIB([${QT_LIB_PREFIX}DeviceDiscoverySupport],[main],,BITCOIN_QT_FAIL(lib$QT_LIB_PREFIXDeviceDiscoverySupport not found)))
-             BITCOIN_QT_CHECK(AC_CHECK_LIB([${QT_LIB_PREFIX}AccessibilitySupport],[main],,BITCOIN_QT_FAIL(lib$QT_LIB_PREFIXAccessibilitySupport not found)))
-             QT_LIBS="$QT_LIBS -lversion -ldwmapi -luxtheme"
-           fi
-         fi
-       fi
-     fi
-   fi
-=======
 dnl Internal. Check Qt static libs with PKG_CHECK_MODULES.
 dnl
 dnl _BITCOIN_QT_CHECK_STATIC_LIBS
@@ -504,7 +361,6 @@
     PKG_CHECK_MODULES([QT_EGL], [${qt_lib_prefix}EglSupport${qt_lib_suffix}], [QT_LIBS="$QT_EGL_LIBS $QT_LIBS"])
     PKG_CHECK_MODULES([QT_SERVICE], [${qt_lib_prefix}ServiceSupport${qt_lib_suffix}], [QT_LIBS="$QT_SERVICE_LIBS $QT_LIBS"])
   fi
->>>>>>> 9e05de1d
 ])
 
 dnl Internal. Find Qt libraries using pkg-config.
@@ -532,25 +388,6 @@
                       [BITCOIN_QT_FAIL([${qt_lib_prefix}Network${qt_lib_suffix} $qt_version not found])])
   ])
 
-<<<<<<< HEAD
-  BITCOIN_QT_CHECK(AC_CHECK_LIB([z] ,[main],,AC_MSG_WARN([zlib not found. Assuming qt has it built-in])))
-  if test x$bitcoin_cv_qt58 = xno; then
-    BITCOIN_QT_CHECK(AC_SEARCH_LIBS([png_error] ,[qtpng png],,AC_MSG_WARN([libpng not found. Assuming qt has it built-in])))
-    BITCOIN_QT_CHECK(AC_SEARCH_LIBS([pcre16_exec], [qtpcre pcre16],,AC_MSG_WARN([libpcre16 not found. Assuming qt has it built-in])))
-  else
-    BITCOIN_QT_CHECK(AC_SEARCH_LIBS([png_error] ,[qtlibpng png],,AC_MSG_WARN([libpng not found. Assuming qt has it built-in])))
-    BITCOIN_QT_CHECK(AC_SEARCH_LIBS([pcre2_match_16], [qtpcre2 libqtpcre2],,AC_MSG_WARN([libqtpcre2 not found. Assuming qt has it built-in])))
-  fi
-  BITCOIN_QT_CHECK(AC_SEARCH_LIBS([hb_ot_tags_from_script] ,[qtharfbuzzng qtharfbuzz harfbuzz],,AC_MSG_WARN([libharfbuzz not found. Assuming qt has it built-in or support is disabled])))
-  BITCOIN_QT_CHECK(AC_CHECK_LIB([${QT_LIB_PREFIX}Core]   ,[main],,BITCOIN_QT_FAIL(lib${QT_LIB_PREFIX}Core not found)))
-  BITCOIN_QT_CHECK(AC_CHECK_LIB([${QT_LIB_PREFIX}Gui]    ,[main],,BITCOIN_QT_FAIL(lib${QT_LIB_PREFIX}Gui not found)))
-  BITCOIN_QT_CHECK(AC_CHECK_LIB([${QT_LIB_PREFIX}Network],[main],,BITCOIN_QT_FAIL(lib${QT_LIB_PREFIX}Network not found)))
-  BITCOIN_QT_CHECK(AC_CHECK_LIB([${QT_LIB_PREFIX}Widgets],[main],,BITCOIN_QT_FAIL(lib${QT_LIB_PREFIX}Widgets not found)))
-  QT_LIBS="$LIBS"
-  LIBS="$TEMP_LIBS"
-
-=======
->>>>>>> 9e05de1d
   BITCOIN_QT_CHECK([
     PKG_CHECK_MODULES([QT_TEST], [${qt_lib_prefix}Test${qt_lib_suffix} $qt_version], [QT_TEST_INCLUDES="$QT_TEST_CFLAGS"; have_qt_test=yes], [have_qt_test=no])
     if test "$use_dbus" != "no"; then
