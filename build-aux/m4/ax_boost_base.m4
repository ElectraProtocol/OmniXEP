--- conflicted
+++ resolved
@@ -33,11 +33,7 @@
 #   and this notice are preserved. This file is offered as-is, without any
 #   warranty.
 
-<<<<<<< HEAD
-#serial 48
-=======
 #serial 51
->>>>>>> 9e05de1d
 
 # example boost program (need to pass version)
 m4_define([_AX_BOOST_BASE_PROGRAM],
@@ -118,11 +114,7 @@
     AS_CASE([${host_cpu}],
       [x86_64],[libsubdirs="lib64 libx32 lib lib64"],
       [mips*64*],[libsubdirs="lib64 lib32 lib lib64"],
-<<<<<<< HEAD
-      [ppc64|powerpc64|s390x|sparc64|aarch64|ppc64le|powerpc64le|riscv64],[libsubdirs="lib64 lib lib64"],
-=======
       [ppc64|powerpc64|s390x|sparc64|aarch64|ppc64le|powerpc64le|riscv64|e2k],[libsubdirs="lib64 lib lib64"],
->>>>>>> 9e05de1d
       [libsubdirs="lib"]
     )
 
@@ -159,11 +151,7 @@
         else
             search_libsubdirs="$multiarch_libsubdir $libsubdirs"
         fi
-<<<<<<< HEAD
-        for _AX_BOOST_BASE_boost_path_tmp in /usr /usr/local /opt /opt/local ; do
-=======
         for _AX_BOOST_BASE_boost_path_tmp in /usr /usr/local /opt /opt/local /opt/homebrew ; do
->>>>>>> 9e05de1d
             if test -d "$_AX_BOOST_BASE_boost_path_tmp/include/boost" && test -r "$_AX_BOOST_BASE_boost_path_tmp/include/boost" ; then
                 for libsubdir in $search_libsubdirs ; do
                     if ls "$_AX_BOOST_BASE_boost_path_tmp/$libsubdir/libboost_"* >/dev/null 2>&1 ; then break; fi
@@ -239,11 +227,7 @@
             fi
         else
             if test "x$cross_compiling" != "xyes" ; then
-<<<<<<< HEAD
-                for _AX_BOOST_BASE_boost_path in /usr /usr/local /opt /opt/local ; do
-=======
                 for _AX_BOOST_BASE_boost_path in /usr /usr/local /opt /opt/local /opt/homebrew ; do
->>>>>>> 9e05de1d
                     if test -d "$_AX_BOOST_BASE_boost_path" && test -r "$_AX_BOOST_BASE_boost_path" ; then
                         for i in `ls -d $_AX_BOOST_BASE_boost_path/include/boost-* 2>/dev/null`; do
                             _version_tmp=`echo $i | sed "s#$_AX_BOOST_BASE_boost_path##" | sed 's/\/include\/boost-//' | sed 's/_/./'`
