--- conflicted
+++ resolved
@@ -13,8 +13,6 @@
 #include <util/system.h>
 #include <util/translation.h>
 #include <util/vector.h>
-
-#include <validation.h>
 
 #include <validation.h>
 
@@ -408,15 +406,6 @@
 
 bool CBlockTreeDB::blockOnchainActive(const uint256 &hash) {
     LOCK(cs_main);
-<<<<<<< HEAD
-    CBlockIndex* pblockindex = mapBlockIndex[hash];
-
-    if (!chainActive.Contains(pblockindex)) {
-       return false;
-    }
-
-    return true;
-=======
     BlockMap::iterator bit = ::BlockIndex().find(hash);
 
     if (bit != ::BlockIndex().end()) {
@@ -426,7 +415,6 @@
     }
 
     return false;
->>>>>>> 6a3031c8
 }
 
 bool CBlockTreeDB::LoadBlockIndexGuts(const Consensus::Params& consensusParams, std::function<CBlockIndex*(const uint256&)> insertBlockIndex)
