--- conflicted
+++ resolved
@@ -6,23 +6,16 @@
 #define BITCOIN_PSBT_H
 
 #include <node/transaction.h>
-<<<<<<< HEAD
-#include <optional.h>
-=======
->>>>>>> 9e05de1d
 #include <policy/feerate.h>
 #include <primitives/transaction.h>
 #include <pubkey.h>
 #include <script/keyorigin.h>
 #include <script/sign.h>
 #include <script/signingprovider.h>
-<<<<<<< HEAD
-=======
 #include <span.h>
 #include <streams.h>
 
 #include <optional>
->>>>>>> 9e05de1d
 
 // Magic bytes
 static constexpr uint8_t PSBT_MAGIC_BYTES[5] = {'p', 's', 'b', 't', 0xff};
@@ -237,11 +230,7 @@
             SerializeToVector(os, non_witness_utxo);
         }
         if (!witness_utxo.IsNull()) {
-<<<<<<< HEAD
-            SerializeToVector(s, PSBT_IN_WITNESS_UTXO);
-=======
             SerializeToVector(s, CompactSizeWriter(PSBT_IN_WITNESS_UTXO));
->>>>>>> 9e05de1d
             SerializeToVector(s, witness_utxo);
         }
 
@@ -956,14 +945,10 @@
 /** A version of CTransaction with the PSBT format*/
 struct PartiallySignedTransaction
 {
-<<<<<<< HEAD
-    Optional<CMutableTransaction> tx;
-=======
     std::optional<CMutableTransaction> tx;
     // We use a vector of CExtPubKey in the event that there happens to be the same KeyOriginInfos for different CExtPubKeys
     // Note that this map swaps the key and values from the serialization
     std::map<KeyOriginInfo, std::set<CExtPubKey>> m_xpubs;
->>>>>>> 9e05de1d
     std::vector<PSBTInput> inputs;
     std::vector<PSBTOutput> outputs;
     std::map<std::vector<unsigned char>, std::vector<unsigned char>> unknown;
@@ -975,11 +960,7 @@
 
     /** Merge psbt into this. The two psbts must have the same underlying CTransaction (i.e. the
       * same actual Bitcoin transaction.) Returns true if the merge succeeded, false otherwise. */
-<<<<<<< HEAD
-    NODISCARD bool Merge(const PartiallySignedTransaction& psbt);
-=======
     [[nodiscard]] bool Merge(const PartiallySignedTransaction& psbt);
->>>>>>> 9e05de1d
     bool AddInput(const CTxIn& txin, PSBTInput& psbtin);
     bool AddOutput(const CTxOut& txout, const PSBTOutput& psbtout);
     PartiallySignedTransaction() {}
@@ -1062,12 +1043,9 @@
         // Used for duplicate key detection
         std::set<std::vector<unsigned char>> key_lookup;
 
-<<<<<<< HEAD
-=======
         // Track the global xpubs we have already seen. Just for sanity checking
         std::set<CExtPubKey> global_xpubs;
 
->>>>>>> 9e05de1d
         // Read global data
         bool found_sep = false;
         while(!s.empty()) {
@@ -1237,12 +1215,9 @@
 
 std::string PSBTRoleName(PSBTRole role);
 
-<<<<<<< HEAD
-=======
 /** Compute a PrecomputedTransactionData object from a psbt. */
 PrecomputedTransactionData PrecomputePSBTData(const PartiallySignedTransaction& psbt);
 
->>>>>>> 9e05de1d
 /** Checks whether a PSBTInput is already signed. */
 bool PSBTInputSigned(const PSBTInput& input);
 
@@ -1255,12 +1230,6 @@
 
 /** Counts the unsigned inputs of a PSBT. */
 size_t CountPSBTUnsignedInputs(const PartiallySignedTransaction& psbt);
-
-/** Updates a PSBTOutput with information from provider.
- *
- * This fills in the redeem_script, witness_script, and hd_keypaths where possible.
- */
-void UpdatePSBTOutput(const SigningProvider& provider, PartiallySignedTransaction& psbt, int index);
 
 /** Updates a PSBTOutput with information from provider.
  *
@@ -1299,9 +1268,4 @@
 //! Decode a raw (binary blob) PSBT into a PartiallySignedTransaction
 [[nodiscard]] bool DecodeRawPSBT(PartiallySignedTransaction& decoded_psbt, Span<const std::byte> raw_psbt, std::string& error);
 
-//! Decode a base64ed PSBT into a PartiallySignedTransaction
-NODISCARD bool DecodeBase64PSBT(PartiallySignedTransaction& decoded_psbt, const std::string& base64_psbt, std::string& error);
-//! Decode a raw (binary blob) PSBT into a PartiallySignedTransaction
-NODISCARD bool DecodeRawPSBT(PartiallySignedTransaction& decoded_psbt, const std::string& raw_psbt, std::string& error);
-
 #endif // BITCOIN_PSBT_H