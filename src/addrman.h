// Copyright (c) 2012 Pieter Wuille
<<<<<<< HEAD
// Copyright (c) 2012-2020 The Bitcoin Core developers
=======
// Copyright (c) 2012-2021 The Bitcoin Core developers
>>>>>>> 9e05de1d
// Distributed under the MIT software license, see the accompanying
// file COPYING or http://www.opensource.org/licenses/mit-license.php.

#ifndef BITCOIN_ADDRMAN_H
#define BITCOIN_ADDRMAN_H

#include <clientversion.h>
#include <netaddress.h>
#include <netgroup.h>
#include <protocol.h>
#include <streams.h>
#include <util/time.h>

<<<<<<< HEAD
#include <fs.h>
#include <hash.h>
#include <iostream>
#include <map>
#include <set>
#include <stdint.h>
#include <streams.h>
=======
#include <cstdint>
#include <memory>
#include <optional>
#include <utility>
>>>>>>> 9e05de1d
#include <vector>

class InvalidAddrManVersionError : public std::ios_base::failure
{
public:
<<<<<<< HEAD
    //! last try whatsoever by us (memory only)
    int64_t nLastTry{0};

    //! last counted attempt (memory only)
    int64_t nLastCountAttempt{0};

private:
    //! where knowledge about this address first came from
    CNetAddr source;

    //! last successful connection by us
    int64_t nLastSuccess{0};

    //! connection attempts since last successful attempt
    int nAttempts{0};

    //! reference count in new sets (memory only)
    int nRefCount{0};

    //! in tried set? (memory only)
    bool fInTried{false};

    //! position in vRandom
    int nRandomPos{-1};

    friend class CAddrMan;

public:

    SERIALIZE_METHODS(CAddrInfo, obj)
    {
        READWRITEAS(CAddress, obj);
        READWRITE(obj.source, obj.nLastSuccess, obj.nAttempts);
    }
=======
    InvalidAddrManVersionError(std::string msg) : std::ios_base::failure(msg) { }
};

class AddrManImpl;
>>>>>>> 9e05de1d

/** Default for -checkaddrman */
static constexpr int32_t DEFAULT_ADDRMAN_CONSISTENCY_CHECKS{0};

/** Test-only struct, capturing info about an address in AddrMan */
struct AddressPosition {
    // Whether the address is in the new or tried table
    const bool tried;

<<<<<<< HEAD
    //! Calculate in which "tried" bucket this entry belongs
    int GetTriedBucket(const uint256 &nKey, const std::vector<bool> &asmap) const;

    //! Calculate in which "new" bucket this entry belongs, given a certain source
    int GetNewBucket(const uint256 &nKey, const CNetAddr& src, const std::vector<bool> &asmap) const;

    //! Calculate in which "new" bucket this entry belongs, using its default source
    int GetNewBucket(const uint256 &nKey, const std::vector<bool> &asmap) const
    {
        return GetNewBucket(nKey, source, asmap);
=======
    // Addresses in the tried table should always have a multiplicity of 1.
    // Addresses in the new table can have multiplicity between 1 and
    // ADDRMAN_NEW_BUCKETS_PER_ADDRESS
    const int multiplicity;

    // If the address is in the new table, the bucket and position are
    // populated based on the first source who sent the address.
    // In certain edge cases, this may not be where the address is currently
    // located.
    const int bucket;
    const int position;

    bool operator==(AddressPosition other) {
        return std::tie(tried, multiplicity, bucket, position) ==
               std::tie(other.tried, other.multiplicity, other.bucket, other.position);
>>>>>>> 9e05de1d
    }
    explicit AddressPosition(bool tried_in, int multiplicity_in, int bucket_in, int position_in)
        : tried{tried_in}, multiplicity{multiplicity_in}, bucket{bucket_in}, position{position_in} {}
};

/** Stochastic address manager
 *
 * Design goals:
 *  * Keep the address tables in-memory, and asynchronously dump the entire table to peers.dat.
 *  * Make sure no (localized) attacker can fill the entire table with his nodes/addresses.
 *
 * To that end:
 *  * Addresses are organized into buckets that can each store up to 64 entries.
 *    * Addresses to which our node has not successfully connected go into 1024 "new" buckets.
 *      * Based on the address range (/16 for IPv4) of the source of information, or if an asmap is provided,
 *        the AS it belongs to (for IPv4/IPv6), 64 buckets are selected at random.
 *      * The actual bucket is chosen from one of these, based on the range in which the address itself is located.
 *      * The position in the bucket is chosen based on the full address.
 *      * One single address can occur in up to 8 different buckets to increase selection chances for addresses that
 *        are seen frequently. The chance for increasing this multiplicity decreases exponentially.
 *      * When adding a new address to an occupied position of a bucket, it will not replace the existing entry
 *        unless that address is also stored in another bucket or it doesn't meet one of several quality criteria
 *        (see IsTerrible for exact criteria).
 *    * Addresses of nodes that are known to be accessible go into 256 "tried" buckets.
 *      * Each address range selects at random 8 of these buckets.
 *      * The actual bucket is chosen from one of these, based on the full address.
 *      * When adding a new good address to an occupied position of a bucket, a FEELER connection to the
 *        old address is attempted. The old entry is only replaced and moved back to the "new" buckets if this
 *        attempt was unsuccessful.
 *    * Bucket selection is based on cryptographic hashing, using a randomly-generated 256-bit key, which should not
 *      be observable by adversaries.
<<<<<<< HEAD
 *    * Several indexes are kept for high performance. Defining DEBUG_ADDRMAN will introduce frequent (and expensive)
 *      consistency checks for the entire data structure.
 */

//! total number of buckets for tried addresses
#define ADDRMAN_TRIED_BUCKET_COUNT_LOG2 8

//! total number of buckets for new addresses
#define ADDRMAN_NEW_BUCKET_COUNT_LOG2 10

//! maximum allowed number of entries in buckets for new and tried addresses
#define ADDRMAN_BUCKET_SIZE_LOG2 6

//! over how many buckets entries with tried addresses from a single group (/16 for IPv4) are spread
#define ADDRMAN_TRIED_BUCKETS_PER_GROUP 8

//! over how many buckets entries with new addresses originating from a single group are spread
#define ADDRMAN_NEW_BUCKETS_PER_SOURCE_GROUP 64

//! in how many buckets for entries with new addresses a single address may occur
#define ADDRMAN_NEW_BUCKETS_PER_ADDRESS 8

//! how old addresses can maximally be
#define ADDRMAN_HORIZON_DAYS 30

//! after how many failed attempts we give up on a new node
#define ADDRMAN_RETRIES 3

//! how many successive failures are allowed ...
#define ADDRMAN_MAX_FAILURES 10

//! ... in at least this many days
#define ADDRMAN_MIN_FAIL_DAYS 7

//! how recent a successful connection should be before we allow an address to be evicted from tried
#define ADDRMAN_REPLACEMENT_HOURS 4

//! the maximum percentage of nodes to return in a getaddr call
#define ADDRMAN_GETADDR_MAX_PCT 23

//! the maximum number of nodes to return in a getaddr call
#define ADDRMAN_GETADDR_MAX 2500

//! Convenience
#define ADDRMAN_TRIED_BUCKET_COUNT (1 << ADDRMAN_TRIED_BUCKET_COUNT_LOG2)
#define ADDRMAN_NEW_BUCKET_COUNT (1 << ADDRMAN_NEW_BUCKET_COUNT_LOG2)
#define ADDRMAN_BUCKET_SIZE (1 << ADDRMAN_BUCKET_SIZE_LOG2)

//! the maximum number of tried addr collisions to store
#define ADDRMAN_SET_TRIED_COLLISION_SIZE 10

//! the maximum time we'll spend trying to resolve a tried table collision, in seconds
static const int64_t ADDRMAN_TEST_WINDOW = 40*60; // 40 minutes

/**
 * Stochastical (IP) address manager
=======
 *    * Several indexes are kept for high performance. Setting m_consistency_check_ratio with the -checkaddrman
 *      configuration option will introduce (expensive) consistency checks for the entire data structure.
>>>>>>> 9e05de1d
 */
class AddrMan
{
friend class CAddrManTest;
protected:
<<<<<<< HEAD
    //! critical section to protect the inner data structures
    mutable RecursiveMutex cs;

private:
    //! last used nId
    int nIdCount GUARDED_BY(cs);

    //! table with information about all nIds
    std::map<int, CAddrInfo> mapInfo GUARDED_BY(cs);

    //! find an nId based on its network address
    std::map<CNetAddr, int> mapAddr GUARDED_BY(cs);
=======
    const std::unique_ptr<AddrManImpl> m_impl;
>>>>>>> 9e05de1d

public:
    explicit AddrMan(const NetGroupManager& netgroupman, bool deterministic, int32_t consistency_check_ratio);

    ~AddrMan();

    template <typename Stream>
    void Serialize(Stream& s_) const;

    template <typename Stream>
    void Unserialize(Stream& s_);

    //! Return the number of (unique) addresses in all tables.
    size_t size() const;

<<<<<<< HEAD
public:
    // Compressed IP->ASN mapping, loaded from a file when a node starts.
    // Should be always empty if no file was provided.
    // This mapping is then used for bucketing nodes in Addrman.
    //
    // If asmap is provided, nodes will be bucketed by
    // AS they belong to, in order to make impossible for a node
    // to connect to several nodes hosted in a single AS.
    // This is done in response to Erebus attack, but also to generally
    // diversify the connections every node creates,
    // especially useful when a large fraction of nodes
    // operate under a couple of cloud providers.
    //
    // If a new asmap was provided, the existing records
    // would be re-bucketed accordingly.
    std::vector<bool> m_asmap;

    // Read asmap from provided binary file
    static std::vector<bool> DecodeAsmap(fs::path path);


    /**
     * serialized format:
     * * version byte (1 for pre-asmap files, 2 for files including asmap version)
     * * 0x20 + nKey (serialized as if it were a vector, for backward compatibility)
     * * nNew
     * * nTried
     * * number of "new" buckets XOR 2**30
     * * all nNew addrinfos in vvNew
     * * all nTried addrinfos in vvTried
     * * for each bucket:
     *   * number of elements
     *   * for each element: index
     *
     * 2**30 is xorred with the number of buckets to make addrman deserializer v0 detect it
     * as incompatible. This is necessary because it did not check the version number on
     * deserialization.
=======
    /**
     * Attempt to add one or more addresses to addrman's new table.
>>>>>>> 9e05de1d
     *
     * @param[in] vAddr           Address records to attempt to add.
     * @param[in] source          The address of the node that sent us these addr records.
     * @param[in] time_penalty    A "time penalty" to apply to the address record's nTime. If a peer
     *                            sends us an address record with nTime=n, then we'll add it to our
     *                            addrman with nTime=(n - time_penalty).
     * @return    true if at least one address is successfully added. */
    bool Add(const std::vector<CAddress>& vAddr, const CNetAddr& source, std::chrono::seconds time_penalty = 0s);

    /**
     * Mark an address record as accessible and attempt to move it to addrman's tried table.
     *
<<<<<<< HEAD
     * We don't use SERIALIZE_METHODS since the serialization and deserialization code has
     * very little in common.
     */
    template<typename Stream>
    void Serialize(Stream &s) const
    {
        LOCK(cs);

        unsigned char nVersion = 2;
        s << nVersion;
        s << ((unsigned char)32);
        s << nKey;
        s << nNew;
        s << nTried;

        int nUBuckets = ADDRMAN_NEW_BUCKET_COUNT ^ (1 << 30);
        s << nUBuckets;
        std::map<int, int> mapUnkIds;
        int nIds = 0;
        for (const auto& entry : mapInfo) {
            mapUnkIds[entry.first] = nIds;
            const CAddrInfo &info = entry.second;
            if (info.nRefCount) {
                assert(nIds != nNew); // this means nNew was wrong, oh ow
                s << info;
                nIds++;
            }
        }
        nIds = 0;
        for (const auto& entry : mapInfo) {
            const CAddrInfo &info = entry.second;
            if (info.fInTried) {
                assert(nIds != nTried); // this means nTried was wrong, oh ow
                s << info;
                nIds++;
            }
        }
        for (int bucket = 0; bucket < ADDRMAN_NEW_BUCKET_COUNT; bucket++) {
            int nSize = 0;
            for (int i = 0; i < ADDRMAN_BUCKET_SIZE; i++) {
                if (vvNew[bucket][i] != -1)
                    nSize++;
            }
            s << nSize;
            for (int i = 0; i < ADDRMAN_BUCKET_SIZE; i++) {
                if (vvNew[bucket][i] != -1) {
                    int nIndex = mapUnkIds[vvNew[bucket][i]];
                    s << nIndex;
                }
            }
        }
        // Store asmap version after bucket entries so that it
        // can be ignored by older clients for backward compatibility.
        uint256 asmap_version;
        if (m_asmap.size() != 0) {
            asmap_version = SerializeHash(m_asmap);
        }
        s << asmap_version;
    }

    template<typename Stream>
    void Unserialize(Stream& s)
    {
        LOCK(cs);

        Clear();
        unsigned char nVersion;
        s >> nVersion;
        unsigned char nKeySize;
        s >> nKeySize;
        if (nKeySize != 32) throw std::ios_base::failure("Incorrect keysize in addrman deserialization");
        s >> nKey;
        s >> nNew;
        s >> nTried;
        int nUBuckets = 0;
        s >> nUBuckets;
        if (nVersion != 0) {
            nUBuckets ^= (1 << 30);
        }

        if (nNew > ADDRMAN_NEW_BUCKET_COUNT * ADDRMAN_BUCKET_SIZE) {
            throw std::ios_base::failure("Corrupt CAddrMan serialization, nNew exceeds limit.");
        }

        if (nTried > ADDRMAN_TRIED_BUCKET_COUNT * ADDRMAN_BUCKET_SIZE) {
            throw std::ios_base::failure("Corrupt CAddrMan serialization, nTried exceeds limit.");
        }

        // Deserialize entries from the new table.
        for (int n = 0; n < nNew; n++) {
            CAddrInfo &info = mapInfo[n];
            s >> info;
            mapAddr[info] = n;
            info.nRandomPos = vRandom.size();
            vRandom.push_back(n);
        }
        nIdCount = nNew;

        // Deserialize entries from the tried table.
        int nLost = 0;
        for (int n = 0; n < nTried; n++) {
            CAddrInfo info;
            s >> info;
            int nKBucket = info.GetTriedBucket(nKey, m_asmap);
            int nKBucketPos = info.GetBucketPosition(nKey, false, nKBucket);
            if (vvTried[nKBucket][nKBucketPos] == -1) {
                info.nRandomPos = vRandom.size();
                info.fInTried = true;
                vRandom.push_back(nIdCount);
                mapInfo[nIdCount] = info;
                mapAddr[info] = nIdCount;
                vvTried[nKBucket][nKBucketPos] = nIdCount;
                nIdCount++;
            } else {
                nLost++;
            }
        }
        nTried -= nLost;

        // Store positions in the new table buckets to apply later (if possible).
        std::map<int, int> entryToBucket; // Represents which entry belonged to which bucket when serializing

        for (int bucket = 0; bucket < nUBuckets; bucket++) {
            int nSize = 0;
            s >> nSize;
            for (int n = 0; n < nSize; n++) {
                int nIndex = 0;
                s >> nIndex;
                if (nIndex >= 0 && nIndex < nNew) {
                    entryToBucket[nIndex] = bucket;
                }
            }
        }

        uint256 supplied_asmap_version;
        if (m_asmap.size() != 0) {
            supplied_asmap_version = SerializeHash(m_asmap);
        }
        uint256 serialized_asmap_version;
        if (nVersion > 1) {
            s >> serialized_asmap_version;
        }

        for (int n = 0; n < nNew; n++) {
            CAddrInfo &info = mapInfo[n];
            int bucket = entryToBucket[n];
            int nUBucketPos = info.GetBucketPosition(nKey, true, bucket);
            if (nVersion == 2 && nUBuckets == ADDRMAN_NEW_BUCKET_COUNT && vvNew[bucket][nUBucketPos] == -1 &&
                info.nRefCount < ADDRMAN_NEW_BUCKETS_PER_ADDRESS && serialized_asmap_version == supplied_asmap_version) {
                // Bucketing has not changed, using existing bucket positions for the new table
                vvNew[bucket][nUBucketPos] = n;
                info.nRefCount++;
            } else {
                // In case the new table data cannot be used (nVersion unknown, bucket count wrong or new asmap),
                // try to give them a reference based on their primary source address.
                LogPrint(BCLog::ADDRMAN, "Bucketing method was updated, re-bucketing addrman entries from disk\n");
                bucket = info.GetNewBucket(nKey, m_asmap);
                nUBucketPos = info.GetBucketPosition(nKey, true, bucket);
                if (vvNew[bucket][nUBucketPos] == -1) {
                    vvNew[bucket][nUBucketPos] = n;
                    info.nRefCount++;
                }
            }
        }

        // Prune new entries with refcount 0 (as a result of collisions).
        int nLostUnk = 0;
        for (std::map<int, CAddrInfo>::const_iterator it = mapInfo.begin(); it != mapInfo.end(); ) {
            if (it->second.fInTried == false && it->second.nRefCount == 0) {
                std::map<int, CAddrInfo>::const_iterator itCopy = it++;
                Delete(itCopy->first);
                nLostUnk++;
            } else {
                it++;
            }
        }
        if (nLost + nLostUnk > 0) {
            LogPrint(BCLog::ADDRMAN, "addrman lost %i new and %i tried addresses due to collisions\n", nLostUnk, nLost);
        }

        Check();
    }

    void Clear()
    {
        LOCK(cs);
        std::vector<int>().swap(vRandom);
        nKey = insecure_rand.rand256();
        for (size_t bucket = 0; bucket < ADDRMAN_NEW_BUCKET_COUNT; bucket++) {
            for (size_t entry = 0; entry < ADDRMAN_BUCKET_SIZE; entry++) {
                vvNew[bucket][entry] = -1;
            }
        }
        for (size_t bucket = 0; bucket < ADDRMAN_TRIED_BUCKET_COUNT; bucket++) {
            for (size_t entry = 0; entry < ADDRMAN_BUCKET_SIZE; entry++) {
                vvTried[bucket][entry] = -1;
            }
        }

        nIdCount = 0;
        nTried = 0;
        nNew = 0;
        nLastGood = 1; //Initially at 1 so that "never" is strictly worse.
        mapInfo.clear();
        mapAddr.clear();
    }

    CAddrMan()
    {
        Clear();
    }

    ~CAddrMan()
    {
        nKey.SetNull();
    }

    //! Return the number of (unique) addresses in all tables.
    size_t size() const
    {
        LOCK(cs); // TODO: Cache this in an atomic to avoid this overhead
        return vRandom.size();
    }

    //! Consistency check
    void Check()
    {
#ifdef DEBUG_ADDRMAN
        {
            LOCK(cs);
            int err;
            if ((err=Check_()))
                LogPrintf("ADDRMAN CONSISTENCY CHECK FAILED!!! err=%i\n", err);
        }
#endif
    }

    //! Add a single address.
    bool Add(const CAddress &addr, const CNetAddr& source, int64_t nTimePenalty = 0)
    {
        LOCK(cs);
        bool fRet = false;
        Check();
        fRet |= Add_(addr, source, nTimePenalty);
        Check();
        if (fRet) {
            LogPrint(BCLog::ADDRMAN, "Added %s from %s: %i tried, %i new\n", addr.ToStringIPPort(), source.ToString(), nTried, nNew);
        }
        return fRet;
    }

    //! Add multiple addresses.
    bool Add(const std::vector<CAddress> &vAddr, const CNetAddr& source, int64_t nTimePenalty = 0)
    {
        LOCK(cs);
        int nAdd = 0;
        Check();
        for (std::vector<CAddress>::const_iterator it = vAddr.begin(); it != vAddr.end(); it++)
            nAdd += Add_(*it, source, nTimePenalty) ? 1 : 0;
        Check();
        if (nAdd) {
            LogPrint(BCLog::ADDRMAN, "Added %i addresses from %s: %i tried, %i new\n", nAdd, source.ToString(), nTried, nNew);
        }
        return nAdd > 0;
    }

    //! Mark an entry as accessible.
    void Good(const CService &addr, bool test_before_evict = true, int64_t nTime = GetAdjustedTime())
    {
        LOCK(cs);
        Check();
        Good_(addr, test_before_evict, nTime);
        Check();
    }
=======
     * @param[in] addr            Address record to attempt to move to tried table.
     * @param[in] time            The time that we were last connected to this peer.
     * @return    true if the address is successfully moved from the new table to the tried table.
     */
    bool Good(const CService& addr, NodeSeconds time = Now<NodeSeconds>());
>>>>>>> 9e05de1d

    //! Mark an entry as connection attempted to.
    void Attempt(const CService& addr, bool fCountFailure, NodeSeconds time = Now<NodeSeconds>());

    //! See if any to-be-evicted tried table entries have been tested and if so resolve the collisions.
    void ResolveCollisions();

    /**
     * Randomly select an address in the tried table that another address is
     * attempting to evict.
     *
     * @return CAddress The record for the selected tried peer.
     *         seconds  The last time we attempted to connect to that peer.
     */
    std::pair<CAddress, NodeSeconds> SelectTriedCollision();

    /**
     * Choose an address to connect to.
     *
     * @param[in] newOnly  Whether to only select addresses from the new table.
     * @return    CAddress The record for the selected peer.
     *            seconds  The last time we attempted to connect to that peer.
     */
    std::pair<CAddress, NodeSeconds> Select(bool newOnly = false) const;

    /**
     * Return all or many randomly selected addresses, optionally by network.
     *
     * @param[in] max_addresses  Maximum number of addresses to return (0 = all).
     * @param[in] max_pct        Maximum percentage of addresses to return (0 = all).
     * @param[in] network        Select only addresses of this network (nullopt = all).
     *
     * @return                   A vector of randomly selected addresses from vRandom.
     */
    std::vector<CAddress> GetAddr(size_t max_addresses, size_t max_pct, std::optional<Network> network) const;

    /** We have successfully connected to this peer. Calling this function
     *  updates the CAddress's nTime, which is used in our IsTerrible()
     *  decisions and gossiped to peers. Callers should be careful that updating
     *  this information doesn't leak topology information to network spies.
     *
     *  net_processing calls this function when it *disconnects* from a peer to
     *  not leak information about currently connected peers.
     *
     * @param[in]   addr     The address of the peer we were connected to
     * @param[in]   time     The time that we were last connected to this peer
     */
    void Connected(const CService& addr, NodeSeconds time = Now<NodeSeconds>());

    //! Update an entry's service bits.
    void SetServices(const CService& addr, ServiceFlags nServices);

    /** Test-only function
     * Find the address record in AddrMan and return information about its
     * position.
     * @param[in] addr       The address record to look up.
     * @return               Information about the address record in AddrMan
     *                       or nullopt if address is not found.
     */
    std::optional<AddressPosition> FindAddressEntry(const CAddress& addr);
};

#endif // BITCOIN_ADDRMAN_H<|MERGE_RESOLUTION|>--- conflicted
+++ resolved
@@ -1,9 +1,5 @@
 // Copyright (c) 2012 Pieter Wuille
-<<<<<<< HEAD
-// Copyright (c) 2012-2020 The Bitcoin Core developers
-=======
 // Copyright (c) 2012-2021 The Bitcoin Core developers
->>>>>>> 9e05de1d
 // Distributed under the MIT software license, see the accompanying
 // file COPYING or http://www.opensource.org/licenses/mit-license.php.
 
@@ -17,66 +13,19 @@
 #include <streams.h>
 #include <util/time.h>
 
-<<<<<<< HEAD
-#include <fs.h>
-#include <hash.h>
-#include <iostream>
-#include <map>
-#include <set>
-#include <stdint.h>
-#include <streams.h>
-=======
 #include <cstdint>
 #include <memory>
 #include <optional>
 #include <utility>
->>>>>>> 9e05de1d
 #include <vector>
 
 class InvalidAddrManVersionError : public std::ios_base::failure
 {
 public:
-<<<<<<< HEAD
-    //! last try whatsoever by us (memory only)
-    int64_t nLastTry{0};
-
-    //! last counted attempt (memory only)
-    int64_t nLastCountAttempt{0};
-
-private:
-    //! where knowledge about this address first came from
-    CNetAddr source;
-
-    //! last successful connection by us
-    int64_t nLastSuccess{0};
-
-    //! connection attempts since last successful attempt
-    int nAttempts{0};
-
-    //! reference count in new sets (memory only)
-    int nRefCount{0};
-
-    //! in tried set? (memory only)
-    bool fInTried{false};
-
-    //! position in vRandom
-    int nRandomPos{-1};
-
-    friend class CAddrMan;
-
-public:
-
-    SERIALIZE_METHODS(CAddrInfo, obj)
-    {
-        READWRITEAS(CAddress, obj);
-        READWRITE(obj.source, obj.nLastSuccess, obj.nAttempts);
-    }
-=======
     InvalidAddrManVersionError(std::string msg) : std::ios_base::failure(msg) { }
 };
 
 class AddrManImpl;
->>>>>>> 9e05de1d
 
 /** Default for -checkaddrman */
 static constexpr int32_t DEFAULT_ADDRMAN_CONSISTENCY_CHECKS{0};
@@ -86,18 +35,6 @@
     // Whether the address is in the new or tried table
     const bool tried;
 
-<<<<<<< HEAD
-    //! Calculate in which "tried" bucket this entry belongs
-    int GetTriedBucket(const uint256 &nKey, const std::vector<bool> &asmap) const;
-
-    //! Calculate in which "new" bucket this entry belongs, given a certain source
-    int GetNewBucket(const uint256 &nKey, const CNetAddr& src, const std::vector<bool> &asmap) const;
-
-    //! Calculate in which "new" bucket this entry belongs, using its default source
-    int GetNewBucket(const uint256 &nKey, const std::vector<bool> &asmap) const
-    {
-        return GetNewBucket(nKey, source, asmap);
-=======
     // Addresses in the tried table should always have a multiplicity of 1.
     // Addresses in the new table can have multiplicity between 1 and
     // ADDRMAN_NEW_BUCKETS_PER_ADDRESS
@@ -113,7 +50,6 @@
     bool operator==(AddressPosition other) {
         return std::tie(tried, multiplicity, bucket, position) ==
                std::tie(other.tried, other.multiplicity, other.bucket, other.position);
->>>>>>> 9e05de1d
     }
     explicit AddressPosition(bool tried_in, int multiplicity_in, int bucket_in, int position_in)
         : tried{tried_in}, multiplicity{multiplicity_in}, bucket{bucket_in}, position{position_in} {}
@@ -145,88 +81,14 @@
  *        attempt was unsuccessful.
  *    * Bucket selection is based on cryptographic hashing, using a randomly-generated 256-bit key, which should not
  *      be observable by adversaries.
-<<<<<<< HEAD
- *    * Several indexes are kept for high performance. Defining DEBUG_ADDRMAN will introduce frequent (and expensive)
- *      consistency checks for the entire data structure.
- */
-
-//! total number of buckets for tried addresses
-#define ADDRMAN_TRIED_BUCKET_COUNT_LOG2 8
-
-//! total number of buckets for new addresses
-#define ADDRMAN_NEW_BUCKET_COUNT_LOG2 10
-
-//! maximum allowed number of entries in buckets for new and tried addresses
-#define ADDRMAN_BUCKET_SIZE_LOG2 6
-
-//! over how many buckets entries with tried addresses from a single group (/16 for IPv4) are spread
-#define ADDRMAN_TRIED_BUCKETS_PER_GROUP 8
-
-//! over how many buckets entries with new addresses originating from a single group are spread
-#define ADDRMAN_NEW_BUCKETS_PER_SOURCE_GROUP 64
-
-//! in how many buckets for entries with new addresses a single address may occur
-#define ADDRMAN_NEW_BUCKETS_PER_ADDRESS 8
-
-//! how old addresses can maximally be
-#define ADDRMAN_HORIZON_DAYS 30
-
-//! after how many failed attempts we give up on a new node
-#define ADDRMAN_RETRIES 3
-
-//! how many successive failures are allowed ...
-#define ADDRMAN_MAX_FAILURES 10
-
-//! ... in at least this many days
-#define ADDRMAN_MIN_FAIL_DAYS 7
-
-//! how recent a successful connection should be before we allow an address to be evicted from tried
-#define ADDRMAN_REPLACEMENT_HOURS 4
-
-//! the maximum percentage of nodes to return in a getaddr call
-#define ADDRMAN_GETADDR_MAX_PCT 23
-
-//! the maximum number of nodes to return in a getaddr call
-#define ADDRMAN_GETADDR_MAX 2500
-
-//! Convenience
-#define ADDRMAN_TRIED_BUCKET_COUNT (1 << ADDRMAN_TRIED_BUCKET_COUNT_LOG2)
-#define ADDRMAN_NEW_BUCKET_COUNT (1 << ADDRMAN_NEW_BUCKET_COUNT_LOG2)
-#define ADDRMAN_BUCKET_SIZE (1 << ADDRMAN_BUCKET_SIZE_LOG2)
-
-//! the maximum number of tried addr collisions to store
-#define ADDRMAN_SET_TRIED_COLLISION_SIZE 10
-
-//! the maximum time we'll spend trying to resolve a tried table collision, in seconds
-static const int64_t ADDRMAN_TEST_WINDOW = 40*60; // 40 minutes
-
-/**
- * Stochastical (IP) address manager
-=======
  *    * Several indexes are kept for high performance. Setting m_consistency_check_ratio with the -checkaddrman
  *      configuration option will introduce (expensive) consistency checks for the entire data structure.
->>>>>>> 9e05de1d
  */
 class AddrMan
 {
 friend class CAddrManTest;
 protected:
-<<<<<<< HEAD
-    //! critical section to protect the inner data structures
-    mutable RecursiveMutex cs;
-
-private:
-    //! last used nId
-    int nIdCount GUARDED_BY(cs);
-
-    //! table with information about all nIds
-    std::map<int, CAddrInfo> mapInfo GUARDED_BY(cs);
-
-    //! find an nId based on its network address
-    std::map<CNetAddr, int> mapAddr GUARDED_BY(cs);
-=======
     const std::unique_ptr<AddrManImpl> m_impl;
->>>>>>> 9e05de1d
 
 public:
     explicit AddrMan(const NetGroupManager& netgroupman, bool deterministic, int32_t consistency_check_ratio);
@@ -242,48 +104,8 @@
     //! Return the number of (unique) addresses in all tables.
     size_t size() const;
 
-<<<<<<< HEAD
-public:
-    // Compressed IP->ASN mapping, loaded from a file when a node starts.
-    // Should be always empty if no file was provided.
-    // This mapping is then used for bucketing nodes in Addrman.
-    //
-    // If asmap is provided, nodes will be bucketed by
-    // AS they belong to, in order to make impossible for a node
-    // to connect to several nodes hosted in a single AS.
-    // This is done in response to Erebus attack, but also to generally
-    // diversify the connections every node creates,
-    // especially useful when a large fraction of nodes
-    // operate under a couple of cloud providers.
-    //
-    // If a new asmap was provided, the existing records
-    // would be re-bucketed accordingly.
-    std::vector<bool> m_asmap;
-
-    // Read asmap from provided binary file
-    static std::vector<bool> DecodeAsmap(fs::path path);
-
-
-    /**
-     * serialized format:
-     * * version byte (1 for pre-asmap files, 2 for files including asmap version)
-     * * 0x20 + nKey (serialized as if it were a vector, for backward compatibility)
-     * * nNew
-     * * nTried
-     * * number of "new" buckets XOR 2**30
-     * * all nNew addrinfos in vvNew
-     * * all nTried addrinfos in vvTried
-     * * for each bucket:
-     *   * number of elements
-     *   * for each element: index
-     *
-     * 2**30 is xorred with the number of buckets to make addrman deserializer v0 detect it
-     * as incompatible. This is necessary because it did not check the version number on
-     * deserialization.
-=======
     /**
      * Attempt to add one or more addresses to addrman's new table.
->>>>>>> 9e05de1d
      *
      * @param[in] vAddr           Address records to attempt to add.
      * @param[in] source          The address of the node that sent us these addr records.
@@ -296,288 +118,11 @@
     /**
      * Mark an address record as accessible and attempt to move it to addrman's tried table.
      *
-<<<<<<< HEAD
-     * We don't use SERIALIZE_METHODS since the serialization and deserialization code has
-     * very little in common.
-     */
-    template<typename Stream>
-    void Serialize(Stream &s) const
-    {
-        LOCK(cs);
-
-        unsigned char nVersion = 2;
-        s << nVersion;
-        s << ((unsigned char)32);
-        s << nKey;
-        s << nNew;
-        s << nTried;
-
-        int nUBuckets = ADDRMAN_NEW_BUCKET_COUNT ^ (1 << 30);
-        s << nUBuckets;
-        std::map<int, int> mapUnkIds;
-        int nIds = 0;
-        for (const auto& entry : mapInfo) {
-            mapUnkIds[entry.first] = nIds;
-            const CAddrInfo &info = entry.second;
-            if (info.nRefCount) {
-                assert(nIds != nNew); // this means nNew was wrong, oh ow
-                s << info;
-                nIds++;
-            }
-        }
-        nIds = 0;
-        for (const auto& entry : mapInfo) {
-            const CAddrInfo &info = entry.second;
-            if (info.fInTried) {
-                assert(nIds != nTried); // this means nTried was wrong, oh ow
-                s << info;
-                nIds++;
-            }
-        }
-        for (int bucket = 0; bucket < ADDRMAN_NEW_BUCKET_COUNT; bucket++) {
-            int nSize = 0;
-            for (int i = 0; i < ADDRMAN_BUCKET_SIZE; i++) {
-                if (vvNew[bucket][i] != -1)
-                    nSize++;
-            }
-            s << nSize;
-            for (int i = 0; i < ADDRMAN_BUCKET_SIZE; i++) {
-                if (vvNew[bucket][i] != -1) {
-                    int nIndex = mapUnkIds[vvNew[bucket][i]];
-                    s << nIndex;
-                }
-            }
-        }
-        // Store asmap version after bucket entries so that it
-        // can be ignored by older clients for backward compatibility.
-        uint256 asmap_version;
-        if (m_asmap.size() != 0) {
-            asmap_version = SerializeHash(m_asmap);
-        }
-        s << asmap_version;
-    }
-
-    template<typename Stream>
-    void Unserialize(Stream& s)
-    {
-        LOCK(cs);
-
-        Clear();
-        unsigned char nVersion;
-        s >> nVersion;
-        unsigned char nKeySize;
-        s >> nKeySize;
-        if (nKeySize != 32) throw std::ios_base::failure("Incorrect keysize in addrman deserialization");
-        s >> nKey;
-        s >> nNew;
-        s >> nTried;
-        int nUBuckets = 0;
-        s >> nUBuckets;
-        if (nVersion != 0) {
-            nUBuckets ^= (1 << 30);
-        }
-
-        if (nNew > ADDRMAN_NEW_BUCKET_COUNT * ADDRMAN_BUCKET_SIZE) {
-            throw std::ios_base::failure("Corrupt CAddrMan serialization, nNew exceeds limit.");
-        }
-
-        if (nTried > ADDRMAN_TRIED_BUCKET_COUNT * ADDRMAN_BUCKET_SIZE) {
-            throw std::ios_base::failure("Corrupt CAddrMan serialization, nTried exceeds limit.");
-        }
-
-        // Deserialize entries from the new table.
-        for (int n = 0; n < nNew; n++) {
-            CAddrInfo &info = mapInfo[n];
-            s >> info;
-            mapAddr[info] = n;
-            info.nRandomPos = vRandom.size();
-            vRandom.push_back(n);
-        }
-        nIdCount = nNew;
-
-        // Deserialize entries from the tried table.
-        int nLost = 0;
-        for (int n = 0; n < nTried; n++) {
-            CAddrInfo info;
-            s >> info;
-            int nKBucket = info.GetTriedBucket(nKey, m_asmap);
-            int nKBucketPos = info.GetBucketPosition(nKey, false, nKBucket);
-            if (vvTried[nKBucket][nKBucketPos] == -1) {
-                info.nRandomPos = vRandom.size();
-                info.fInTried = true;
-                vRandom.push_back(nIdCount);
-                mapInfo[nIdCount] = info;
-                mapAddr[info] = nIdCount;
-                vvTried[nKBucket][nKBucketPos] = nIdCount;
-                nIdCount++;
-            } else {
-                nLost++;
-            }
-        }
-        nTried -= nLost;
-
-        // Store positions in the new table buckets to apply later (if possible).
-        std::map<int, int> entryToBucket; // Represents which entry belonged to which bucket when serializing
-
-        for (int bucket = 0; bucket < nUBuckets; bucket++) {
-            int nSize = 0;
-            s >> nSize;
-            for (int n = 0; n < nSize; n++) {
-                int nIndex = 0;
-                s >> nIndex;
-                if (nIndex >= 0 && nIndex < nNew) {
-                    entryToBucket[nIndex] = bucket;
-                }
-            }
-        }
-
-        uint256 supplied_asmap_version;
-        if (m_asmap.size() != 0) {
-            supplied_asmap_version = SerializeHash(m_asmap);
-        }
-        uint256 serialized_asmap_version;
-        if (nVersion > 1) {
-            s >> serialized_asmap_version;
-        }
-
-        for (int n = 0; n < nNew; n++) {
-            CAddrInfo &info = mapInfo[n];
-            int bucket = entryToBucket[n];
-            int nUBucketPos = info.GetBucketPosition(nKey, true, bucket);
-            if (nVersion == 2 && nUBuckets == ADDRMAN_NEW_BUCKET_COUNT && vvNew[bucket][nUBucketPos] == -1 &&
-                info.nRefCount < ADDRMAN_NEW_BUCKETS_PER_ADDRESS && serialized_asmap_version == supplied_asmap_version) {
-                // Bucketing has not changed, using existing bucket positions for the new table
-                vvNew[bucket][nUBucketPos] = n;
-                info.nRefCount++;
-            } else {
-                // In case the new table data cannot be used (nVersion unknown, bucket count wrong or new asmap),
-                // try to give them a reference based on their primary source address.
-                LogPrint(BCLog::ADDRMAN, "Bucketing method was updated, re-bucketing addrman entries from disk\n");
-                bucket = info.GetNewBucket(nKey, m_asmap);
-                nUBucketPos = info.GetBucketPosition(nKey, true, bucket);
-                if (vvNew[bucket][nUBucketPos] == -1) {
-                    vvNew[bucket][nUBucketPos] = n;
-                    info.nRefCount++;
-                }
-            }
-        }
-
-        // Prune new entries with refcount 0 (as a result of collisions).
-        int nLostUnk = 0;
-        for (std::map<int, CAddrInfo>::const_iterator it = mapInfo.begin(); it != mapInfo.end(); ) {
-            if (it->second.fInTried == false && it->second.nRefCount == 0) {
-                std::map<int, CAddrInfo>::const_iterator itCopy = it++;
-                Delete(itCopy->first);
-                nLostUnk++;
-            } else {
-                it++;
-            }
-        }
-        if (nLost + nLostUnk > 0) {
-            LogPrint(BCLog::ADDRMAN, "addrman lost %i new and %i tried addresses due to collisions\n", nLostUnk, nLost);
-        }
-
-        Check();
-    }
-
-    void Clear()
-    {
-        LOCK(cs);
-        std::vector<int>().swap(vRandom);
-        nKey = insecure_rand.rand256();
-        for (size_t bucket = 0; bucket < ADDRMAN_NEW_BUCKET_COUNT; bucket++) {
-            for (size_t entry = 0; entry < ADDRMAN_BUCKET_SIZE; entry++) {
-                vvNew[bucket][entry] = -1;
-            }
-        }
-        for (size_t bucket = 0; bucket < ADDRMAN_TRIED_BUCKET_COUNT; bucket++) {
-            for (size_t entry = 0; entry < ADDRMAN_BUCKET_SIZE; entry++) {
-                vvTried[bucket][entry] = -1;
-            }
-        }
-
-        nIdCount = 0;
-        nTried = 0;
-        nNew = 0;
-        nLastGood = 1; //Initially at 1 so that "never" is strictly worse.
-        mapInfo.clear();
-        mapAddr.clear();
-    }
-
-    CAddrMan()
-    {
-        Clear();
-    }
-
-    ~CAddrMan()
-    {
-        nKey.SetNull();
-    }
-
-    //! Return the number of (unique) addresses in all tables.
-    size_t size() const
-    {
-        LOCK(cs); // TODO: Cache this in an atomic to avoid this overhead
-        return vRandom.size();
-    }
-
-    //! Consistency check
-    void Check()
-    {
-#ifdef DEBUG_ADDRMAN
-        {
-            LOCK(cs);
-            int err;
-            if ((err=Check_()))
-                LogPrintf("ADDRMAN CONSISTENCY CHECK FAILED!!! err=%i\n", err);
-        }
-#endif
-    }
-
-    //! Add a single address.
-    bool Add(const CAddress &addr, const CNetAddr& source, int64_t nTimePenalty = 0)
-    {
-        LOCK(cs);
-        bool fRet = false;
-        Check();
-        fRet |= Add_(addr, source, nTimePenalty);
-        Check();
-        if (fRet) {
-            LogPrint(BCLog::ADDRMAN, "Added %s from %s: %i tried, %i new\n", addr.ToStringIPPort(), source.ToString(), nTried, nNew);
-        }
-        return fRet;
-    }
-
-    //! Add multiple addresses.
-    bool Add(const std::vector<CAddress> &vAddr, const CNetAddr& source, int64_t nTimePenalty = 0)
-    {
-        LOCK(cs);
-        int nAdd = 0;
-        Check();
-        for (std::vector<CAddress>::const_iterator it = vAddr.begin(); it != vAddr.end(); it++)
-            nAdd += Add_(*it, source, nTimePenalty) ? 1 : 0;
-        Check();
-        if (nAdd) {
-            LogPrint(BCLog::ADDRMAN, "Added %i addresses from %s: %i tried, %i new\n", nAdd, source.ToString(), nTried, nNew);
-        }
-        return nAdd > 0;
-    }
-
-    //! Mark an entry as accessible.
-    void Good(const CService &addr, bool test_before_evict = true, int64_t nTime = GetAdjustedTime())
-    {
-        LOCK(cs);
-        Check();
-        Good_(addr, test_before_evict, nTime);
-        Check();
-    }
-=======
      * @param[in] addr            Address record to attempt to move to tried table.
      * @param[in] time            The time that we were last connected to this peer.
      * @return    true if the address is successfully moved from the new table to the tried table.
      */
     bool Good(const CService& addr, NodeSeconds time = Now<NodeSeconds>());
->>>>>>> 9e05de1d
 
     //! Mark an entry as connection attempted to.
     void Attempt(const CService& addr, bool fCountFailure, NodeSeconds time = Now<NodeSeconds>());
