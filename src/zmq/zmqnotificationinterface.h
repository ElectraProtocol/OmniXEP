<<<<<<< HEAD
// Copyright (c) 2015-2019 The Bitcoin Core developers
=======
// Copyright (c) 2015-2020 The Bitcoin Core developers
>>>>>>> 9e05de1d
// Distributed under the MIT software license, see the accompanying
// file COPYING or http://www.opensource.org/licenses/mit-license.php.

#ifndef BITCOIN_ZMQ_ZMQNOTIFICATIONINTERFACE_H
#define BITCOIN_ZMQ_ZMQNOTIFICATIONINTERFACE_H

#include <validationinterface.h>
#include <list>
#include <memory>

class CBlockIndex;
class CZMQAbstractNotifier;

class CZMQNotificationInterface final : public CValidationInterface
{
public:
    virtual ~CZMQNotificationInterface();

    std::list<const CZMQAbstractNotifier*> GetActiveNotifiers() const;

    static CZMQNotificationInterface* Create();

protected:
    bool Initialize();
    void Shutdown();

    // CValidationInterface
<<<<<<< HEAD
    void TransactionAddedToMempool(const CTransactionRef& tx) override;
=======
    void TransactionAddedToMempool(const CTransactionRef& tx, uint64_t mempool_sequence) override;
    void TransactionRemovedFromMempool(const CTransactionRef& tx, MemPoolRemovalReason reason, uint64_t mempool_sequence) override;
>>>>>>> 9e05de1d
    void BlockConnected(const std::shared_ptr<const CBlock>& pblock, const CBlockIndex* pindexConnected) override;
    void BlockDisconnected(const std::shared_ptr<const CBlock>& pblock, const CBlockIndex* pindexDisconnected) override;
    void UpdatedBlockTip(const CBlockIndex *pindexNew, const CBlockIndex *pindexFork, bool fInitialDownload) override;

private:
    CZMQNotificationInterface();

    void *pcontext;
    std::list<std::unique_ptr<CZMQAbstractNotifier>> notifiers;
};

extern CZMQNotificationInterface* g_zmq_notification_interface;

#endif // BITCOIN_ZMQ_ZMQNOTIFICATIONINTERFACE_H<|MERGE_RESOLUTION|>--- conflicted
+++ resolved
@@ -1,8 +1,4 @@
-<<<<<<< HEAD
-// Copyright (c) 2015-2019 The Bitcoin Core developers
-=======
 // Copyright (c) 2015-2020 The Bitcoin Core developers
->>>>>>> 9e05de1d
 // Distributed under the MIT software license, see the accompanying
 // file COPYING or http://www.opensource.org/licenses/mit-license.php.
 
@@ -30,12 +26,8 @@
     void Shutdown();
 
     // CValidationInterface
-<<<<<<< HEAD
-    void TransactionAddedToMempool(const CTransactionRef& tx) override;
-=======
     void TransactionAddedToMempool(const CTransactionRef& tx, uint64_t mempool_sequence) override;
     void TransactionRemovedFromMempool(const CTransactionRef& tx, MemPoolRemovalReason reason, uint64_t mempool_sequence) override;
->>>>>>> 9e05de1d
     void BlockConnected(const std::shared_ptr<const CBlock>& pblock, const CBlockIndex* pindexConnected) override;
     void BlockDisconnected(const std::shared_ptr<const CBlock>& pblock, const CBlockIndex* pindexDisconnected) override;
     void UpdatedBlockTip(const CBlockIndex *pindexNew, const CBlockIndex *pindexFork, bool fInitialDownload) override;
