// Copyright (c) 2017 The Zcash developers
// Distributed under the MIT software license, see the accompanying
// file COPYING or http://www.opensource.org/licenses/mit-license.php.
//
<<<<<<< HEAD
#include <test/util/setup_common.h>
=======
>>>>>>> 9e05de1d

#include <boost/test/unit_test.hpp>

#include <map>
#include <string>
#include <utility>


std::pair<std::string, std::string> SplitTorReplyLine(const std::string& s);
std::map<std::string, std::string> ParseTorReplyMapping(const std::string& s);


BOOST_AUTO_TEST_SUITE(torcontrol_tests)

static void CheckSplitTorReplyLine(std::string input, std::string command, std::string args)
{
    auto ret = SplitTorReplyLine(input);
    BOOST_CHECK_EQUAL(ret.first, command);
    BOOST_CHECK_EQUAL(ret.second, args);
}

BOOST_AUTO_TEST_CASE(util_SplitTorReplyLine)
{
    // Data we should receive during normal usage
    CheckSplitTorReplyLine(
        "PROTOCOLINFO PIVERSION",
        "PROTOCOLINFO", "PIVERSION");
    CheckSplitTorReplyLine(
        "AUTH METHODS=COOKIE,SAFECOOKIE COOKIEFILE=\"/home/x/.tor/control_auth_cookie\"",
        "AUTH", "METHODS=COOKIE,SAFECOOKIE COOKIEFILE=\"/home/x/.tor/control_auth_cookie\"");
    CheckSplitTorReplyLine(
        "AUTH METHODS=NULL",
        "AUTH", "METHODS=NULL");
    CheckSplitTorReplyLine(
        "AUTH METHODS=HASHEDPASSWORD",
        "AUTH", "METHODS=HASHEDPASSWORD");
    CheckSplitTorReplyLine(
        "VERSION Tor=\"0.2.9.8 (git-a0df013ea241b026)\"",
        "VERSION", "Tor=\"0.2.9.8 (git-a0df013ea241b026)\"");
    CheckSplitTorReplyLine(
        "AUTHCHALLENGE SERVERHASH=aaaa SERVERNONCE=bbbb",
        "AUTHCHALLENGE", "SERVERHASH=aaaa SERVERNONCE=bbbb");

    // Other valid inputs
    CheckSplitTorReplyLine("COMMAND", "COMMAND", "");
    CheckSplitTorReplyLine("COMMAND SOME  ARGS", "COMMAND", "SOME  ARGS");

    // These inputs are valid because PROTOCOLINFO accepts an OtherLine that is
    // just an OptArguments, which enables multiple spaces to be present
    // between the command and arguments.
    CheckSplitTorReplyLine("COMMAND  ARGS", "COMMAND", " ARGS");
    CheckSplitTorReplyLine("COMMAND   EVEN+more  ARGS", "COMMAND", "  EVEN+more  ARGS");
}

static void CheckParseTorReplyMapping(std::string input, std::map<std::string,std::string> expected)
{
    auto ret = ParseTorReplyMapping(input);
    BOOST_CHECK_EQUAL(ret.size(), expected.size());
    auto r_it = ret.begin();
    auto e_it = expected.begin();
    while (r_it != ret.end() && e_it != expected.end()) {
        BOOST_CHECK_EQUAL(r_it->first, e_it->first);
        BOOST_CHECK_EQUAL(r_it->second, e_it->second);
        r_it++;
        e_it++;
    }
}

BOOST_AUTO_TEST_CASE(util_ParseTorReplyMapping)
{
    // Data we should receive during normal usage
    CheckParseTorReplyMapping(
        "METHODS=COOKIE,SAFECOOKIE COOKIEFILE=\"/home/x/.tor/control_auth_cookie\"", {
            {"METHODS", "COOKIE,SAFECOOKIE"},
            {"COOKIEFILE", "/home/x/.tor/control_auth_cookie"},
        });
    CheckParseTorReplyMapping(
        "METHODS=NULL", {
            {"METHODS", "NULL"},
        });
    CheckParseTorReplyMapping(
        "METHODS=HASHEDPASSWORD", {
            {"METHODS", "HASHEDPASSWORD"},
        });
    CheckParseTorReplyMapping(
        "Tor=\"0.2.9.8 (git-a0df013ea241b026)\"", {
            {"Tor", "0.2.9.8 (git-a0df013ea241b026)"},
        });
    CheckParseTorReplyMapping(
        "SERVERHASH=aaaa SERVERNONCE=bbbb", {
            {"SERVERHASH", "aaaa"},
            {"SERVERNONCE", "bbbb"},
        });
    CheckParseTorReplyMapping(
        "ServiceID=exampleonion1234", {
            {"ServiceID", "exampleonion1234"},
        });
    CheckParseTorReplyMapping(
        "PrivateKey=RSA1024:BLOB", {
            {"PrivateKey", "RSA1024:BLOB"},
        });
    CheckParseTorReplyMapping(
        "ClientAuth=bob:BLOB", {
            {"ClientAuth", "bob:BLOB"},
        });

    // Other valid inputs
    CheckParseTorReplyMapping(
        "Foo=Bar=Baz Spam=Eggs", {
            {"Foo", "Bar=Baz"},
            {"Spam", "Eggs"},
        });
    CheckParseTorReplyMapping(
        "Foo=\"Bar=Baz\"", {
            {"Foo", "Bar=Baz"},
        });
    CheckParseTorReplyMapping(
        "Foo=\"Bar Baz\"", {
            {"Foo", "Bar Baz"},
        });

    // Escapes
    CheckParseTorReplyMapping(
        "Foo=\"Bar\\ Baz\"", {
            {"Foo", "Bar Baz"},
        });
    CheckParseTorReplyMapping(
        "Foo=\"Bar\\Baz\"", {
            {"Foo", "BarBaz"},
        });
    CheckParseTorReplyMapping(
        "Foo=\"Bar\\@Baz\"", {
            {"Foo", "Bar@Baz"},
        });
    CheckParseTorReplyMapping(
        "Foo=\"Bar\\\"Baz\" Spam=\"\\\"Eggs\\\"\"", {
            {"Foo", "Bar\"Baz"},
            {"Spam", "\"Eggs\""},
        });
    CheckParseTorReplyMapping(
        "Foo=\"Bar\\\\Baz\"", {
            {"Foo", "Bar\\Baz"},
        });

    // C escapes
    CheckParseTorReplyMapping(
        "Foo=\"Bar\\nBaz\\t\" Spam=\"\\rEggs\" Octals=\"\\1a\\11\\17\\18\\81\\377\\378\\400\\2222\" Final=Check", {
            {"Foo", "Bar\nBaz\t"},
            {"Spam", "\rEggs"},
            {"Octals", "\1a\11\17\1" "881\377\37" "8\40" "0\222" "2"},
            {"Final", "Check"},
        });
    CheckParseTorReplyMapping(
        "Valid=Mapping Escaped=\"Escape\\\\\"", {
            {"Valid", "Mapping"},
            {"Escaped", "Escape\\"},
        });
    CheckParseTorReplyMapping(
        "Valid=Mapping Bare=\"Escape\\\"", {});
    CheckParseTorReplyMapping(
        "OneOctal=\"OneEnd\\1\" TwoOctal=\"TwoEnd\\11\"", {
            {"OneOctal", "OneEnd\1"},
            {"TwoOctal", "TwoEnd\11"},
        });

    // Special handling for null case
    // (needed because string comparison reads the null as end-of-string)
    auto ret = ParseTorReplyMapping("Null=\"\\0\"");
    BOOST_CHECK_EQUAL(ret.size(), 1U);
    auto r_it = ret.begin();
    BOOST_CHECK_EQUAL(r_it->first, "Null");
    BOOST_CHECK_EQUAL(r_it->second.size(), 1U);
    BOOST_CHECK_EQUAL(r_it->second[0], '\0');

    // A more complex valid grammar. PROTOCOLINFO accepts a VersionLine that
    // takes a key=value pair followed by an OptArguments, making this valid.
    // Because an OptArguments contains no semantic data, there is no point in
    // parsing it.
    CheckParseTorReplyMapping(
        "SOME=args,here MORE optional=arguments  here", {
            {"SOME", "args,here"},
        });

    // Inputs that are effectively invalid under the target grammar.
    // PROTOCOLINFO accepts an OtherLine that is just an OptArguments, which
    // would make these inputs valid. However,
    // - This parser is never used in that situation, because the
    //   SplitTorReplyLine parser enables OtherLine to be skipped.
    // - Even if these were valid, an OptArguments contains no semantic data,
    //   so there is no point in parsing it.
    CheckParseTorReplyMapping("ARGS", {});
    CheckParseTorReplyMapping("MORE ARGS", {});
    CheckParseTorReplyMapping("MORE  ARGS", {});
    CheckParseTorReplyMapping("EVEN more=ARGS", {});
    CheckParseTorReplyMapping("EVEN+more ARGS", {});
}

BOOST_AUTO_TEST_SUITE_END()<|MERGE_RESOLUTION|>--- conflicted
+++ resolved
@@ -2,10 +2,6 @@
 // Distributed under the MIT software license, see the accompanying
 // file COPYING or http://www.opensource.org/licenses/mit-license.php.
 //
-<<<<<<< HEAD
-#include <test/util/setup_common.h>
-=======
->>>>>>> 9e05de1d
 
 #include <boost/test/unit_test.hpp>
 
