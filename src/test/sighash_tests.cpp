--- conflicted
+++ resolved
@@ -1,8 +1,4 @@
-<<<<<<< HEAD
-// Copyright (c) 2013-2019 The Bitcoin Core developers
-=======
 // Copyright (c) 2013-2021 The Bitcoin Core developers
->>>>>>> 9e05de1d
 // Distributed under the MIT software license, see the accompanying
 // file COPYING or http://www.opensource.org/licenses/mit-license.php.
 
@@ -13,13 +9,8 @@
 #include <script/script.h>
 #include <serialize.h>
 #include <streams.h>
-<<<<<<< HEAD
-#include <test/util/setup_common.h>
-#include <util/system.h>
-=======
 #include <test/data/sighash.json.h>
 #include <test/util/setup_common.h>
->>>>>>> 9e05de1d
 #include <util/strencodings.h>
 #include <util/system.h>
 #include <version.h>
@@ -37,11 +28,7 @@
 {
     if (nIn >= txTo.vin.size())
     {
-<<<<<<< HEAD
-        return UINT256_ONE();
-=======
         return uint256::ONE;
->>>>>>> 9e05de1d
     }
     CMutableTransaction txTmp(txTo);
 
@@ -71,11 +58,7 @@
         unsigned int nOut = nIn;
         if (nOut >= txTmp.vout.size())
         {
-<<<<<<< HEAD
-            return UINT256_ONE();
-=======
             return uint256::ONE;
->>>>>>> 9e05de1d
         }
         txTmp.vout.resize(nOut+1);
         for (unsigned int i = 0; i < nOut; i++)
