// Copyright (c) 2011-2018 The Bitcoin Core developers
// Distributed under the MIT software license, see the accompanying
// file COPYING or http://www.opensource.org/licenses/mit-license.php.

#include <blockencodings.h>
#include <consensus/merkle.h>
#include <chainparams.h>
#include <pow.h>
#include <random.h>

#include <test/test_bitcoin.h>

#include <boost/test/unit_test.hpp>

std::vector<std::pair<uint256, CTransactionRef>> extra_txn;

struct RegtestingSetup : public TestingSetup {
    RegtestingSetup() : TestingSetup(CBaseChainParams::REGTEST) {}
};

BOOST_FIXTURE_TEST_SUITE(blockencodings_tests, RegtestingSetup)

static CBlock BuildBlockTestCase() {
    CBlock block;
    CMutableTransaction tx;
    tx.vin.resize(1);
    tx.vin[0].scriptSig.resize(10);
    tx.vout.resize(1);
    tx.vout[0].nValue = 42;

    block.vtx.resize(3);
    block.vtx[0] = MakeTransactionRef(tx);
    block.nVersion = 42;
    block.hashPrevBlock = InsecureRand256();
    block.nBits = 0x207fffff;

    tx.vin[0].prevout.hash = InsecureRand256();
    tx.vin[0].prevout.n = 0;
    block.vtx[1] = MakeTransactionRef(tx);

    tx.vin.resize(10);
    for (size_t i = 0; i < tx.vin.size(); i++) {
        tx.vin[i].prevout.hash = InsecureRand256();
        tx.vin[i].prevout.n = 0;
    }
    block.vtx[2] = MakeTransactionRef(tx);

    bool mutated;
    block.hashMerkleRoot = BlockMerkleRoot(block, &mutated);
    assert(!mutated);
    while (!CheckProofOfWork(block.GetHash(), block.nBits, Params().GetConsensus())) ++block.nNonce;
    return block;
}

// Number of shared use_counts we expect for a tx we haven't touched
// (block + mempool + our copy from the GetSharedTx call)
constexpr long SHARED_TX_OFFSET{3};

BOOST_AUTO_TEST_CASE(SimpleRoundTripTest)
{
    CTxMemPool pool;
    TestMemPoolEntryHelper entry;
    CBlock block(BuildBlockTestCase());

    LOCK2(cs_main, pool.cs);
    pool.addUnchecked(entry.FromTx(block.vtx[2]));
    BOOST_CHECK_EQUAL(pool.mapTx.find(block.vtx[2]->GetHash())->GetSharedTx().use_count(), SHARED_TX_OFFSET + 0);

    // Do a simple ShortTxIDs RT
    {
        CBlockHeaderAndShortTxIDs shortIDs(block, true);

        CDataStream stream(SER_NETWORK, PROTOCOL_VERSION);
        stream << shortIDs;

        CBlockHeaderAndShortTxIDs shortIDs2;
        stream >> shortIDs2;

        PartiallyDownloadedBlock partialBlock(&pool);
        BOOST_CHECK(partialBlock.InitData(shortIDs2, extra_txn) == READ_STATUS_OK);
        BOOST_CHECK( partialBlock.IsTxAvailable(0));
        BOOST_CHECK(!partialBlock.IsTxAvailable(1));
        BOOST_CHECK( partialBlock.IsTxAvailable(2));

        BOOST_CHECK_EQUAL(pool.mapTx.find(block.vtx[2]->GetHash())->GetSharedTx().use_count(), SHARED_TX_OFFSET + 1);

        size_t poolSize = pool.size();
        pool.removeRecursive(*block.vtx[2]);
        BOOST_CHECK_EQUAL(pool.size(), poolSize - 1);

        CBlock block2;
        {
            PartiallyDownloadedBlock tmp = partialBlock;
            BOOST_CHECK(partialBlock.FillBlock(block2, {}) == READ_STATUS_INVALID); // No transactions
            partialBlock = tmp;
        }

        // Wrong transaction
        {
            PartiallyDownloadedBlock tmp = partialBlock;
            partialBlock.FillBlock(block2, {block.vtx[2]}); // Current implementation doesn't check txn here, but don't require that
            partialBlock = tmp;
        }
        bool mutated;
        BOOST_CHECK(block.hashMerkleRoot != BlockMerkleRoot(block2, &mutated));

        CBlock block3;
        BOOST_CHECK(partialBlock.FillBlock(block3, {block.vtx[1]}) == READ_STATUS_OK);
        BOOST_CHECK_EQUAL(block.GetHash().ToString(), block3.GetHash().ToString());
        BOOST_CHECK_EQUAL(block.hashMerkleRoot.ToString(), BlockMerkleRoot(block3, &mutated).ToString());
        BOOST_CHECK(!mutated);
    }
}

class TestHeaderAndShortIDs {
    // Utility to encode custom CBlockHeaderAndShortTxIDs
public:
    CBlockHeader header;
    uint64_t nonce;
    std::vector<uint64_t> shorttxids;
    std::vector<PrefilledTransaction> prefilledtxn;

    explicit TestHeaderAndShortIDs(const CBlockHeaderAndShortTxIDs& orig) {
        CDataStream stream(SER_NETWORK, PROTOCOL_VERSION);
        stream << orig;
        stream >> *this;
    }
<<<<<<< HEAD
    TestHeaderAndShortIDs(const CBlock& block) :
=======
    explicit TestHeaderAndShortIDs(const CBlock& block) :
>>>>>>> be92be56
        TestHeaderAndShortIDs(CBlockHeaderAndShortTxIDs(block, true)) {}

    uint64_t GetShortID(const uint256& txhash) const {
        CDataStream stream(SER_NETWORK, PROTOCOL_VERSION);
        stream << *this;
        CBlockHeaderAndShortTxIDs base;
        stream >> base;
        return base.GetShortID(txhash);
    }

    ADD_SERIALIZE_METHODS;

    template <typename Stream, typename Operation>
    inline void SerializationOp(Stream& s, Operation ser_action) {
        READWRITE(header);
        READWRITE(nonce);
        size_t shorttxids_size = shorttxids.size();
        READWRITE(VARINT(shorttxids_size));
        shorttxids.resize(shorttxids_size);
        for (size_t i = 0; i < shorttxids.size(); i++) {
            uint32_t lsb = shorttxids[i] & 0xffffffff;
            uint16_t msb = (shorttxids[i] >> 32) & 0xffff;
            READWRITE(lsb);
            READWRITE(msb);
            shorttxids[i] = (uint64_t(msb) << 32) | uint64_t(lsb);
        }
        READWRITE(prefilledtxn);
    }
};

BOOST_AUTO_TEST_CASE(NonCoinbasePreforwardRTTest)
{
    CTxMemPool pool;
    TestMemPoolEntryHelper entry;
    CBlock block(BuildBlockTestCase());

    LOCK2(cs_main, pool.cs);
    pool.addUnchecked(entry.FromTx(block.vtx[2]));
    BOOST_CHECK_EQUAL(pool.mapTx.find(block.vtx[2]->GetHash())->GetSharedTx().use_count(), SHARED_TX_OFFSET + 0);

    uint256 txhash;

    // Test with pre-forwarding tx 1, but not coinbase
    {
        TestHeaderAndShortIDs shortIDs(block);
        shortIDs.prefilledtxn.resize(1);
        shortIDs.prefilledtxn[0] = {1, block.vtx[1]};
        shortIDs.shorttxids.resize(2);
        shortIDs.shorttxids[0] = shortIDs.GetShortID(block.vtx[0]->GetHash());
        shortIDs.shorttxids[1] = shortIDs.GetShortID(block.vtx[2]->GetHash());

        CDataStream stream(SER_NETWORK, PROTOCOL_VERSION);
        stream << shortIDs;

        CBlockHeaderAndShortTxIDs shortIDs2;
        stream >> shortIDs2;

        PartiallyDownloadedBlock partialBlock(&pool);
        BOOST_CHECK(partialBlock.InitData(shortIDs2, extra_txn) == READ_STATUS_OK);
        BOOST_CHECK(!partialBlock.IsTxAvailable(0));
        BOOST_CHECK( partialBlock.IsTxAvailable(1));
        BOOST_CHECK( partialBlock.IsTxAvailable(2));

        BOOST_CHECK_EQUAL(pool.mapTx.find(block.vtx[2]->GetHash())->GetSharedTx().use_count(), SHARED_TX_OFFSET + 1); // +1 because of partialBlock

        CBlock block2;
        {
            PartiallyDownloadedBlock tmp = partialBlock;
            BOOST_CHECK(partialBlock.FillBlock(block2, {}) == READ_STATUS_INVALID); // No transactions
            partialBlock = tmp;
        }

        // Wrong transaction
        {
            PartiallyDownloadedBlock tmp = partialBlock;
            partialBlock.FillBlock(block2, {block.vtx[1]}); // Current implementation doesn't check txn here, but don't require that
            partialBlock = tmp;
        }
        BOOST_CHECK_EQUAL(pool.mapTx.find(block.vtx[2]->GetHash())->GetSharedTx().use_count(), SHARED_TX_OFFSET + 2); // +2 because of partialBlock and block2
        bool mutated;
        BOOST_CHECK(block.hashMerkleRoot != BlockMerkleRoot(block2, &mutated));

        CBlock block3;
        PartiallyDownloadedBlock partialBlockCopy = partialBlock;
        BOOST_CHECK(partialBlock.FillBlock(block3, {block.vtx[0]}) == READ_STATUS_OK);
        BOOST_CHECK_EQUAL(block.GetHash().ToString(), block3.GetHash().ToString());
        BOOST_CHECK_EQUAL(block.hashMerkleRoot.ToString(), BlockMerkleRoot(block3, &mutated).ToString());
        BOOST_CHECK(!mutated);

        BOOST_CHECK_EQUAL(pool.mapTx.find(block.vtx[2]->GetHash())->GetSharedTx().use_count(), SHARED_TX_OFFSET + 3); // +2 because of partialBlock and block2 and block3

        txhash = block.vtx[2]->GetHash();
        block.vtx.clear();
        block2.vtx.clear();
        block3.vtx.clear();
        BOOST_CHECK_EQUAL(pool.mapTx.find(txhash)->GetSharedTx().use_count(), SHARED_TX_OFFSET + 1 - 1); // + 1 because of partialBlock; -1 because of block.
    }
    BOOST_CHECK_EQUAL(pool.mapTx.find(txhash)->GetSharedTx().use_count(), SHARED_TX_OFFSET - 1); // -1 because of block
}

BOOST_AUTO_TEST_CASE(SufficientPreforwardRTTest)
{
    CTxMemPool pool;
    TestMemPoolEntryHelper entry;
    CBlock block(BuildBlockTestCase());

    LOCK2(cs_main, pool.cs);
    pool.addUnchecked(entry.FromTx(block.vtx[1]));
    BOOST_CHECK_EQUAL(pool.mapTx.find(block.vtx[1]->GetHash())->GetSharedTx().use_count(), SHARED_TX_OFFSET + 0);

    uint256 txhash;

    // Test with pre-forwarding coinbase + tx 2 with tx 1 in mempool
    {
        TestHeaderAndShortIDs shortIDs(block);
        shortIDs.prefilledtxn.resize(2);
        shortIDs.prefilledtxn[0] = {0, block.vtx[0]};
        shortIDs.prefilledtxn[1] = {1, block.vtx[2]}; // id == 1 as it is 1 after index 1
        shortIDs.shorttxids.resize(1);
        shortIDs.shorttxids[0] = shortIDs.GetShortID(block.vtx[1]->GetHash());

        CDataStream stream(SER_NETWORK, PROTOCOL_VERSION);
        stream << shortIDs;

        CBlockHeaderAndShortTxIDs shortIDs2;
        stream >> shortIDs2;

        PartiallyDownloadedBlock partialBlock(&pool);
        BOOST_CHECK(partialBlock.InitData(shortIDs2, extra_txn) == READ_STATUS_OK);
        BOOST_CHECK( partialBlock.IsTxAvailable(0));
        BOOST_CHECK( partialBlock.IsTxAvailable(1));
        BOOST_CHECK( partialBlock.IsTxAvailable(2));

        BOOST_CHECK_EQUAL(pool.mapTx.find(block.vtx[1]->GetHash())->GetSharedTx().use_count(), SHARED_TX_OFFSET + 1);

        CBlock block2;
        PartiallyDownloadedBlock partialBlockCopy = partialBlock;
        BOOST_CHECK(partialBlock.FillBlock(block2, {}) == READ_STATUS_OK);
        BOOST_CHECK_EQUAL(block.GetHash().ToString(), block2.GetHash().ToString());
        bool mutated;
        BOOST_CHECK_EQUAL(block.hashMerkleRoot.ToString(), BlockMerkleRoot(block2, &mutated).ToString());
        BOOST_CHECK(!mutated);

        txhash = block.vtx[1]->GetHash();
        block.vtx.clear();
        block2.vtx.clear();
        BOOST_CHECK_EQUAL(pool.mapTx.find(txhash)->GetSharedTx().use_count(), SHARED_TX_OFFSET + 1 - 1); // + 1 because of partialBlock; -1 because of block.
    }
    BOOST_CHECK_EQUAL(pool.mapTx.find(txhash)->GetSharedTx().use_count(), SHARED_TX_OFFSET - 1); // -1 because of block
}

BOOST_AUTO_TEST_CASE(EmptyBlockRoundTripTest)
{
    CTxMemPool pool;
    CMutableTransaction coinbase;
    coinbase.vin.resize(1);
    coinbase.vin[0].scriptSig.resize(10);
    coinbase.vout.resize(1);
    coinbase.vout[0].nValue = 42;

    CBlock block;
    block.vtx.resize(1);
    block.vtx[0] = MakeTransactionRef(std::move(coinbase));
    block.nVersion = 42;
    block.hashPrevBlock = InsecureRand256();
    block.nBits = 0x207fffff;

    bool mutated;
    block.hashMerkleRoot = BlockMerkleRoot(block, &mutated);
    assert(!mutated);
    while (!CheckProofOfWork(block.GetHash(), block.nBits, Params().GetConsensus())) ++block.nNonce;

    // Test simple header round-trip with only coinbase
    {
        CBlockHeaderAndShortTxIDs shortIDs(block, false);

        CDataStream stream(SER_NETWORK, PROTOCOL_VERSION);
        stream << shortIDs;

        CBlockHeaderAndShortTxIDs shortIDs2;
        stream >> shortIDs2;

        PartiallyDownloadedBlock partialBlock(&pool);
        BOOST_CHECK(partialBlock.InitData(shortIDs2, extra_txn) == READ_STATUS_OK);
        BOOST_CHECK(partialBlock.IsTxAvailable(0));

        CBlock block2;
        std::vector<CTransactionRef> vtx_missing;
        BOOST_CHECK(partialBlock.FillBlock(block2, vtx_missing) == READ_STATUS_OK);
        BOOST_CHECK_EQUAL(block.GetHash().ToString(), block2.GetHash().ToString());
        BOOST_CHECK_EQUAL(block.hashMerkleRoot.ToString(), BlockMerkleRoot(block2, &mutated).ToString());
        BOOST_CHECK(!mutated);
    }
}

BOOST_AUTO_TEST_CASE(TransactionsRequestSerializationTest) {
    BlockTransactionsRequest req1;
    req1.blockhash = InsecureRand256();
    req1.indexes.resize(4);
    req1.indexes[0] = 0;
    req1.indexes[1] = 1;
    req1.indexes[2] = 3;
    req1.indexes[3] = 4;

    CDataStream stream(SER_NETWORK, PROTOCOL_VERSION);
    stream << req1;

    BlockTransactionsRequest req2;
    stream >> req2;

    BOOST_CHECK_EQUAL(req1.blockhash.ToString(), req2.blockhash.ToString());
    BOOST_CHECK_EQUAL(req1.indexes.size(), req2.indexes.size());
    BOOST_CHECK_EQUAL(req1.indexes[0], req2.indexes[0]);
    BOOST_CHECK_EQUAL(req1.indexes[1], req2.indexes[1]);
    BOOST_CHECK_EQUAL(req1.indexes[2], req2.indexes[2]);
    BOOST_CHECK_EQUAL(req1.indexes[3], req2.indexes[3]);
}

BOOST_AUTO_TEST_CASE(TransactionsRequestDeserializationMaxTest) {
    // Check that the highest legal index is decoded correctly
    BlockTransactionsRequest req0;
    req0.blockhash = InsecureRand256();
    req0.indexes.resize(1);
    req0.indexes[0] = 0xffff;
    CDataStream stream(SER_NETWORK, PROTOCOL_VERSION);
    stream << req0;

    BlockTransactionsRequest req1;
    stream >> req1;
    BOOST_CHECK_EQUAL(req0.indexes.size(), req1.indexes.size());
    BOOST_CHECK_EQUAL(req0.indexes[0], req1.indexes[0]);
}

BOOST_AUTO_TEST_CASE(TransactionsRequestDeserializationOverflowTest) {
    // Any set of index deltas that starts with N values that sum to (0x10000 - N)
    // causes the edge-case overflow that was originally not checked for. Such
    // a request cannot be created by serializing a real BlockTransactionsRequest
    // due to the overflow, so here we'll serialize from raw deltas.
    BlockTransactionsRequest req0;
    req0.blockhash = InsecureRand256();
    req0.indexes.resize(3);
    req0.indexes[0] = 0x7000;
    req0.indexes[1] = 0x10000 - 0x7000 - 2;
    req0.indexes[2] = 0;
    CDataStream stream(SER_NETWORK, PROTOCOL_VERSION);
    stream << req0.blockhash;
    WriteCompactSize(stream, req0.indexes.size());
    WriteCompactSize(stream, req0.indexes[0]);
    WriteCompactSize(stream, req0.indexes[1]);
    WriteCompactSize(stream, req0.indexes[2]);

    BlockTransactionsRequest req1;
    try {
        stream >> req1;
        // before patch: deserialize above succeeds and this check fails, demonstrating the overflow
        BOOST_CHECK(req1.indexes[1] < req1.indexes[2]);
        // this shouldn't be reachable before or after patch
        BOOST_CHECK(0);
    } catch(std::ios_base::failure &) {
        // deserialize should fail
    }
}

BOOST_AUTO_TEST_SUITE_END()<|MERGE_RESOLUTION|>--- conflicted
+++ resolved
@@ -125,11 +125,7 @@
         stream << orig;
         stream >> *this;
     }
-<<<<<<< HEAD
-    TestHeaderAndShortIDs(const CBlock& block) :
-=======
     explicit TestHeaderAndShortIDs(const CBlock& block) :
->>>>>>> be92be56
         TestHeaderAndShortIDs(CBlockHeaderAndShortTxIDs(block, true)) {}
 
     uint64_t GetShortID(const uint256& txhash) const {
