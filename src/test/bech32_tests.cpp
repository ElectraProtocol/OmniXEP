--- conflicted
+++ resolved
@@ -4,23 +4,15 @@
 // file COPYING or http://www.opensource.org/licenses/mit-license.php.
 
 #include <bech32.h>
-<<<<<<< HEAD
-#include <test/util/setup_common.h>
-=======
->>>>>>> 9e05de1d
 #include <test/util/str.h>
 
 #include <boost/test/unit_test.hpp>
 
 #include <string>
 
-<<<<<<< HEAD
-BOOST_AUTO_TEST_CASE(bip173_testvectors_valid)
-=======
 BOOST_AUTO_TEST_SUITE(bech32_tests)
 
 BOOST_AUTO_TEST_CASE(bech32_testvectors_valid)
->>>>>>> 9e05de1d
 {
     static const std::string CASES[] = {
         "A12UEL5L",
