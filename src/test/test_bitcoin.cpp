--- conflicted
+++ resolved
@@ -2,35 +2,6 @@
 // Distributed under the MIT software license, see the accompanying
 // file COPYING or http://www.opensource.org/licenses/mit-license.php.
 
-<<<<<<< HEAD
-#define BOOST_TEST_MODULE Bitcoin Test Suite
-
-#include "test_bitcoin.h"
-
-#include "chainparams.h"
-#include "consensus/consensus.h"
-#include "consensus/validation.h"
-#include "key.h"
-#include "main.h"
-#include "miner.h"
-#include "pubkey.h"
-#include "random.h"
-#include "txdb.h"
-#include "txmempool.h"
-#include "ui_interface.h"
-#include "rpc/server.h"
-#include "rpc/register.h"
-
-#include "test/testutil.h"
-
-#include <boost/filesystem.hpp>
-#include <boost/test/unit_test.hpp>
-#include <boost/thread.hpp>
-
-extern bool fPrintToConsole;
-extern void noui_connect();
-extern int mastercore_shutdown();
-=======
 #include <test/test_bitcoin.h>
 
 #include <banman.h>
@@ -59,7 +30,6 @@
     os << num.ToString();
     return os;
 }
->>>>>>> be92be56
 
 BasicTestingSetup::BasicTestingSetup(const std::string& chainName)
     : m_path_root(fs::temp_directory_path() / "test_bitcoin" / strprintf("%lu_%i", (unsigned long)GetTime(), (int)(InsecureRandRange(1 << 30))))
@@ -108,16 +78,6 @@
         GetMainSignals().RegisterBackgroundSignalScheduler(scheduler);
 
         mempool.setSanityCheck(1.0);
-<<<<<<< HEAD
-        pblocktree = new CBlockTreeDB(1 << 20, true);
-        pcoinsdbview = new CCoinsViewDB(1 << 23, true);
-        pcoinsTip = new CCoinsViewCache(pcoinsdbview);
-        InitBlockIndex(chainparams);
-        {
-            CValidationState state;
-            bool ok = ActivateBestChain(state, chainparams);
-            BOOST_CHECK(ok);
-=======
         pblocktree.reset(new CBlockTreeDB(1 << 20, true));
         pcoinsdbview.reset(new CCoinsViewDB(1 << 23, true));
         pcoinsTip.reset(new CCoinsViewCache(pcoinsdbview.get()));
@@ -129,7 +89,6 @@
             if (!ActivateBestChain(state, chainparams)) {
                 throw std::runtime_error(strprintf("ActivateBestChain failed. (%s)", FormatStateMessage(state)));
             }
->>>>>>> be92be56
         }
         nScriptCheckThreads = 3;
         for (int i=0; i < nScriptCheckThreads-1; i++)
@@ -141,17 +100,6 @@
 
 TestingSetup::~TestingSetup()
 {
-<<<<<<< HEAD
-        UnregisterNodeSignals(GetNodeSignals());
-        mastercore_shutdown();
-        threadGroup.interrupt_all();
-        threadGroup.join_all();
-        UnloadBlockIndex();
-        delete pcoinsTip;
-        delete pcoinsdbview;
-        delete pblocktree;
-        boost::filesystem::remove_all(pathTemp);
-=======
     threadGroup.interrupt_all();
     threadGroup.join_all();
     GetMainSignals().FlushBackgroundCallbacks();
@@ -162,7 +110,6 @@
     pcoinsTip.reset();
     pcoinsdbview.reset();
     pblocktree.reset();
->>>>>>> be92be56
 }
 
 TestChain100Setup::TestChain100Setup() : TestingSetup(CBaseChainParams::REGTEST)
@@ -202,13 +149,8 @@
 
     while (!CheckProofOfWork(block.GetHash(), block.nBits, chainparams.GetConsensus())) ++block.nNonce;
 
-<<<<<<< HEAD
-    CValidationState state;
-    ProcessNewBlock(state, chainparams, NULL, &block, true, NULL, false);
-=======
     std::shared_ptr<const CBlock> shared_pblock = std::make_shared<const CBlock>(block);
     ProcessNewBlock(chainparams, shared_pblock, true, nullptr);
->>>>>>> be92be56
 
     CBlock result = block;
     return result;
