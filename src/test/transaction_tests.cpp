--- conflicted
+++ resolved
@@ -1,8 +1,4 @@
-<<<<<<< HEAD
-// Copyright (c) 2011-2019 The Bitcoin Core developers
-=======
 // Copyright (c) 2011-2021 The Bitcoin Core developers
->>>>>>> 9e05de1d
 // Distributed under the MIT software license, see the accompanying
 // file COPYING or http://www.opensource.org/licenses/mit-license.php.
 
@@ -11,42 +7,25 @@
 #include <test/util/setup_common.h>
 
 #include <checkqueue.h>
-<<<<<<< HEAD
-=======
 #include <clientversion.h>
 #include <consensus/amount.h>
->>>>>>> 9e05de1d
 #include <consensus/tx_check.h>
 #include <consensus/validation.h>
 #include <core_io.h>
 #include <key.h>
-<<<<<<< HEAD
-#include <validation.h>
 #include <policy/policy.h>
 #include <policy/settings.h>
 #include <script/script.h>
-#include <script/sign.h>
-#include <script/signingprovider.h>
-=======
-#include <policy/policy.h>
-#include <policy/settings.h>
-#include <script/script.h>
->>>>>>> 9e05de1d
 #include <script/script_error.h>
 #include <script/sign.h>
 #include <script/signingprovider.h>
 #include <script/standard.h>
 #include <streams.h>
-<<<<<<< HEAD
-#include <util/strencodings.h>
-#include <test/util/transaction_utils.h>
-=======
 #include <test/util/script.h>
 #include <test/util/transaction_utils.h>
 #include <util/strencodings.h>
 #include <util/string.h>
 #include <validation.h>
->>>>>>> 9e05de1d
 
 #include <functional>
 #include <map>
@@ -347,14 +326,10 @@
             CTransaction tx(deserialize, stream);
 
             TxValidationState state;
-<<<<<<< HEAD
-            fValid = CheckTransaction(tx, state) && state.IsValid();
-=======
             if (!CheckTransaction(tx, state) || state.IsInvalid()) {
                 BOOST_CHECK_MESSAGE(test[2].get_str() == "BADTX", strTest);
                 continue;
             }
->>>>>>> 9e05de1d
 
             PrecomputedTransactionData txdata(tx);
             unsigned int verify_flags = ParseScriptFlags(test[2].get_str());
@@ -680,15 +655,9 @@
     CheckWithFlag(output1, input2, STANDARD_SCRIPT_VERIFY_FLAGS, false);
 
     // P2SH witness pay-to-compressed-pubkey (v0).
-<<<<<<< HEAD
-    CreateCreditAndSpend(keystore, GetScriptForDestination(ScriptHash(GetScriptForWitness(scriptPubkey1))), output1, input1);
-    CreateCreditAndSpend(keystore, GetScriptForDestination(ScriptHash(GetScriptForWitness(scriptPubkey2))), output2, input2);
-    ReplaceRedeemScript(input2.vin[0].scriptSig, GetScriptForWitness(scriptPubkey1));
-=======
     CreateCreditAndSpend(keystore, GetScriptForDestination(ScriptHash(destination_script_1)), output1, input1);
     CreateCreditAndSpend(keystore, GetScriptForDestination(ScriptHash(destination_script_2)), output2, input2);
     ReplaceRedeemScript(input2.vin[0].scriptSig, destination_script_1);
->>>>>>> 9e05de1d
     CheckWithFlag(output1, input1, 0, true);
     CheckWithFlag(output1, input1, SCRIPT_VERIFY_P2SH, true);
     CheckWithFlag(output1, input1, SCRIPT_VERIFY_WITNESS | SCRIPT_VERIFY_P2SH, true);
@@ -728,13 +697,8 @@
     CreateCreditAndSpend(keystore, destination_script_2L, output2, input2, false);
 
     // Signing disabled for P2SH witness pay-to-uncompressed-pubkey (v1).
-<<<<<<< HEAD
-    CreateCreditAndSpend(keystore, GetScriptForDestination(ScriptHash(GetScriptForWitness(scriptPubkey1L))), output1, input1, false);
-    CreateCreditAndSpend(keystore, GetScriptForDestination(ScriptHash(GetScriptForWitness(scriptPubkey2L))), output2, input2, false);
-=======
     CreateCreditAndSpend(keystore, GetScriptForDestination(ScriptHash(destination_script_1L)), output1, input1, false);
     CreateCreditAndSpend(keystore, GetScriptForDestination(ScriptHash(destination_script_2L)), output2, input2, false);
->>>>>>> 9e05de1d
 
     // Normal 2-of-2 multisig
     CreateCreditAndSpend(keystore, scriptMulti, output1, input1, false);
@@ -770,17 +734,10 @@
     CheckWithFlag(output1, input1, STANDARD_SCRIPT_VERIFY_FLAGS, true);
 
     // P2SH witness 2-of-2 multisig
-<<<<<<< HEAD
-    CreateCreditAndSpend(keystore, GetScriptForDestination(ScriptHash(GetScriptForWitness(scriptMulti))), output1, input1, false);
-    CheckWithFlag(output1, input1, SCRIPT_VERIFY_P2SH, true);
-    CheckWithFlag(output1, input1, SCRIPT_VERIFY_P2SH | SCRIPT_VERIFY_WITNESS, false);
-    CreateCreditAndSpend(keystore2, GetScriptForDestination(ScriptHash(GetScriptForWitness(scriptMulti))), output2, input2, false);
-=======
     CreateCreditAndSpend(keystore, GetScriptForDestination(ScriptHash(destination_script_multi)), output1, input1, false);
     CheckWithFlag(output1, input1, SCRIPT_VERIFY_P2SH, true);
     CheckWithFlag(output1, input1, SCRIPT_VERIFY_P2SH | SCRIPT_VERIFY_WITNESS, false);
     CreateCreditAndSpend(keystore2, GetScriptForDestination(ScriptHash(destination_script_multi)), output2, input2, false);
->>>>>>> 9e05de1d
     CheckWithFlag(output2, input2, SCRIPT_VERIFY_P2SH, true);
     CheckWithFlag(output2, input2, SCRIPT_VERIFY_P2SH | SCRIPT_VERIFY_WITNESS, false);
     BOOST_CHECK(*output1 == *output2);
@@ -791,10 +748,6 @@
 
 BOOST_AUTO_TEST_CASE(test_IsStandard)
 {
-<<<<<<< HEAD
-    LOCK(cs_main);
-=======
->>>>>>> 9e05de1d
     FillableSigningProvider keystore;
     CCoinsView coinsDummy;
     CCoinsViewCache coins(&coinsDummy);
@@ -811,8 +764,6 @@
     CKey key;
     key.MakeNewKey(true);
     t.vout[0].scriptPubKey = GetScriptForDestination(PKHash(key.GetPubKey()));
-<<<<<<< HEAD
-=======
 
     constexpr auto CheckIsStandard = [](const auto& t) {
         std::string reason;
@@ -824,7 +775,6 @@
         BOOST_CHECK(!IsStandardTx(CTransaction{t}, MAX_OP_RETURN_RELAY, g_bare_multi, g_dust, reason));
         BOOST_CHECK_EQUAL(reason_in, reason);
     };
->>>>>>> 9e05de1d
 
     CheckIsStandard(t);
 
@@ -833,13 +783,7 @@
     BOOST_CHECK_EQUAL(nDustThreshold, 546);
     // dust:
     t.vout[0].nValue = nDustThreshold - 1;
-<<<<<<< HEAD
-    reason.clear();
-    BOOST_CHECK(!IsStandardTx(CTransaction(t), reason));
-    BOOST_CHECK_EQUAL(reason, "dust");
-=======
     CheckIsNotStandard(t, "dust");
->>>>>>> 9e05de1d
     // not dust:
     t.vout[0].nValue = nDustThreshold;
     CheckIsStandard(t);
@@ -860,56 +804,20 @@
 
     t.nVersion = 2;
     CheckIsStandard(t);
-
-    // Disallowed nVersion
-    t.nVersion = -1;
-    reason.clear();
-    BOOST_CHECK(!IsStandardTx(CTransaction(t), reason));
-    BOOST_CHECK_EQUAL(reason, "version");
-
-    t.nVersion = 0;
-    reason.clear();
-    BOOST_CHECK(!IsStandardTx(CTransaction(t), reason));
-    BOOST_CHECK_EQUAL(reason, "version");
-
-    t.nVersion = 3;
-    reason.clear();
-    BOOST_CHECK(!IsStandardTx(CTransaction(t), reason));
-    BOOST_CHECK_EQUAL(reason, "version");
-
-    // Allowed nVersion
-    t.nVersion = 1;
-    BOOST_CHECK(IsStandardTx(CTransaction(t), reason));
-
-    t.nVersion = 2;
-    BOOST_CHECK(IsStandardTx(CTransaction(t), reason));
 
     // Check dust with odd relay fee to verify rounding:
     // nDustThreshold = 182 * 3702 / 1000
     g_dust = CFeeRate(3702);
     // dust:
-<<<<<<< HEAD
-    t.vout[0].nValue = 673 - 1;
-    reason.clear();
-    BOOST_CHECK(!IsStandardTx(CTransaction(t), reason));
-    BOOST_CHECK_EQUAL(reason, "dust");
-=======
     t.vout[0].nValue = 674 - 1;
     CheckIsNotStandard(t, "dust");
->>>>>>> 9e05de1d
     // not dust:
     t.vout[0].nValue = 674;
     CheckIsStandard(t);
     g_dust = CFeeRate{DUST_RELAY_TX_FEE};
 
     t.vout[0].scriptPubKey = CScript() << OP_1;
-<<<<<<< HEAD
-    reason.clear();
-    BOOST_CHECK(!IsStandardTx(CTransaction(t), reason));
-    BOOST_CHECK_EQUAL(reason, "scriptpubkey");
-=======
     CheckIsNotStandard(t, "scriptpubkey");
->>>>>>> 9e05de1d
 
     // MAX_OP_RETURN_RELAY-byte TxoutType::NULL_DATA (standard)
     t.vout[0].scriptPubKey = CScript() << OP_RETURN << ParseHex("04678afdb0fe5548271967f1a67130b7105cd6a828e03909a67962e0ea1f61deb649f6bc3f4cef3804678afdb0fe5548271967f1a67130b7105cd6a828e03909a67962e0ea1f61deb649f6bc3f4cef38");
@@ -919,13 +827,7 @@
     // MAX_OP_RETURN_RELAY+1-byte TxoutType::NULL_DATA (non-standard)
     t.vout[0].scriptPubKey = CScript() << OP_RETURN << ParseHex("04678afdb0fe5548271967f1a67130b7105cd6a828e03909a67962e0ea1f61deb649f6bc3f4cef3804678afdb0fe5548271967f1a67130b7105cd6a828e03909a67962e0ea1f61deb649f6bc3f4cef3800");
     BOOST_CHECK_EQUAL(MAX_OP_RETURN_RELAY + 1, t.vout[0].scriptPubKey.size());
-<<<<<<< HEAD
-    reason.clear();
-    BOOST_CHECK(!IsStandardTx(CTransaction(t), reason));
-    BOOST_CHECK_EQUAL(reason, "scriptpubkey");
-=======
     CheckIsNotStandard(t, "scriptpubkey");
->>>>>>> 9e05de1d
 
     // Data payload can be encoded in any way...
     t.vout[0].scriptPubKey = CScript() << OP_RETURN << ParseHex("");
@@ -940,13 +842,7 @@
 
     // ...so long as it only contains PUSHDATA's
     t.vout[0].scriptPubKey = CScript() << OP_RETURN << OP_RETURN;
-<<<<<<< HEAD
-    reason.clear();
-    BOOST_CHECK(!IsStandardTx(CTransaction(t), reason));
-    BOOST_CHECK_EQUAL(reason, "scriptpubkey");
-=======
     CheckIsNotStandard(t, "scriptpubkey");
->>>>>>> 9e05de1d
 
     // TxoutType::NULL_DATA w/o PUSHDATA
     t.vout.resize(1);
@@ -958,23 +854,6 @@
     t.vout[0].scriptPubKey = CScript() << OP_RETURN << ParseHex("04678afdb0fe5548271967f1a67130b7105cd6a828e03909a67962e0ea1f61deb649f6bc3f4cef38");
     t.vout[0].nValue = 0;
     t.vout[1].scriptPubKey = CScript() << OP_RETURN << ParseHex("04678afdb0fe5548271967f1a67130b7105cd6a828e03909a67962e0ea1f61deb649f6bc3f4cef38");
-<<<<<<< HEAD
-    reason.clear();
-    BOOST_CHECK(!IsStandardTx(CTransaction(t), reason));
-    BOOST_CHECK_EQUAL(reason, "multi-op-return");
-
-    t.vout[0].scriptPubKey = CScript() << OP_RETURN << ParseHex("04678afdb0fe5548271967f1a67130b7105cd6a828e03909a67962e0ea1f61deb649f6bc3f4cef38");
-    t.vout[1].scriptPubKey = CScript() << OP_RETURN;
-    reason.clear();
-    BOOST_CHECK(!IsStandardTx(CTransaction(t), reason));
-    BOOST_CHECK_EQUAL(reason, "multi-op-return");
-
-    t.vout[0].scriptPubKey = CScript() << OP_RETURN;
-    t.vout[1].scriptPubKey = CScript() << OP_RETURN;
-    reason.clear();
-    BOOST_CHECK(!IsStandardTx(CTransaction(t), reason));
-    BOOST_CHECK_EQUAL(reason, "multi-op-return");
-=======
     t.vout[1].nValue = 0;
     CheckIsNotStandard(t, "multi-op-return");
 
@@ -985,7 +864,6 @@
     t.vout[0].scriptPubKey = CScript() << OP_RETURN;
     t.vout[1].scriptPubKey = CScript() << OP_RETURN;
     CheckIsNotStandard(t, "multi-op-return");
->>>>>>> 9e05de1d
 
     // Check large scriptSig (non-standard if size is >1650 bytes)
     t.vout.resize(1);
@@ -993,19 +871,10 @@
     t.vout[0].scriptPubKey = GetScriptForDestination(PKHash(key.GetPubKey()));
     // OP_PUSHDATA2 with len (3 bytes) + data (1647 bytes) = 1650 bytes
     t.vin[0].scriptSig = CScript() << std::vector<unsigned char>(1647, 0); // 1650
-<<<<<<< HEAD
-    BOOST_CHECK(IsStandardTx(CTransaction(t), reason));
-
-    t.vin[0].scriptSig = CScript() << std::vector<unsigned char>(1648, 0); // 1651
-    reason.clear();
-    BOOST_CHECK(!IsStandardTx(CTransaction(t), reason));
-    BOOST_CHECK_EQUAL(reason, "scriptsig-size");
-=======
     CheckIsStandard(t);
 
     t.vin[0].scriptSig = CScript() << std::vector<unsigned char>(1648, 0); // 1651
     CheckIsNotStandard(t, "scriptsig-size");
->>>>>>> 9e05de1d
 
     // Check scriptSig format (non-standard if there are any other ops than just PUSHs)
     t.vin[0].scriptSig = CScript()
@@ -1014,11 +883,7 @@
         << std::vector<unsigned char>(235, 0)     // OP_PUSHDATA1 x [...x bytes...]
         << std::vector<unsigned char>(1234, 0)    // OP_PUSHDATA2 x [...x bytes...]
         << OP_9;
-<<<<<<< HEAD
-    BOOST_CHECK(IsStandardTx(CTransaction(t), reason));
-=======
-    CheckIsStandard(t);
->>>>>>> 9e05de1d
+    CheckIsStandard(t);
 
     const std::vector<unsigned char> non_push_ops = { // arbitrary set of non-push operations
         OP_NOP, OP_VERIFY, OP_IF, OP_ROT, OP_3DUP, OP_SIZE, OP_EQUAL, OP_ADD, OP_SUB,
@@ -1038,18 +903,10 @@
         // replace current push-op with each non-push-op
         for (auto op : non_push_ops) {
             t.vin[0].scriptSig[index] = op;
-<<<<<<< HEAD
-            BOOST_CHECK(!IsStandardTx(CTransaction(t), reason));
-            BOOST_CHECK_EQUAL(reason, "scriptsig-not-pushonly");
-        }
-        t.vin[0].scriptSig[index] = orig_op; // restore op
-        BOOST_CHECK(IsStandardTx(CTransaction(t), reason));
-=======
             CheckIsNotStandard(t, "scriptsig-not-pushonly");
         }
         t.vin[0].scriptSig[index] = orig_op; // restore op
         CheckIsStandard(t);
->>>>>>> 9e05de1d
     }
 
     // Check tx-size (non-standard if transaction weight is > MAX_STANDARD_TX_WEIGHT)
@@ -1062,33 +919,11 @@
     //                      ===============================
     //                                total: 400000 vbytes
     BOOST_CHECK_EQUAL(GetTransactionWeight(CTransaction(t)), 400000);
-<<<<<<< HEAD
-    BOOST_CHECK(IsStandardTx(CTransaction(t), reason));
-=======
-    CheckIsStandard(t);
->>>>>>> 9e05de1d
+    CheckIsStandard(t);
 
     // increase output size by one byte, so we end up with 400004 vbytes
     t.vout[0].scriptPubKey = CScript() << OP_RETURN << std::vector<unsigned char>(20, 0); // output size: 31 bytes
     BOOST_CHECK_EQUAL(GetTransactionWeight(CTransaction(t)), 400004);
-<<<<<<< HEAD
-    reason.clear();
-    BOOST_CHECK(!IsStandardTx(CTransaction(t), reason));
-    BOOST_CHECK_EQUAL(reason, "tx-size");
-
-    // Check bare multisig (standard if policy flag fIsBareMultisigStd is set)
-    fIsBareMultisigStd = true;
-    t.vout[0].scriptPubKey = GetScriptForMultisig(1, {key.GetPubKey()}); // simple 1-of-1
-    t.vin.resize(1);
-    t.vin[0].scriptSig = CScript() << std::vector<unsigned char>(65, 0);
-    BOOST_CHECK(IsStandardTx(CTransaction(t), reason));
-
-    fIsBareMultisigStd = false;
-    reason.clear();
-    BOOST_CHECK(!IsStandardTx(CTransaction(t), reason));
-    BOOST_CHECK_EQUAL(reason, "bare-multisig");
-    fIsBareMultisigStd = DEFAULT_PERMIT_BAREMULTISIG;
-=======
     CheckIsNotStandard(t, "tx-size");
 
     // Check bare multisig (standard if policy flag g_bare_multi is set)
@@ -1125,7 +960,6 @@
         t.vout[0].nValue = 239;
         CheckIsNotStandard(t, "dust");
     }
->>>>>>> 9e05de1d
 }
 
 BOOST_AUTO_TEST_SUITE_END()