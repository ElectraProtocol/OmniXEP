--- conflicted
+++ resolved
@@ -1,8 +1,4 @@
-<<<<<<< HEAD
-// Copyright (c) 2016-2019 The Bitcoin Core developers
-=======
 // Copyright (c) 2016-2020 The Bitcoin Core developers
->>>>>>> 9e05de1d
 // Distributed under the MIT software license, see the accompanying
 // file COPYING or http://www.opensource.org/licenses/mit-license.php.
 
@@ -48,15 +44,9 @@
 {
     const char* addr = "17VZNX1SN5NtKa8UQFxwQbFeFc3iqRYhem";
     std::vector<unsigned char> vch;
-<<<<<<< HEAD
-    while (state.KeepRunning()) {
-        (void) DecodeBase58(addr, vch, 64);
-    }
-=======
     bench.batch(strlen(addr)).unit("byte").run([&] {
         (void) DecodeBase58(addr, vch, 64);
     });
->>>>>>> 9e05de1d
 }
 
 
