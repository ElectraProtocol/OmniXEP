--- conflicted
+++ resolved
@@ -1,9 +1,5 @@
 // Copyright (c) 2010 Satoshi Nakamoto
-<<<<<<< HEAD
-// Copyright (c) 2009-2019 The Bitcoin Core developers
-=======
 // Copyright (c) 2009-2020 The Bitcoin Core developers
->>>>>>> 9e05de1d
 // Distributed under the MIT software license, see the accompanying
 // file COPYING or http://www.opensource.org/licenses/mit-license.php.
 
@@ -17,14 +13,6 @@
 
 #include <boost/signals2/connection.hpp>
 #include <boost/signals2/signal.hpp>
-<<<<<<< HEAD
-
-/** Store connections so we can disconnect them when suppressing output */
-boost::signals2::connection noui_ThreadSafeMessageBoxConn;
-boost::signals2::connection noui_ThreadSafeQuestionConn;
-boost::signals2::connection noui_InitMessageConn;
-=======
->>>>>>> 9e05de1d
 
 /** Store connections so we can disconnect them when suppressing output */
 boost::signals2::connection noui_ThreadSafeMessageBoxConn;
@@ -39,28 +27,6 @@
     style &= ~CClientUIInterface::MSG_NOPREFIX;
 
     std::string strCaption;
-<<<<<<< HEAD
-    if (prefix) {
-        switch (style) {
-        case CClientUIInterface::MSG_ERROR:
-            strCaption = "Error: ";
-            break;
-        case CClientUIInterface::MSG_WARNING:
-            strCaption = "Warning: ";
-            break;
-        case CClientUIInterface::MSG_INFORMATION:
-            strCaption = "Information: ";
-            break;
-        default:
-            strCaption = caption + ": "; // Use supplied caption (can be empty)
-        }
-    }
-
-    if (!fSecure) {
-        LogPrintf("%s%s\n", strCaption, message);
-    }
-    tfm::format(std::cerr, "%s%s\n", strCaption, message);
-=======
     switch (style) {
     case CClientUIInterface::MSG_ERROR:
         strCaption = "Error: ";
@@ -79,7 +45,6 @@
         LogPrintf("%s%s\n", strCaption, message.original);
     }
     tfm::format(std::cerr, "%s%s\n", strCaption, message.original);
->>>>>>> 9e05de1d
     return false;
 }
 
@@ -100,15 +65,6 @@
     noui_InitMessageConn = uiInterface.InitMessage_connect(noui_InitMessage);
 }
 
-<<<<<<< HEAD
-bool noui_ThreadSafeMessageBoxRedirect(const std::string& message, const std::string& caption, unsigned int style)
-{
-    LogPrintf("%s: %s\n", caption, message);
-    return false;
-}
-
-bool noui_ThreadSafeQuestionRedirect(const std::string& /* ignored interactive message */, const std::string& message, const std::string& caption, unsigned int style)
-=======
 bool noui_ThreadSafeMessageBoxRedirect(const bilingual_str& message, const std::string& caption, unsigned int style)
 {
     LogPrintf("%s: %s\n", caption, message.original);
@@ -116,7 +72,6 @@
 }
 
 bool noui_ThreadSafeQuestionRedirect(const bilingual_str& /* ignored interactive message */, const std::string& message, const std::string& caption, unsigned int style)
->>>>>>> 9e05de1d
 {
     LogPrintf("%s: %s\n", caption, message);
     return false;
