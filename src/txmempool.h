--- conflicted
+++ resolved
@@ -1,9 +1,5 @@
 // Copyright (c) 2009-2010 Satoshi Nakamoto
-<<<<<<< HEAD
-// Copyright (c) 2009-2020 The Bitcoin Core developers
-=======
 // Copyright (c) 2009-2021 The Bitcoin Core developers
->>>>>>> 9e05de1d
 // Distributed under the MIT software license, see the accompanying
 // file COPYING or http://www.opensource.org/licenses/mit-license.php.
 
@@ -12,25 +8,18 @@
 
 #include <atomic>
 #include <map>
-<<<<<<< HEAD
-=======
 #include <optional>
->>>>>>> 9e05de1d
 #include <set>
 #include <string>
 #include <utility>
 #include <vector>
-<<<<<<< HEAD
-=======
 
 #include <kernel/mempool_limits.h>
 #include <kernel/mempool_options.h>
->>>>>>> 9e05de1d
 
 #include <coins.h>
 #include <consensus/amount.h>
 #include <indirectmap.h>
-#include <optional.h>
 #include <policy/feerate.h>
 #include <policy/packages.h>
 #include <primitives/transaction.h>
@@ -45,11 +34,8 @@
 #include <boost/multi_index_container.hpp>
 
 class CBlockIndex;
-<<<<<<< HEAD
-=======
 class CChain;
 class Chainstate;
->>>>>>> 9e05de1d
 extern RecursiveMutex cs_main;
 
 /** Fake height value used in Coin to signify they are only in the memory pool (since 0.8) */
@@ -67,7 +53,26 @@
     CBlockIndex* maxInputBlock{nullptr};
 };
 
-<<<<<<< HEAD
+/**
+ * Test whether the LockPoints height and time are still valid on the current chain
+ */
+bool TestLockPointValidity(CChain& active_chain, const LockPoints& lp) EXCLUSIVE_LOCKS_REQUIRED(cs_main);
+
+struct CompareIteratorByHash {
+    // SFINAE for T where T is either a pointer type (e.g., a txiter) or a reference_wrapper<T>
+    // (e.g. a wrapped CTxMemPoolEntry&)
+    template <typename T>
+    bool operator()(const std::reference_wrapper<T>& a, const std::reference_wrapper<T>& b) const
+    {
+        return a.get().GetTx().GetHash() < b.get().GetTx().GetHash();
+    }
+    template <typename T>
+    bool operator()(const T& a, const T& b) const
+    {
+        return a->GetTx().GetHash() < b->GetTx().GetHash();
+    }
+};
+
 struct CSpentIndexKeyCompare
 {
     bool operator()(const CSpentIndexKey& a, const CSpentIndexKey& b) const {
@@ -146,27 +151,9 @@
         } else {
             return a.type < b.type;
         }
-=======
-/**
- * Test whether the LockPoints height and time are still valid on the current chain
- */
-bool TestLockPointValidity(CChain& active_chain, const LockPoints& lp) EXCLUSIVE_LOCKS_REQUIRED(cs_main);
-
-struct CompareIteratorByHash {
-    // SFINAE for T where T is either a pointer type (e.g., a txiter) or a reference_wrapper<T>
-    // (e.g. a wrapped CTxMemPoolEntry&)
-    template <typename T>
-    bool operator()(const std::reference_wrapper<T>& a, const std::reference_wrapper<T>& b) const
-    {
-        return a.get().GetTx().GetHash() < b.get().GetTx().GetHash();
-    }
-    template <typename T>
-    bool operator()(const T& a, const T& b) const
-    {
-        return a->GetTx().GetHash() < b->GetTx().GetHash();
->>>>>>> 9e05de1d
-    }
-};
+    }
+};
+
 
 /** \class CTxMemPoolEntry
  *
@@ -253,26 +240,10 @@
     CAmount GetModFeesWithAncestors() const { return nModFeesWithAncestors; }
     int64_t GetSigOpCostWithAncestors() const { return nSigOpCostWithAncestors; }
 
-<<<<<<< HEAD
-    mutable size_t vTxHashesIdx; //!< Index in mempool's vTxHashes
-    mutable uint64_t m_epoch; //!< epoch when last touched, useful for graph algorithms
-};
-
-// Helpers for modifying CTxMemPool::mapTx, which is a boost multi_index.
-struct update_descendant_state
-{
-    update_descendant_state(int64_t _modifySize, CAmount _modifyFee, int64_t _modifyCount) :
-        modifySize(_modifySize), modifyFee(_modifyFee), modifyCount(_modifyCount)
-    {}
-
-    void operator() (CTxMemPoolEntry &e)
-        { e.UpdateDescendantState(modifySize, modifyFee, modifyCount); }
-=======
     const Parents& GetMemPoolParentsConst() const { return m_parents; }
     const Children& GetMemPoolChildrenConst() const { return m_children; }
     Parents& GetMemPoolParents() const { return m_parents; }
     Children& GetMemPoolChildren() const { return m_children; }
->>>>>>> 9e05de1d
 
     mutable size_t vTxHashesIdx; //!< Index in mempool's vTxHashes
     mutable Epoch::Marker m_epoch_marker; //!< epoch when last touched, useful for graph algorithms
@@ -293,13 +264,8 @@
     }
 };
 
-<<<<<<< HEAD
-// extracts a transaction hash from CTxMemPoolEntry or CTransactionRef
-struct mempoolentry_txid
-=======
 // extracts a transaction witness-hash from CTxMemPoolEntry or CTransactionRef
 struct mempoolentry_wtxid
->>>>>>> 9e05de1d
 {
     typedef uint256 result_type;
     result_type operator() (const CTxMemPoolEntry &entry) const
@@ -546,12 +512,6 @@
  */
 class CTxMemPool
 {
-<<<<<<< HEAD
-private:
-    uint32_t nCheckFrequency GUARDED_BY(cs); //!< Value n means that n times in 2^32 we check.
-    std::atomic<unsigned int> nTransactionsUpdated; //!< Used by getblocktemplate to trigger CreateNewBlock() invocation
-    CBlockPolicyEstimator* minerPolicyEstimator;
-=======
 protected:
     const int m_check_ratio; //!< Value n means that 1 times in n we check.
     std::atomic<unsigned int> nTransactionsUpdated{0}; //!< Used by getblocktemplate to trigger CreateNewBlock() invocation
@@ -560,24 +520,12 @@
     uint64_t totalTxSize GUARDED_BY(cs);      //!< sum of all mempool tx's virtual sizes. Differs from serialized tx size since witness data is discounted. Defined in BIP 141.
     CAmount m_total_fee GUARDED_BY(cs);       //!< sum of all mempool tx's fees (NOT modified fee)
     uint64_t cachedInnerUsage GUARDED_BY(cs); //!< sum of dynamic memory usage of all the map elements (NOT the maps themselves)
->>>>>>> 9e05de1d
 
     mutable int64_t lastRollingFeeUpdate GUARDED_BY(cs);
     mutable bool blockSinceLastRollingFeeBump GUARDED_BY(cs);
     mutable double rollingMinimumFeeRate GUARDED_BY(cs); //!< minimum fee to get into the pool, decreases exponentially
     mutable Epoch m_epoch GUARDED_BY(cs);
 
-<<<<<<< HEAD
-    mutable int64_t lastRollingFeeUpdate;
-    mutable bool blockSinceLastRollingFeeBump;
-    mutable double rollingMinimumFeeRate; //!< minimum fee to get into the pool, decreases exponentially
-    mutable uint64_t m_epoch;
-    mutable bool m_has_epoch_guard;
-
-    void trackPackageRemoved(const CFeeRate& rate) EXCLUSIVE_LOCKS_REQUIRED(cs);
-
-    bool m_is_loaded GUARDED_BY(cs){false};
-=======
     // In-memory counter for external mempool tracking purposes.
     // This number is incremented once every time a transaction
     // is added or removed from the mempool for any reason.
@@ -588,7 +536,6 @@
     bool m_load_tried GUARDED_BY(cs){false};
 
     CFeeRate GetMinFee(size_t sizelimit) const;
->>>>>>> 9e05de1d
 
 public:
 
@@ -635,11 +582,7 @@
      * By design, it is guaranteed that:
      *
      * 1. Locking both `cs_main` and `mempool.cs` will give a view of mempool
-<<<<<<< HEAD
-     *    that is consistent with current chain tip (`::ChainActive()` and
-=======
      *    that is consistent with current chain tip (`ActiveChain()` and
->>>>>>> 9e05de1d
      *    `CoinsTip()`) and is fully populated. Fully populated means that if the
      *    current active chain is missing transactions that were present in a
      *    previously active chain, all the missing transactions will have been
@@ -669,8 +612,14 @@
 private:
     typedef std::map<txiter, setEntries, CompareIteratorByHash> cacheMap;
 
-
-<<<<<<< HEAD
+    struct TxLinks {
+        setEntries parents;
+        setEntries children;
+    };
+
+    typedef std::map<txiter, TxLinks, CompareIteratorByHash> txlinksMap;
+    txlinksMap mapLinks;
+
     typedef std::map<CMempoolAddressDeltaKey, CMempoolAddressDelta, CMempoolAddressDeltaKeyCompare> addressDeltaMap;
     addressDeltaMap mapAddress;
 
@@ -683,12 +632,8 @@
     typedef std::map<uint256, std::vector<CSpentIndexKey> > mapSpentIndexInserted;
     mapSpentIndexInserted mapSpentInserted;
 
-    void UpdateParent(txiter entry, txiter parent, bool add);
-    void UpdateChild(txiter entry, txiter child, bool add);
-=======
     void UpdateParent(txiter entry, txiter parent, bool add) EXCLUSIVE_LOCKS_REQUIRED(cs);
     void UpdateChild(txiter entry, txiter child, bool add) EXCLUSIVE_LOCKS_REQUIRED(cs);
->>>>>>> 9e05de1d
 
     std::vector<indexed_transaction_set::const_iterator> GetSortedDepthAndScore() const EXCLUSIVE_LOCKS_REQUIRED(cs);
 
@@ -761,7 +706,6 @@
     void addUnchecked(const CTxMemPoolEntry& entry, bool validFeeEstimate = true) EXCLUSIVE_LOCKS_REQUIRED(cs, cs_main);
     void addUnchecked(const CTxMemPoolEntry& entry, setEntries& setAncestors, bool validFeeEstimate = true) EXCLUSIVE_LOCKS_REQUIRED(cs, cs_main);
 
-<<<<<<< HEAD
     void addAddressIndex(const CTxMemPoolEntry &entry, const CCoinsViewCache &view);
     bool getAddressIndex(std::vector<std::pair<uint256, int> > &addresses,
                          std::vector<std::pair<CMempoolAddressDeltaKey, CMempoolAddressDelta> > &results);
@@ -771,9 +715,6 @@
     bool getSpentIndex(CSpentIndexKey &key, CSpentIndexValue &value);
     bool removeSpentIndex(const uint256 txhash);
 
-    void removeRecursive(const CTransaction& tx, MemPoolRemovalReason reason) EXCLUSIVE_LOCKS_REQUIRED(cs);
-    void removeForReorg(const CCoinsViewCache* pcoins, unsigned int nMemPoolHeight, int flags) EXCLUSIVE_LOCKS_REQUIRED(cs, cs_main);
-=======
     void removeRecursive(const CTransaction& tx, MemPoolRemovalReason reason) EXCLUSIVE_LOCKS_REQUIRED(cs);
     /** After reorg, filter the entries that would no longer be valid in the next block, and update
      * the entries' cached LockPoints if needed.  The mempool does not have any knowledge of
@@ -783,17 +724,12 @@
      *                                        and updates an entry's LockPoints.
      * */
     void removeForReorg(CChain& chain, std::function<bool(txiter)> filter_final_and_mature) EXCLUSIVE_LOCKS_REQUIRED(cs, cs_main);
->>>>>>> 9e05de1d
     void removeConflicts(const CTransaction& tx) EXCLUSIVE_LOCKS_REQUIRED(cs);
     void removeForBlock(const std::vector<CTransactionRef>& vtx, unsigned int nBlockHeight) EXCLUSIVE_LOCKS_REQUIRED(cs);
 
     void clear();
     void _clear() EXCLUSIVE_LOCKS_REQUIRED(cs); //lock free
-<<<<<<< HEAD
-    bool CompareDepthAndScore(const uint256& hasha, const uint256& hashb);
-=======
     bool CompareDepthAndScore(const uint256& hasha, const uint256& hashb, bool wtxid=false);
->>>>>>> 9e05de1d
     void queryHashes(std::vector<uint256>& vtxid) const;
     bool isSpent(const COutPoint& outpoint) const;
     unsigned int GetTransactionsUpdated() const;
@@ -813,11 +749,7 @@
     const CTransaction* GetConflictTx(const COutPoint& prevout) const EXCLUSIVE_LOCKS_REQUIRED(cs);
 
     /** Returns an iterator to the given hash, if found */
-<<<<<<< HEAD
-    Optional<txiter> GetIter(const uint256& txid) const EXCLUSIVE_LOCKS_REQUIRED(cs);
-=======
     std::optional<txiter> GetIter(const uint256& txid) const EXCLUSIVE_LOCKS_REQUIRED(cs);
->>>>>>> 9e05de1d
 
     /** Translate a set of hashes into a set of pool iterators to avoid repeated lookups */
     setEntries GetIterSet(const std::set<uint256>& hashes) const EXCLUSIVE_LOCKS_REQUIRED(cs);
@@ -831,18 +763,6 @@
      */
     void RemoveStaged(setEntries& stage, bool updateDescendants, MemPoolRemovalReason reason) EXCLUSIVE_LOCKS_REQUIRED(cs);
 
-<<<<<<< HEAD
-    /** When adding transactions from a disconnected block back to the mempool,
-     *  new mempool entries may have children in the mempool (which is generally
-     *  not the case when otherwise adding transactions).
-     *  UpdateTransactionsFromBlock() will find child transactions and update the
-     *  descendant state for each transaction in vHashesToUpdate (excluding any
-     *  child transactions present in vHashesToUpdate, which are already accounted
-     *  for).  Note: vHashesToUpdate should be the set of transactions from the
-     *  disconnected block that have been accepted back into the mempool.
-     */
-    void UpdateTransactionsFromBlock(const std::vector<uint256>& vHashesToUpdate) EXCLUSIVE_LOCKS_REQUIRED(cs, cs_main);
-=======
     /** UpdateTransactionsFromBlock is called when adding transactions from a
      * disconnected block back to the mempool, new mempool entries may have
      * children in the mempool (which is generally not the case when otherwise
@@ -857,7 +777,6 @@
      *     disconnected block that have been accepted back into the mempool.
      */
     void UpdateTransactionsFromBlock(const std::vector<uint256>& vHashesToUpdate) EXCLUSIVE_LOCKS_REQUIRED(cs, cs_main) LOCKS_EXCLUDED(m_epoch);
->>>>>>> 9e05de1d
 
     /** Try to calculate all in-mempool ancestors of entry.
      *  (these are all calculated including the tx itself)
@@ -981,8 +900,6 @@
 
     size_t DynamicMemoryUsage() const;
 
-<<<<<<< HEAD
-=======
     /** Adds a transaction to the unbroadcast set */
     void AddUnbroadcastTx(const uint256& txid)
     {
@@ -1018,7 +935,6 @@
         return m_sequence_number;
     }
 
->>>>>>> 9e05de1d
 private:
     /** UpdateForDescendants is used by UpdateTransactionsFromBlock to update
      *  the descendants for a single transaction that has been added to the
@@ -1071,54 +987,6 @@
      */
     void removeUnchecked(txiter entry, MemPoolRemovalReason reason) EXCLUSIVE_LOCKS_REQUIRED(cs);
 public:
-<<<<<<< HEAD
-    /** EpochGuard: RAII-style guard for using epoch-based graph traversal algorithms.
-     *     When walking ancestors or descendants, we generally want to avoid
-     * visiting the same transactions twice. Some traversal algorithms use
-     * std::set (or setEntries) to deduplicate the transaction we visit.
-     * However, use of std::set is algorithmically undesirable because it both
-     * adds an asymptotic factor of O(log n) to traverals cost and triggers O(n)
-     * more dynamic memory allocations.
-     *     In many algorithms we can replace std::set with an internal mempool
-     * counter to track the time (or, "epoch") that we began a traversal, and
-     * check + update a per-transaction epoch for each transaction we look at to
-     * determine if that transaction has not yet been visited during the current
-     * traversal's epoch.
-     *     Algorithms using std::set can be replaced on a one by one basis.
-     * Both techniques are not fundamentally incompatible across the codebase.
-     * Generally speaking, however, the remaining use of std::set for mempool
-     * traversal should be viewed as a TODO for replacement with an epoch based
-     * traversal, rather than a preference for std::set over epochs in that
-     * algorithm.
-     */
-    class EpochGuard {
-        const CTxMemPool& pool;
-        public:
-        EpochGuard(const CTxMemPool& in);
-        ~EpochGuard();
-    };
-    // N.B. GetFreshEpoch modifies mutable state via the EpochGuard construction
-    // (and later destruction)
-    EpochGuard GetFreshEpoch() const EXCLUSIVE_LOCKS_REQUIRED(cs);
-
-    /** visited marks a CTxMemPoolEntry as having been traversed
-     * during the lifetime of the most recently created EpochGuard
-     * and returns false if we are the first visitor, true otherwise.
-     *
-     * An EpochGuard must be held when visited is called or an assert will be
-     * triggered.
-     *
-     */
-    bool visited(txiter it) const EXCLUSIVE_LOCKS_REQUIRED(cs) {
-        assert(m_has_epoch_guard);
-        bool ret = it->m_epoch >= m_epoch;
-        it->m_epoch = std::max(it->m_epoch, m_epoch);
-        return ret;
-    }
-
-    bool visited(Optional<txiter> it) const EXCLUSIVE_LOCKS_REQUIRED(cs) {
-        assert(m_has_epoch_guard);
-=======
     /** visited marks a CTxMemPoolEntry as having been traversed
      * during the lifetime of the most recently created Epoch::Guard
      * and returns false if we are the first visitor, true otherwise.
@@ -1135,7 +1003,6 @@
     bool visited(std::optional<txiter> it) const EXCLUSIVE_LOCKS_REQUIRED(cs, m_epoch)
     {
         assert(m_epoch.guarded()); // verify guard even when it==nullopt
->>>>>>> 9e05de1d
         return !it || visited(*it);
     }
 };
