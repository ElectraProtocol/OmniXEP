--- conflicted
+++ resolved
@@ -20,20 +20,8 @@
 #include "testrand_impl.h"
 #include "util.h"
 
-<<<<<<< HEAD
-#ifdef ENABLE_OPENSSL_TESTS
-#include "openssl/bn.h"
-#include "openssl/ec.h"
-#include "openssl/ecdsa.h"
-#include "openssl/obj_mac.h"
-# if OPENSSL_VERSION_NUMBER < 0x10100000L
-void ECDSA_SIG_get0(const ECDSA_SIG *sig, const BIGNUM **pr, const BIGNUM **ps) {*pr = sig->r; *ps = sig->s;}
-# endif
-#endif
-=======
 #include "../contrib/lax_der_parsing.c"
 #include "../contrib/lax_der_privatekey_parsing.c"
->>>>>>> 9e05de1d
 
 #include "modinv32_impl.h"
 #ifdef SECP256K1_WIDEMUL_INT128
@@ -310,21 +298,12 @@
     CHECK(ecount == 3);
     CHECK(secp256k1_ec_pubkey_tweak_mul(sttc, &pubkey, ctmp) == 1);
     CHECK(ecount == 3);
-<<<<<<< HEAD
-    CHECK(secp256k1_context_randomize(vrfy, ctmp) == 1);
-    CHECK(ecount == 3);
-    CHECK(secp256k1_context_randomize(vrfy, NULL) == 1);
-    CHECK(ecount == 3);
-    CHECK(secp256k1_context_randomize(sign, ctmp) == 1);
-    CHECK(ecount2 == 14);
-=======
     CHECK(secp256k1_context_randomize(sttc, ctmp) == 1);
     CHECK(ecount == 3);
     CHECK(secp256k1_context_randomize(sttc, NULL) == 1);
     CHECK(ecount == 3);
     CHECK(secp256k1_context_randomize(sign, ctmp) == 1);
     CHECK(ecount2 == 11);
->>>>>>> 9e05de1d
     CHECK(secp256k1_context_randomize(sign, NULL) == 1);
     CHECK(ecount2 == 11);
     secp256k1_context_set_illegal_callback(sttc, NULL, NULL);
@@ -468,44 +447,6 @@
             CHECK(secp256k1_ctz64_var(b64[i] << shift) == shift);
         }
     }
-}
-
-void run_scratch_tests(void) {
-    int32_t ecount = 0;
-    secp256k1_context *none = secp256k1_context_create(SECP256K1_CONTEXT_NONE);
-    secp256k1_scratch_space *scratch;
-
-    /* Test public API */
-    secp256k1_context_set_illegal_callback(none, counting_illegal_callback_fn, &ecount);
-
-    scratch = secp256k1_scratch_space_create(none, 1000);
-    CHECK(scratch != NULL);
-    CHECK(ecount == 0);
-
-    /* Test internal API */
-    CHECK(secp256k1_scratch_max_allocation(scratch, 0) == 1000);
-    CHECK(secp256k1_scratch_max_allocation(scratch, 1) < 1000);
-
-    /* Allocating 500 bytes with no frame fails */
-    CHECK(secp256k1_scratch_alloc(scratch, 500) == NULL);
-    CHECK(secp256k1_scratch_max_allocation(scratch, 0) == 1000);
-
-    /* ...but pushing a new stack frame does affect the max allocation */
-    CHECK(secp256k1_scratch_allocate_frame(scratch, 500, 1 == 1));
-    CHECK(secp256k1_scratch_max_allocation(scratch, 1) < 500); /* 500 - ALIGNMENT */
-    CHECK(secp256k1_scratch_alloc(scratch, 500) != NULL);
-    CHECK(secp256k1_scratch_alloc(scratch, 500) == NULL);
-
-    CHECK(secp256k1_scratch_allocate_frame(scratch, 500, 1) == 0);
-
-    /* ...and this effect is undone by popping the frame */
-    secp256k1_scratch_deallocate_frame(scratch);
-    CHECK(secp256k1_scratch_max_allocation(scratch, 0) == 1000);
-    CHECK(secp256k1_scratch_alloc(scratch, 500) == NULL);
-
-    /* cleanup */
-    secp256k1_scratch_space_destroy(scratch);
-    secp256k1_context_destroy(none);
 }
 
 /***** HASH TESTS *****/
@@ -541,12 +482,9 @@
     for (i = 0; i < ninputs; i++) {
         unsigned char out[32];
         secp256k1_sha256 hasher;
-<<<<<<< HEAD
-=======
         unsigned int j;
         /* 1. Run: simply write the input bytestrings */
         j = repeat[i];
->>>>>>> 9e05de1d
         secp256k1_sha256_initialize(&hasher);
         while (j > 0) {
             secp256k1_sha256_write(&hasher, (const unsigned char*)(inputs[i]), strlen(inputs[i]));
@@ -3441,18 +3379,7 @@
 
     /* Test batch gej -> ge conversion without known z ratios. */
     {
-<<<<<<< HEAD
-        secp256k1_fe *zr = (secp256k1_fe *)checked_malloc(&ctx->error_callback, (4 * runs + 1) * sizeof(secp256k1_fe));
         secp256k1_ge *ge_set_all = (secp256k1_ge *)checked_malloc(&ctx->error_callback, (4 * runs + 1) * sizeof(secp256k1_ge));
-        for (i = 0; i < 4 * runs + 1; i++) {
-            /* Compute gej[i + 1].z / gez[i].z (with gej[n].z taken to be 1). */
-            if (i < 4 * runs) {
-                secp256k1_fe_mul(&zr[i + 1], &zinv[i], &gej[i + 1].z);
-            }
-        }
-=======
-        secp256k1_ge *ge_set_all = (secp256k1_ge *)checked_malloc(&ctx->error_callback, (4 * runs + 1) * sizeof(secp256k1_ge));
->>>>>>> 9e05de1d
         secp256k1_ge_set_all_gej_var(ge_set_all, gej, 4 * runs + 1);
         for (i = 0; i < 4 * runs + 1; i++) {
             secp256k1_fe s;
@@ -3491,22 +3418,6 @@
     /* check result */
     for (i = 0; i < 4 * runs + 1; i++) {
         CHECK(secp256k1_ge_is_infinity(&ge[i]));
-    }
-
-    /* Test batch gej -> ge conversion with many infinities. */
-    for (i = 0; i < 4 * runs + 1; i++) {
-        random_group_element_test(&ge[i]);
-        /* randomly set half the points to infinitiy */
-        if(secp256k1_fe_is_odd(&ge[i].x)) {
-            secp256k1_ge_set_infinity(&ge[i]);
-        }
-        secp256k1_gej_set_ge(&gej[i], &ge[i]);
-    }
-    /* batch invert */
-    secp256k1_ge_set_all_gej_var(ge, gej, 4 * runs + 1);
-    /* check result */
-    for (i = 0; i < 4 * runs + 1; i++) {
-        ge_equals_gej(&ge[i], &gej[i]);
     }
 
     free(ge);
@@ -4096,8 +4007,6 @@
         secp256k1_ge tmp;
         secp256k1_ge_set_gej(&tmp, &point);
         secp256k1_ecmult_const(&point, &tmp, &scalar, 256);
-<<<<<<< HEAD
-=======
     }
     secp256k1_ge_set_gej(&res, &point);
     ge_equals_gej(&res, &expected_point);
@@ -4720,7 +4629,6 @@
         secp256k1_gej_add_var(&r, &r, &r2, NULL);
         CHECK(secp256k1_gej_is_infinity(&r));
         secp256k1_scratch_destroy(&ctx->error_callback, scratch);
->>>>>>> 9e05de1d
     }
     free(sc);
     free(pt);
@@ -4748,446 +4656,6 @@
     scratch = secp256k1_scratch_create(&ctx->error_callback, secp256k1_strauss_scratch_size(1) + STRAUSS_SCRATCH_OBJECTS*ALIGNMENT);
     test_ecmult_multi(scratch, secp256k1_ecmult_multi_var);
     secp256k1_scratch_destroy(&ctx->error_callback, scratch);
-
-    test_ecmult_multi_batch_size_helper();
-    test_ecmult_multi_batching();
-}
-
-typedef struct {
-    secp256k1_scalar *sc;
-    secp256k1_ge *pt;
-} ecmult_multi_data;
-
-static int ecmult_multi_callback(secp256k1_scalar *sc, secp256k1_ge *pt, size_t idx, void *cbdata) {
-    ecmult_multi_data *data = (ecmult_multi_data*) cbdata;
-    *sc = data->sc[idx];
-    *pt = data->pt[idx];
-    return 1;
-}
-
-static int ecmult_multi_false_callback(secp256k1_scalar *sc, secp256k1_ge *pt, size_t idx, void *cbdata) {
-    (void)sc;
-    (void)pt;
-    (void)idx;
-    (void)cbdata;
-    return 0;
-}
-
-void test_ecmult_multi(secp256k1_scratch *scratch, secp256k1_ecmult_multi_func ecmult_multi) {
-    int ncount;
-    secp256k1_scalar szero;
-    secp256k1_scalar sc[32];
-    secp256k1_ge pt[32];
-    secp256k1_gej r;
-    secp256k1_gej r2;
-    ecmult_multi_data data;
-    secp256k1_scratch *scratch_empty;
-
-    data.sc = sc;
-    data.pt = pt;
-    secp256k1_scalar_set_int(&szero, 0);
-
-    /* No points to multiply */
-    CHECK(ecmult_multi(&ctx->ecmult_ctx, scratch, &r, NULL, ecmult_multi_callback, &data, 0));
-
-    /* Check 1- and 2-point multiplies against ecmult */
-    for (ncount = 0; ncount < count; ncount++) {
-        secp256k1_ge ptg;
-        secp256k1_gej ptgj;
-        random_scalar_order(&sc[0]);
-        random_scalar_order(&sc[1]);
-
-        random_group_element_test(&ptg);
-        secp256k1_gej_set_ge(&ptgj, &ptg);
-        pt[0] = ptg;
-        pt[1] = secp256k1_ge_const_g;
-
-        /* only G scalar */
-        secp256k1_ecmult(&ctx->ecmult_ctx, &r2, &ptgj, &szero, &sc[0]);
-        CHECK(ecmult_multi(&ctx->ecmult_ctx, scratch, &r, &sc[0], ecmult_multi_callback, &data, 0));
-        secp256k1_gej_neg(&r2, &r2);
-        secp256k1_gej_add_var(&r, &r, &r2, NULL);
-        CHECK(secp256k1_gej_is_infinity(&r));
-
-        /* 1-point */
-        secp256k1_ecmult(&ctx->ecmult_ctx, &r2, &ptgj, &sc[0], &szero);
-        CHECK(ecmult_multi(&ctx->ecmult_ctx, scratch, &r, &szero, ecmult_multi_callback, &data, 1));
-        secp256k1_gej_neg(&r2, &r2);
-        secp256k1_gej_add_var(&r, &r, &r2, NULL);
-        CHECK(secp256k1_gej_is_infinity(&r));
-
-        /* Try to multiply 1 point, but scratch space is empty */
-        scratch_empty = secp256k1_scratch_create(&ctx->error_callback, 0);
-        CHECK(!ecmult_multi(&ctx->ecmult_ctx, scratch_empty, &r, &szero, ecmult_multi_callback, &data, 1));
-        secp256k1_scratch_destroy(scratch_empty);
-
-        /* Try to multiply 1 point, but callback returns false */
-        CHECK(!ecmult_multi(&ctx->ecmult_ctx, scratch, &r, &szero, ecmult_multi_false_callback, &data, 1));
-
-        /* 2-point */
-        secp256k1_ecmult(&ctx->ecmult_ctx, &r2, &ptgj, &sc[0], &sc[1]);
-        CHECK(ecmult_multi(&ctx->ecmult_ctx, scratch, &r, &szero, ecmult_multi_callback, &data, 2));
-        secp256k1_gej_neg(&r2, &r2);
-        secp256k1_gej_add_var(&r, &r, &r2, NULL);
-        CHECK(secp256k1_gej_is_infinity(&r));
-
-        /* 2-point with G scalar */
-        secp256k1_ecmult(&ctx->ecmult_ctx, &r2, &ptgj, &sc[0], &sc[1]);
-        CHECK(ecmult_multi(&ctx->ecmult_ctx, scratch, &r, &sc[1], ecmult_multi_callback, &data, 1));
-        secp256k1_gej_neg(&r2, &r2);
-        secp256k1_gej_add_var(&r, &r, &r2, NULL);
-        CHECK(secp256k1_gej_is_infinity(&r));
-    }
-
-    /* Check infinite outputs of various forms */
-    for (ncount = 0; ncount < count; ncount++) {
-        secp256k1_ge ptg;
-        size_t i, j;
-        size_t sizes[] = { 2, 10, 32 };
-
-        for (j = 0; j < 3; j++) {
-            for (i = 0; i < 32; i++) {
-                random_scalar_order(&sc[i]);
-                secp256k1_ge_set_infinity(&pt[i]);
-            }
-            CHECK(ecmult_multi(&ctx->ecmult_ctx, scratch, &r, &szero, ecmult_multi_callback, &data, sizes[j]));
-            CHECK(secp256k1_gej_is_infinity(&r));
-        }
-
-        for (j = 0; j < 3; j++) {
-            for (i = 0; i < 32; i++) {
-                random_group_element_test(&ptg);
-                pt[i] = ptg;
-                secp256k1_scalar_set_int(&sc[i], 0);
-            }
-            CHECK(ecmult_multi(&ctx->ecmult_ctx, scratch, &r, &szero, ecmult_multi_callback, &data, sizes[j]));
-            CHECK(secp256k1_gej_is_infinity(&r));
-        }
-
-        for (j = 0; j < 3; j++) {
-            random_group_element_test(&ptg);
-            for (i = 0; i < 16; i++) {
-                random_scalar_order(&sc[2*i]);
-                secp256k1_scalar_negate(&sc[2*i + 1], &sc[2*i]);
-                pt[2 * i] = ptg;
-                pt[2 * i + 1] = ptg;
-            }
-
-            CHECK(ecmult_multi(&ctx->ecmult_ctx, scratch, &r, &szero, ecmult_multi_callback, &data, sizes[j]));
-            CHECK(secp256k1_gej_is_infinity(&r));
-
-            random_scalar_order(&sc[0]);
-            for (i = 0; i < 16; i++) {
-                random_group_element_test(&ptg);
-
-                sc[2*i] = sc[0];
-                sc[2*i+1] = sc[0];
-                pt[2 * i] = ptg;
-                secp256k1_ge_neg(&pt[2*i+1], &pt[2*i]);
-            }
-
-            CHECK(ecmult_multi(&ctx->ecmult_ctx, scratch, &r, &szero, ecmult_multi_callback, &data, sizes[j]));
-            CHECK(secp256k1_gej_is_infinity(&r));
-        }
-
-        random_group_element_test(&ptg);
-        secp256k1_scalar_set_int(&sc[0], 0);
-        pt[0] = ptg;
-        for (i = 1; i < 32; i++) {
-            pt[i] = ptg;
-
-            random_scalar_order(&sc[i]);
-            secp256k1_scalar_add(&sc[0], &sc[0], &sc[i]);
-            secp256k1_scalar_negate(&sc[i], &sc[i]);
-        }
-
-        CHECK(ecmult_multi(&ctx->ecmult_ctx, scratch, &r, &szero, ecmult_multi_callback, &data, 32));
-        CHECK(secp256k1_gej_is_infinity(&r));
-    }
-
-    /* Check random points, constant scalar */
-    for (ncount = 0; ncount < count; ncount++) {
-        size_t i;
-        secp256k1_gej_set_infinity(&r);
-
-        random_scalar_order(&sc[0]);
-        for (i = 0; i < 20; i++) {
-            secp256k1_ge ptg;
-            sc[i] = sc[0];
-            random_group_element_test(&ptg);
-            pt[i] = ptg;
-            secp256k1_gej_add_ge_var(&r, &r, &pt[i], NULL);
-        }
-
-        secp256k1_ecmult(&ctx->ecmult_ctx, &r2, &r, &sc[0], &szero);
-        CHECK(ecmult_multi(&ctx->ecmult_ctx, scratch, &r, &szero, ecmult_multi_callback, &data, 20));
-        secp256k1_gej_neg(&r2, &r2);
-        secp256k1_gej_add_var(&r, &r, &r2, NULL);
-        CHECK(secp256k1_gej_is_infinity(&r));
-    }
-
-    /* Check random scalars, constant point */
-    for (ncount = 0; ncount < count; ncount++) {
-        size_t i;
-        secp256k1_ge ptg;
-        secp256k1_gej p0j;
-        secp256k1_scalar rs;
-        secp256k1_scalar_set_int(&rs, 0);
-
-        random_group_element_test(&ptg);
-        for (i = 0; i < 20; i++) {
-            random_scalar_order(&sc[i]);
-            pt[i] = ptg;
-            secp256k1_scalar_add(&rs, &rs, &sc[i]);
-        }
-
-        secp256k1_gej_set_ge(&p0j, &pt[0]);
-        secp256k1_ecmult(&ctx->ecmult_ctx, &r2, &p0j, &rs, &szero);
-        CHECK(ecmult_multi(&ctx->ecmult_ctx, scratch, &r, &szero, ecmult_multi_callback, &data, 20));
-        secp256k1_gej_neg(&r2, &r2);
-        secp256k1_gej_add_var(&r, &r, &r2, NULL);
-        CHECK(secp256k1_gej_is_infinity(&r));
-    }
-
-    /* Sanity check that zero scalars don't cause problems */
-    for (ncount = 0; ncount < 20; ncount++) {
-        random_scalar_order(&sc[ncount]);
-        random_group_element_test(&pt[ncount]);
-    }
-
-    secp256k1_scalar_clear(&sc[0]);
-    CHECK(ecmult_multi(&ctx->ecmult_ctx, scratch, &r, &szero, ecmult_multi_callback, &data, 20));
-    secp256k1_scalar_clear(&sc[1]);
-    secp256k1_scalar_clear(&sc[2]);
-    secp256k1_scalar_clear(&sc[3]);
-    secp256k1_scalar_clear(&sc[4]);
-    CHECK(ecmult_multi(&ctx->ecmult_ctx, scratch, &r, &szero, ecmult_multi_callback, &data, 6));
-    CHECK(ecmult_multi(&ctx->ecmult_ctx, scratch, &r, &szero, ecmult_multi_callback, &data, 5));
-    CHECK(secp256k1_gej_is_infinity(&r));
-
-    /* Run through s0*(t0*P) + s1*(t1*P) exhaustively for many small values of s0, s1, t0, t1 */
-    {
-        const size_t TOP = 8;
-        size_t s0i, s1i;
-        size_t t0i, t1i;
-        secp256k1_ge ptg;
-        secp256k1_gej ptgj;
-
-        random_group_element_test(&ptg);
-        secp256k1_gej_set_ge(&ptgj, &ptg);
-
-        for(t0i = 0; t0i < TOP; t0i++) {
-            for(t1i = 0; t1i < TOP; t1i++) {
-                secp256k1_gej t0p, t1p;
-                secp256k1_scalar t0, t1;
-
-                secp256k1_scalar_set_int(&t0, (t0i + 1) / 2);
-                secp256k1_scalar_cond_negate(&t0, t0i & 1);
-                secp256k1_scalar_set_int(&t1, (t1i + 1) / 2);
-                secp256k1_scalar_cond_negate(&t1, t1i & 1);
-
-                secp256k1_ecmult(&ctx->ecmult_ctx, &t0p, &ptgj, &t0, &szero);
-                secp256k1_ecmult(&ctx->ecmult_ctx, &t1p, &ptgj, &t1, &szero);
-
-                for(s0i = 0; s0i < TOP; s0i++) {
-                    for(s1i = 0; s1i < TOP; s1i++) {
-                        secp256k1_scalar tmp1, tmp2;
-                        secp256k1_gej expected, actual;
-
-                        secp256k1_ge_set_gej(&pt[0], &t0p);
-                        secp256k1_ge_set_gej(&pt[1], &t1p);
-
-                        secp256k1_scalar_set_int(&sc[0], (s0i + 1) / 2);
-                        secp256k1_scalar_cond_negate(&sc[0], s0i & 1);
-                        secp256k1_scalar_set_int(&sc[1], (s1i + 1) / 2);
-                        secp256k1_scalar_cond_negate(&sc[1], s1i & 1);
-
-                        secp256k1_scalar_mul(&tmp1, &t0, &sc[0]);
-                        secp256k1_scalar_mul(&tmp2, &t1, &sc[1]);
-                        secp256k1_scalar_add(&tmp1, &tmp1, &tmp2);
-
-                        secp256k1_ecmult(&ctx->ecmult_ctx, &expected, &ptgj, &tmp1, &szero);
-                        CHECK(ecmult_multi(&ctx->ecmult_ctx, scratch, &actual, &szero, ecmult_multi_callback, &data, 2));
-                        secp256k1_gej_neg(&expected, &expected);
-                        secp256k1_gej_add_var(&actual, &actual, &expected, NULL);
-                        CHECK(secp256k1_gej_is_infinity(&actual));
-                    }
-                }
-            }
-        }
-    }
-}
-
-void test_secp256k1_pippenger_bucket_window_inv(void) {
-    int i;
-
-    CHECK(secp256k1_pippenger_bucket_window_inv(0) == 0);
-    for(i = 1; i <= PIPPENGER_MAX_BUCKET_WINDOW; i++) {
-#ifdef USE_ENDOMORPHISM
-        /* Bucket_window of 8 is not used with endo */
-        if (i == 8) {
-            continue;
-        }
-#endif
-        CHECK(secp256k1_pippenger_bucket_window(secp256k1_pippenger_bucket_window_inv(i)) == i);
-        if (i != PIPPENGER_MAX_BUCKET_WINDOW) {
-            CHECK(secp256k1_pippenger_bucket_window(secp256k1_pippenger_bucket_window_inv(i)+1) > i);
-        }
-    }
-}
-
-/**
- * Probabilistically test the function returning the maximum number of possible points
- * for a given scratch space.
- */
-void test_ecmult_multi_pippenger_max_points(void) {
-    size_t scratch_size = secp256k1_rand_int(256);
-    size_t max_size = secp256k1_pippenger_scratch_size(secp256k1_pippenger_bucket_window_inv(PIPPENGER_MAX_BUCKET_WINDOW-1)+512, 12);
-    secp256k1_scratch *scratch;
-    size_t n_points_supported;
-    int bucket_window = 0;
-
-    for(; scratch_size < max_size; scratch_size+=256) {
-        scratch = secp256k1_scratch_create(&ctx->error_callback, scratch_size);
-        CHECK(scratch != NULL);
-        n_points_supported = secp256k1_pippenger_max_points(scratch);
-        if (n_points_supported == 0) {
-            secp256k1_scratch_destroy(scratch);
-            continue;
-        }
-        bucket_window = secp256k1_pippenger_bucket_window(n_points_supported);
-        CHECK(secp256k1_scratch_allocate_frame(scratch, secp256k1_pippenger_scratch_size(n_points_supported, bucket_window), PIPPENGER_SCRATCH_OBJECTS));
-        secp256k1_scratch_deallocate_frame(scratch);
-        secp256k1_scratch_destroy(scratch);
-    }
-    CHECK(bucket_window == PIPPENGER_MAX_BUCKET_WINDOW);
-}
-
-void test_ecmult_multi_batch_size_helper(void) {
-    size_t n_batches, n_batch_points, max_n_batch_points, n;
-
-    max_n_batch_points = 0;
-    n = 1;
-    CHECK(secp256k1_ecmult_multi_batch_size_helper(&n_batches, &n_batch_points, max_n_batch_points, n) == 0);
-
-    max_n_batch_points = 1;
-    n = 0;
-    CHECK(secp256k1_ecmult_multi_batch_size_helper(&n_batches, &n_batch_points, max_n_batch_points, n) == 1);
-    CHECK(n_batches == 0);
-    CHECK(n_batch_points == 0);
-
-    max_n_batch_points = 2;
-    n = 5;
-    CHECK(secp256k1_ecmult_multi_batch_size_helper(&n_batches, &n_batch_points, max_n_batch_points, n) == 1);
-    CHECK(n_batches == 3);
-    CHECK(n_batch_points == 2);
-
-    max_n_batch_points = ECMULT_MAX_POINTS_PER_BATCH;
-    n = ECMULT_MAX_POINTS_PER_BATCH;
-    CHECK(secp256k1_ecmult_multi_batch_size_helper(&n_batches, &n_batch_points, max_n_batch_points, n) == 1);
-    CHECK(n_batches == 1);
-    CHECK(n_batch_points == ECMULT_MAX_POINTS_PER_BATCH);
-
-    max_n_batch_points = ECMULT_MAX_POINTS_PER_BATCH + 1;
-    n = ECMULT_MAX_POINTS_PER_BATCH + 1;
-    CHECK(secp256k1_ecmult_multi_batch_size_helper(&n_batches, &n_batch_points, max_n_batch_points, n) == 1);
-    CHECK(n_batches == 2);
-    CHECK(n_batch_points == ECMULT_MAX_POINTS_PER_BATCH/2 + 1);
-
-    max_n_batch_points = 1;
-    n = SIZE_MAX;
-    CHECK(secp256k1_ecmult_multi_batch_size_helper(&n_batches, &n_batch_points, max_n_batch_points, n) == 1);
-    CHECK(n_batches == SIZE_MAX);
-    CHECK(n_batch_points == 1);
-
-    max_n_batch_points = 2;
-    n = SIZE_MAX;
-    CHECK(secp256k1_ecmult_multi_batch_size_helper(&n_batches, &n_batch_points, max_n_batch_points, n) == 1);
-    CHECK(n_batches == SIZE_MAX/2 + 1);
-    CHECK(n_batch_points == 2);
-}
-
-/**
- * Run secp256k1_ecmult_multi_var with num points and a scratch space restricted to
- * 1 <= i <= num points.
- */
-void test_ecmult_multi_batching(void) {
-    static const int n_points = 2*ECMULT_PIPPENGER_THRESHOLD;
-    secp256k1_scalar scG;
-    secp256k1_scalar szero;
-    secp256k1_scalar *sc = (secp256k1_scalar *)checked_malloc(&ctx->error_callback, sizeof(secp256k1_scalar) * n_points);
-    secp256k1_ge *pt = (secp256k1_ge *)checked_malloc(&ctx->error_callback, sizeof(secp256k1_ge) * n_points);
-    secp256k1_gej r;
-    secp256k1_gej r2;
-    ecmult_multi_data data;
-    int i;
-    secp256k1_scratch *scratch;
-
-    secp256k1_gej_set_infinity(&r2);
-    secp256k1_scalar_set_int(&szero, 0);
-
-    /* Get random scalars and group elements and compute result */
-    random_scalar_order(&scG);
-    secp256k1_ecmult(&ctx->ecmult_ctx, &r2, &r2, &szero, &scG);
-    for(i = 0; i < n_points; i++) {
-        secp256k1_ge ptg;
-        secp256k1_gej ptgj;
-        random_group_element_test(&ptg);
-        secp256k1_gej_set_ge(&ptgj, &ptg);
-        pt[i] = ptg;
-        random_scalar_order(&sc[i]);
-        secp256k1_ecmult(&ctx->ecmult_ctx, &ptgj, &ptgj, &sc[i], NULL);
-        secp256k1_gej_add_var(&r2, &r2, &ptgj, NULL);
-    }
-    data.sc = sc;
-    data.pt = pt;
-
-    /* Test with empty scratch space */
-    scratch = secp256k1_scratch_create(&ctx->error_callback, 0);
-    CHECK(!secp256k1_ecmult_multi_var(&ctx->ecmult_ctx, scratch, &r, &scG, ecmult_multi_callback, &data, 1));
-    secp256k1_scratch_destroy(scratch);
-
-    /* Test with space for 1 point in pippenger. That's not enough because
-     * ecmult_multi selects strauss which requires more memory. */
-    scratch = secp256k1_scratch_create(&ctx->error_callback, secp256k1_pippenger_scratch_size(1, 1) + PIPPENGER_SCRATCH_OBJECTS*ALIGNMENT);
-    CHECK(!secp256k1_ecmult_multi_var(&ctx->ecmult_ctx, scratch, &r, &scG, ecmult_multi_callback, &data, 1));
-    secp256k1_scratch_destroy(scratch);
-
-    secp256k1_gej_neg(&r2, &r2);
-    for(i = 1; i <= n_points; i++) {
-        if (i > ECMULT_PIPPENGER_THRESHOLD) {
-            int bucket_window = secp256k1_pippenger_bucket_window(i);
-            size_t scratch_size = secp256k1_pippenger_scratch_size(i, bucket_window);
-            scratch = secp256k1_scratch_create(&ctx->error_callback, scratch_size + PIPPENGER_SCRATCH_OBJECTS*ALIGNMENT);
-        } else {
-            size_t scratch_size = secp256k1_strauss_scratch_size(i);
-            scratch = secp256k1_scratch_create(&ctx->error_callback, scratch_size + STRAUSS_SCRATCH_OBJECTS*ALIGNMENT);
-        }
-        CHECK(secp256k1_ecmult_multi_var(&ctx->ecmult_ctx, scratch, &r, &scG, ecmult_multi_callback, &data, n_points));
-        secp256k1_gej_add_var(&r, &r, &r2, NULL);
-        CHECK(secp256k1_gej_is_infinity(&r));
-        secp256k1_scratch_destroy(scratch);
-    }
-    free(sc);
-    free(pt);
-}
-
-void run_ecmult_multi_tests(void) {
-    secp256k1_scratch *scratch;
-
-    test_secp256k1_pippenger_bucket_window_inv();
-    test_ecmult_multi_pippenger_max_points();
-    scratch = secp256k1_scratch_create(&ctx->error_callback, 819200);
-    test_ecmult_multi(scratch, secp256k1_ecmult_multi_var);
-    test_ecmult_multi(NULL, secp256k1_ecmult_multi_var);
-    test_ecmult_multi(scratch, secp256k1_ecmult_pippenger_batch_single);
-    test_ecmult_multi(scratch, secp256k1_ecmult_strauss_batch_single);
-    secp256k1_scratch_destroy(scratch);
-
-    /* Run test_ecmult_multi with space for exactly one point */
-    scratch = secp256k1_scratch_create(&ctx->error_callback, secp256k1_strauss_scratch_size(1) + STRAUSS_SCRATCH_OBJECTS*ALIGNMENT);
-    test_ecmult_multi(scratch, secp256k1_ecmult_multi_var);
-    secp256k1_scratch_destroy(scratch);
 
     test_ecmult_multi_batch_size_helper();
     test_ecmult_multi_batching();
@@ -5257,12 +4725,7 @@
         secp256k1_scalar_shr_int(&num, 8);
     }
     bits = 128;
-<<<<<<< HEAD
-#endif
-    skew = secp256k1_wnaf_const(wnaf, num, w, bits);
-=======
     skew = secp256k1_wnaf_const(wnaf, &num, w, bits);
->>>>>>> 9e05de1d
 
     for (i = WNAF_SIZE_BITS(bits, w); i >= 0; --i) {
         secp256k1_scalar t;
@@ -5322,47 +4785,6 @@
     CHECK(secp256k1_scalar_eq(&x, &num));
 }
 
-<<<<<<< HEAD
-void test_fixed_wnaf(const secp256k1_scalar *number, int w) {
-    secp256k1_scalar x, shift;
-    int wnaf[256] = {0};
-    int i;
-    int skew;
-    secp256k1_scalar num = *number;
-
-    secp256k1_scalar_set_int(&x, 0);
-    secp256k1_scalar_set_int(&shift, 1 << w);
-    /* With USE_ENDOMORPHISM on we only consider 128-bit numbers */
-#ifdef USE_ENDOMORPHISM
-    for (i = 0; i < 16; ++i) {
-        secp256k1_scalar_shr_int(&num, 8);
-    }
-#endif
-    skew = secp256k1_wnaf_fixed(wnaf, &num, w);
-
-    for (i = WNAF_SIZE(w)-1; i >= 0; --i) {
-        secp256k1_scalar t;
-        int v = wnaf[i];
-        CHECK(v == 0 || v & 1);  /* check parity */
-        CHECK(v > -(1 << w)); /* check range above */
-        CHECK(v < (1 << w));  /* check range below */
-
-        secp256k1_scalar_mul(&x, &x, &shift);
-        if (v >= 0) {
-            secp256k1_scalar_set_int(&t, v);
-        } else {
-            secp256k1_scalar_set_int(&t, -v);
-            secp256k1_scalar_negate(&t, &t);
-        }
-        secp256k1_scalar_add(&x, &x, &t);
-    }
-    /* If skew is 1 then add 1 to num */
-    secp256k1_scalar_cadd_bit(&num, 0, skew == 1);
-    CHECK(secp256k1_scalar_eq(&x, &num));
-}
-
-=======
->>>>>>> 9e05de1d
 /* Checks that the first 8 elements of wnaf are equal to wnaf_expected and the
  * rest is 0.*/
 void test_fixed_wnaf_small_helper(int *wnaf, int *wnaf_expected, int w) {
@@ -5440,9 +4862,6 @@
     test_constant_wnaf(&n, 4);
     n.d[0] = 2;
     test_constant_wnaf(&n, 4);
-<<<<<<< HEAD
-    /* Test 0 */
-=======
     /* Test -1, because it's a special case in wnaf_const */
     n = secp256k1_scalar_one;
     secp256k1_scalar_negate(&n, &n);
@@ -5462,7 +4881,6 @@
     test_constant_wnaf(&n, 4);
 
     /* Test 0 for fixed wnaf */
->>>>>>> 9e05de1d
     test_fixed_wnaf_small();
     /* Random tests */
     for (i = 0; i < count; i++) {
@@ -6805,18 +6223,6 @@
     size_t len_der_lax = 2048;
     int parsed_der_lax = 0, valid_der_lax = 0, roundtrips_der_lax = 0;
 
-<<<<<<< HEAD
-#ifdef ENABLE_OPENSSL_TESTS
-    ECDSA_SIG *sig_openssl;
-    const BIGNUM *r = NULL, *s = NULL;
-    const unsigned char *sigptr;
-    unsigned char roundtrip_openssl[2048];
-    int len_openssl = 2048;
-    int parsed_openssl, valid_openssl = 0, roundtrips_openssl = 0;
-#endif
-
-=======
->>>>>>> 9e05de1d
     parsed_der = secp256k1_ecdsa_signature_parse_der(ctx, &sig_der, sig, siglen);
     if (parsed_der) {
         ret |= (!secp256k1_ecdsa_signature_serialize_compact(ctx, compact_der, &sig_der)) << 0;
@@ -6857,46 +6263,6 @@
         ret |= (!parsed_der_lax) << 16;
     }
 
-<<<<<<< HEAD
-#ifdef ENABLE_OPENSSL_TESTS
-    sig_openssl = ECDSA_SIG_new();
-    sigptr = sig;
-    parsed_openssl = (d2i_ECDSA_SIG(&sig_openssl, &sigptr, siglen) != NULL);
-    if (parsed_openssl) {
-        ECDSA_SIG_get0(sig_openssl, &r, &s);
-        valid_openssl = !BN_is_negative(r) && !BN_is_negative(s) && BN_num_bits(r) > 0 && BN_num_bits(r) <= 256 && BN_num_bits(s) > 0 && BN_num_bits(s) <= 256;
-        if (valid_openssl) {
-            unsigned char tmp[32] = {0};
-            BN_bn2bin(r, tmp + 32 - BN_num_bytes(r));
-            valid_openssl = memcmp(tmp, max_scalar, 32) < 0;
-        }
-        if (valid_openssl) {
-            unsigned char tmp[32] = {0};
-            BN_bn2bin(s, tmp + 32 - BN_num_bytes(s));
-            valid_openssl = memcmp(tmp, max_scalar, 32) < 0;
-        }
-    }
-    len_openssl = i2d_ECDSA_SIG(sig_openssl, NULL);
-    if (len_openssl <= 2048) {
-        unsigned char *ptr = roundtrip_openssl;
-        CHECK(i2d_ECDSA_SIG(sig_openssl, &ptr) == len_openssl);
-        roundtrips_openssl = valid_openssl && ((size_t)len_openssl == siglen) && (memcmp(roundtrip_openssl, sig, siglen) == 0);
-    } else {
-        len_openssl = 0;
-    }
-    ECDSA_SIG_free(sig_openssl);
-
-    ret |= (parsed_der && !parsed_openssl) << 4;
-    ret |= (valid_der && !valid_openssl) << 5;
-    ret |= (roundtrips_openssl && !parsed_der) << 6;
-    ret |= (roundtrips_der != roundtrips_openssl) << 7;
-    if (roundtrips_openssl) {
-        ret |= (len_der != (size_t)len_openssl) << 8;
-        ret |= (memcmp(roundtrip_der, roundtrip_openssl, len_der) != 0) << 9;
-    }
-#endif
-=======
->>>>>>> 9e05de1d
     return ret;
 }
 
@@ -7702,29 +7068,10 @@
     if (argc > 1) {
         count = strtol(argv[1], NULL, 0);
     } else {
-<<<<<<< HEAD
-        FILE *frand = fopen("/dev/urandom", "r");
-        if ((frand == NULL) || fread(&seed16, 1, sizeof(seed16), frand) != sizeof(seed16)) {
-            uint64_t t = time(NULL) * (uint64_t)1337;
-            fprintf(stderr, "WARNING: could not read 16 bytes from /dev/urandom; falling back to insecure PRNG\n");
-            seed16[0] ^= t;
-            seed16[1] ^= t >> 8;
-            seed16[2] ^= t >> 16;
-            seed16[3] ^= t >> 24;
-            seed16[4] ^= t >> 32;
-            seed16[5] ^= t >> 40;
-            seed16[6] ^= t >> 48;
-            seed16[7] ^= t >> 56;
-        }
-        if (frand) {
-            fclose(frand);
-        }
-=======
         const char* env = getenv("SECP256K1_TEST_ITERS");
         if (env && strlen(env) > 0) {
             count = strtol(env, NULL, 0);
         }
->>>>>>> 9e05de1d
     }
     if (count <= 0) {
         fputs("An iteration count of 0 or less is not allowed.\n", stderr);
@@ -7736,12 +7083,8 @@
     secp256k1_testrand_init(argc > 2 ? argv[2] : NULL);
 
     /* initialize */
-<<<<<<< HEAD
-    run_context_tests();
-=======
     run_context_tests(0);
     run_context_tests(1);
->>>>>>> 9e05de1d
     run_scratch_tests();
     ctx = secp256k1_context_create(SECP256K1_CONTEXT_SIGN | SECP256K1_CONTEXT_VERIFY);
     if (secp256k1_testrand_bits(1)) {
