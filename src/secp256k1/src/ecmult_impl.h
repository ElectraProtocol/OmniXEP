--- conflicted
+++ resolved
@@ -1,16 +1,8 @@
-<<<<<<< HEAD
-/*****************************************************************************
- * Copyright (c) 2013, 2014, 2017 Pieter Wuille, Andrew Poelstra, Jonas Nick *
- * Distributed under the MIT software license, see the accompanying          *
- * file COPYING or http://www.opensource.org/licenses/mit-license.php.       *
- *****************************************************************************/
-=======
 /******************************************************************************
  * Copyright (c) 2013, 2014, 2017 Pieter Wuille, Andrew Poelstra, Jonas Nick  *
  * Distributed under the MIT software license, see the accompanying           *
  * file COPYING or https://www.opensource.org/licenses/mit-license.php.       *
  ******************************************************************************/
->>>>>>> 9e05de1d
 
 #ifndef SECP256K1_ECMULT_IMPL_H
 #define SECP256K1_ECMULT_IMPL_H
@@ -49,42 +41,6 @@
  */
 #endif
 
-<<<<<<< HEAD
-#ifdef USE_ENDOMORPHISM
-    #define WNAF_BITS 128
-#else
-    #define WNAF_BITS 256
-#endif
-#define WNAF_SIZE_BITS(bits, w) (((bits) + (w) - 1) / (w))
-#define WNAF_SIZE(w) WNAF_SIZE_BITS(WNAF_BITS, w)
-
-/** The number of entries a table with precomputed multiples needs to have. */
-#define ECMULT_TABLE_SIZE(w) (1 << ((w)-2))
-
-/* The number of objects allocated on the scratch space for ecmult_multi algorithms */
-#define PIPPENGER_SCRATCH_OBJECTS 6
-#define STRAUSS_SCRATCH_OBJECTS 6
-
-#define PIPPENGER_MAX_BUCKET_WINDOW 12
-
-/* Minimum number of points for which pippenger_wnaf is faster than strauss wnaf */
-#ifdef USE_ENDOMORPHISM
-    #define ECMULT_PIPPENGER_THRESHOLD 88
-#else
-    #define ECMULT_PIPPENGER_THRESHOLD 160
-#endif
-
-#ifdef USE_ENDOMORPHISM
-    #define ECMULT_MAX_POINTS_PER_BATCH 5000000
-#else
-    #define ECMULT_MAX_POINTS_PER_BATCH 10000000
-#endif
-
-/** Fill a table 'prej' with precomputed odd multiples of a. Prej will contain
- *  the values [1*a,3*a,...,(2*n-1)*a], so it space for n values. zr[0] will
- *  contain prej[0].z / a.z. The other zr[i] values = prej[i].z / prej[i-1].z.
- *  Prej's Z values are undefined, except for the last value.
-=======
 #define WNAF_BITS 128
 #define WNAF_SIZE_BITS(bits, w) (((bits) + (w) - 1) / (w))
 #define WNAF_SIZE(w) WNAF_SIZE_BITS(WNAF_BITS, w)
@@ -113,7 +69,6 @@
  *
  *  Lastly the zr[0] value, which isn't used above, is set so that:
  *  - a.z = z(pre_a[0]) / zr[0]
->>>>>>> 9e05de1d
  */
 static void secp256k1_ecmult_odd_multiples_table(int n, secp256k1_ge *pre_a, secp256k1_fe *zr, secp256k1_fe *z, const secp256k1_gej *a) {
     secp256k1_gej d, ai;
@@ -159,225 +114,6 @@
     secp256k1_fe_mul(z, &ai.z, &d.z);
 }
 
-<<<<<<< HEAD
-/** Fill a table 'pre' with precomputed odd multiples of a.
- *
- *  There are two versions of this function:
- *  - secp256k1_ecmult_odd_multiples_table_globalz_windowa which brings its
- *    resulting point set to a single constant Z denominator, stores the X and Y
- *    coordinates as ge_storage points in pre, and stores the global Z in rz.
- *    It only operates on tables sized for WINDOW_A wnaf multiples.
- *  - secp256k1_ecmult_odd_multiples_table_storage_var, which converts its
- *    resulting point set to actually affine points, and stores those in pre.
- *    It operates on tables of any size, but uses heap-allocated temporaries.
- *
- *  To compute a*P + b*G, we compute a table for P using the first function,
- *  and for G using the second (which requires an inverse, but it only needs to
- *  happen once).
- */
-static void secp256k1_ecmult_odd_multiples_table_globalz_windowa(secp256k1_ge *pre, secp256k1_fe *globalz, const secp256k1_gej *a) {
-    secp256k1_gej prej[ECMULT_TABLE_SIZE(WINDOW_A)];
-    secp256k1_fe zr[ECMULT_TABLE_SIZE(WINDOW_A)];
-
-    /* Compute the odd multiples in Jacobian form. */
-    secp256k1_ecmult_odd_multiples_table(ECMULT_TABLE_SIZE(WINDOW_A), prej, zr, a);
-    /* Bring them to the same Z denominator. */
-    secp256k1_ge_globalz_set_table_gej(ECMULT_TABLE_SIZE(WINDOW_A), pre, globalz, prej, zr);
-}
-
-static void secp256k1_ecmult_odd_multiples_table_storage_var(const int n, secp256k1_ge_storage *pre, const secp256k1_gej *a) {
-    secp256k1_gej d;
-    secp256k1_ge d_ge, p_ge;
-    secp256k1_gej pj;
-    secp256k1_fe zi;
-    secp256k1_fe zr;
-    secp256k1_fe dx_over_dz_squared;
-    int i;
-
-    VERIFY_CHECK(!a->infinity);
-
-    secp256k1_gej_double_var(&d, a, NULL);
-
-    /* First, we perform all the additions in an isomorphic curve obtained by multiplying
-     * all `z` coordinates by 1/`d.z`. In these coordinates `d` is affine so we can use
-     * `secp256k1_gej_add_ge_var` to perform the additions. For each addition, we store
-     * the resulting y-coordinate and the z-ratio, since we only have enough memory to
-     * store two field elements. These are sufficient to efficiently undo the isomorphism
-     * and recompute all the `x`s.
-     */
-    d_ge.x = d.x;
-    d_ge.y = d.y;
-    d_ge.infinity = 0;
-
-    secp256k1_ge_set_gej_zinv(&p_ge, a, &d.z);
-    pj.x = p_ge.x;
-    pj.y = p_ge.y;
-    pj.z = a->z;
-    pj.infinity = 0;
-
-    for (i = 0; i < (n - 1); i++) {
-        secp256k1_fe_normalize_var(&pj.y);
-        secp256k1_fe_to_storage(&pre[i].y, &pj.y);
-        secp256k1_gej_add_ge_var(&pj, &pj, &d_ge, &zr);
-        secp256k1_fe_normalize_var(&zr);
-        secp256k1_fe_to_storage(&pre[i].x, &zr);
-    }
-
-    /* Invert d.z in the same batch, preserving pj.z so we can extract 1/d.z */
-    secp256k1_fe_mul(&zi, &pj.z, &d.z);
-    secp256k1_fe_inv_var(&zi, &zi);
-
-    /* Directly set `pre[n - 1]` to `pj`, saving the inverted z-coordinate so
-     * that we can combine it with the saved z-ratios to compute the other zs
-     * without any more inversions. */
-    secp256k1_ge_set_gej_zinv(&p_ge, &pj, &zi);
-    secp256k1_ge_to_storage(&pre[n - 1], &p_ge);
-
-    /* Compute the actual x-coordinate of D, which will be needed below. */
-    secp256k1_fe_mul(&d.z, &zi, &pj.z);  /* d.z = 1/d.z */
-    secp256k1_fe_sqr(&dx_over_dz_squared, &d.z);
-    secp256k1_fe_mul(&dx_over_dz_squared, &dx_over_dz_squared, &d.x);
-
-    /* Going into the second loop, we have set `pre[n-1]` to its final affine
-     * form, but still need to set `pre[i]` for `i` in 0 through `n-2`. We
-     * have `zi = (p.z * d.z)^-1`, where
-     *
-     *     `p.z` is the z-coordinate of the point on the isomorphic curve
-     *           which was ultimately assigned to `pre[n-1]`.
-     *     `d.z` is the multiplier that must be applied to all z-coordinates
-     *           to move from our isomorphic curve back to secp256k1; so the
-     *           product `p.z * d.z` is the z-coordinate of the secp256k1
-     *           point assigned to `pre[n-1]`.
-     *
-     * All subsequent inverse-z-coordinates can be obtained by multiplying this
-     * factor by successive z-ratios, which is much more efficient than directly
-     * computing each one.
-     *
-     * Importantly, these inverse-zs will be coordinates of points on secp256k1,
-     * while our other stored values come from computations on the isomorphic
-     * curve. So in the below loop, we will take care not to actually use `zi`
-     * or any derived values until we're back on secp256k1.
-     */
-    i = n - 1;
-    while (i > 0) {
-        secp256k1_fe zi2, zi3;
-        const secp256k1_fe *rzr;
-        i--;
-
-        secp256k1_ge_from_storage(&p_ge, &pre[i]);
-
-        /* For each remaining point, we extract the z-ratio from the stored
-         * x-coordinate, compute its z^-1 from that, and compute the full
-         * point from that. */
-        rzr = &p_ge.x;
-        secp256k1_fe_mul(&zi, &zi, rzr);
-        secp256k1_fe_sqr(&zi2, &zi);
-        secp256k1_fe_mul(&zi3, &zi2, &zi);
-        /* To compute the actual x-coordinate, we use the stored z ratio and
-         * y-coordinate, which we obtained from `secp256k1_gej_add_ge_var`
-         * in the loop above, as well as the inverse of the square of its
-         * z-coordinate. We store the latter in the `zi2` variable, which is
-         * computed iteratively starting from the overall Z inverse then
-         * multiplying by each z-ratio in turn.
-         *
-         * Denoting the z-ratio as `rzr`, we observe that it is equal to `h`
-         * from the inside of the above `gej_add_ge_var` call. This satisfies
-         *
-         *    rzr = d_x * z^2 - x * d_z^2
-         *
-         * where (`d_x`, `d_z`) are Jacobian coordinates of `D` and `(x, z)`
-         * are Jacobian coordinates of our desired point -- except both are on
-         * the isomorphic curve that we were using when we called `gej_add_ge_var`.
-         * To get back to secp256k1, we must multiply both `z`s by `d_z`, or
-         * equivalently divide both `x`s by `d_z^2`. Our equation then becomes
-         *
-         *    rzr = d_x * z^2 / d_z^2 - x
-         *
-         * (The left-hand-side, being a ratio of z-coordinates, is unaffected
-         * by the isomorphism.)
-         *
-         * Rearranging to solve for `x`, we have
-         *
-         *     x = d_x * z^2 / d_z^2 - rzr
-         *
-         * But what we actually want is the affine coordinate `X = x/z^2`,
-         * which will satisfy
-         *
-         *     X = d_x / d_z^2 - rzr / z^2
-         *       = dx_over_dz_squared - rzr * zi2
-         */
-        secp256k1_fe_mul(&p_ge.x, rzr, &zi2);
-        secp256k1_fe_negate(&p_ge.x, &p_ge.x, 1);
-        secp256k1_fe_add(&p_ge.x, &dx_over_dz_squared);
-        /* y is stored_y/z^3, as we expect */
-        secp256k1_fe_mul(&p_ge.y, &p_ge.y, &zi3);
-        /* Store */
-        secp256k1_ge_to_storage(&pre[i], &p_ge);
-    }
-}
-
-/** The following two macro retrieves a particular odd multiple from a table
- *  of precomputed multiples. */
-#define ECMULT_TABLE_GET_GE(r,pre,n,w) do { \
-    VERIFY_CHECK(((n) & 1) == 1); \
-    VERIFY_CHECK((n) >= -((1 << ((w)-1)) - 1)); \
-    VERIFY_CHECK((n) <=  ((1 << ((w)-1)) - 1)); \
-    if ((n) > 0) { \
-        *(r) = (pre)[((n)-1)/2]; \
-    } else { \
-        *(r) = (pre)[(-(n)-1)/2]; \
-        secp256k1_fe_negate(&((r)->y), &((r)->y), 1); \
-    } \
-} while(0)
-
-#define ECMULT_TABLE_GET_GE_STORAGE(r,pre,n,w) do { \
-    VERIFY_CHECK(((n) & 1) == 1); \
-    VERIFY_CHECK((n) >= -((1 << ((w)-1)) - 1)); \
-    VERIFY_CHECK((n) <=  ((1 << ((w)-1)) - 1)); \
-    if ((n) > 0) { \
-        secp256k1_ge_from_storage((r), &(pre)[((n)-1)/2]); \
-    } else { \
-        secp256k1_ge_from_storage((r), &(pre)[(-(n)-1)/2]); \
-        secp256k1_fe_negate(&((r)->y), &((r)->y), 1); \
-    } \
-} while(0)
-
-static void secp256k1_ecmult_context_init(secp256k1_ecmult_context *ctx) {
-    ctx->pre_g = NULL;
-#ifdef USE_ENDOMORPHISM
-    ctx->pre_g_128 = NULL;
-#endif
-}
-
-static void secp256k1_ecmult_context_build(secp256k1_ecmult_context *ctx, const secp256k1_callback *cb) {
-    secp256k1_gej gj;
-
-    if (ctx->pre_g != NULL) {
-        return;
-    }
-
-    /* get the generator */
-    secp256k1_gej_set_ge(&gj, &secp256k1_ge_const_g);
-
-    ctx->pre_g = (secp256k1_ge_storage (*)[])checked_malloc(cb, sizeof((*ctx->pre_g)[0]) * ECMULT_TABLE_SIZE(WINDOW_G));
-
-    /* precompute the tables with odd multiples */
-    secp256k1_ecmult_odd_multiples_table_storage_var(ECMULT_TABLE_SIZE(WINDOW_G), *ctx->pre_g, &gj);
-
-#ifdef USE_ENDOMORPHISM
-    {
-        secp256k1_gej g_128j;
-        int i;
-
-        ctx->pre_g_128 = (secp256k1_ge_storage (*)[])checked_malloc(cb, sizeof((*ctx->pre_g_128)[0]) * ECMULT_TABLE_SIZE(WINDOW_G));
-
-        /* calculate 2^128*generator */
-        g_128j = gj;
-        for (i = 0; i < 128; i++) {
-            secp256k1_gej_double_var(&g_128j, &g_128j, NULL);
-        }
-        secp256k1_ecmult_odd_multiples_table_storage_var(ECMULT_TABLE_SIZE(WINDOW_G), *ctx->pre_g_128, &g_128j);
-=======
 #define SECP256K1_ECMULT_TABLE_VERIFY(n,w) \
     VERIFY_CHECK(((n) & 1) == 1); \
     VERIFY_CHECK((n) >= -((1 << ((w)-1)) - 1)); \
@@ -390,7 +126,6 @@
     } else {
         *r = pre[(-n-1)/2];
         secp256k1_fe_negate(&(r->y), &(r->y), 1);
->>>>>>> 9e05de1d
     }
 }
 
@@ -474,36 +209,6 @@
 }
 
 struct secp256k1_strauss_point_state {
-<<<<<<< HEAD
-#ifdef USE_ENDOMORPHISM
-    secp256k1_scalar na_1, na_lam;
-    int wnaf_na_1[130];
-    int wnaf_na_lam[130];
-    int bits_na_1;
-    int bits_na_lam;
-#else
-    int wnaf_na[256];
-    int bits_na;
-#endif
-    size_t input_pos;
-};
-
-struct secp256k1_strauss_state {
-    secp256k1_gej* prej;
-    secp256k1_fe* zr;
-    secp256k1_ge* pre_a;
-#ifdef USE_ENDOMORPHISM
-    secp256k1_ge* pre_a_lam;
-#endif
-    struct secp256k1_strauss_point_state* ps;
-};
-
-static void secp256k1_ecmult_strauss_wnaf(const secp256k1_ecmult_context *ctx, const struct secp256k1_strauss_state *state, secp256k1_gej *r, int num, const secp256k1_gej *a, const secp256k1_scalar *na, const secp256k1_scalar *ng) {
-    secp256k1_ge tmpa;
-    secp256k1_fe Z;
-#ifdef USE_ENDOMORPHISM
-    /* Splitted G factors. */
-=======
     int wnaf_na_1[129];
     int wnaf_na_lam[129];
     int bits_na_1;
@@ -521,85 +226,11 @@
     secp256k1_ge tmpa;
     secp256k1_fe Z;
     /* Split G factors. */
->>>>>>> 9e05de1d
     secp256k1_scalar ng_1, ng_128;
     int wnaf_ng_1[129];
     int bits_ng_1 = 0;
     int wnaf_ng_128[129];
     int bits_ng_128 = 0;
-<<<<<<< HEAD
-#else
-    int wnaf_ng[256];
-    int bits_ng = 0;
-#endif
-    int i;
-    int bits = 0;
-    int np;
-    int no = 0;
-
-    for (np = 0; np < num; ++np) {
-        if (secp256k1_scalar_is_zero(&na[np]) || secp256k1_gej_is_infinity(&a[np])) {
-            continue;
-        }
-        state->ps[no].input_pos = np;
-#ifdef USE_ENDOMORPHISM
-        /* split na into na_1 and na_lam (where na = na_1 + na_lam*lambda, and na_1 and na_lam are ~128 bit) */
-        secp256k1_scalar_split_lambda(&state->ps[no].na_1, &state->ps[no].na_lam, &na[np]);
-
-        /* build wnaf representation for na_1 and na_lam. */
-        state->ps[no].bits_na_1   = secp256k1_ecmult_wnaf(state->ps[no].wnaf_na_1,   130, &state->ps[no].na_1,   WINDOW_A);
-        state->ps[no].bits_na_lam = secp256k1_ecmult_wnaf(state->ps[no].wnaf_na_lam, 130, &state->ps[no].na_lam, WINDOW_A);
-        VERIFY_CHECK(state->ps[no].bits_na_1 <= 130);
-        VERIFY_CHECK(state->ps[no].bits_na_lam <= 130);
-        if (state->ps[no].bits_na_1 > bits) {
-            bits = state->ps[no].bits_na_1;
-        }
-        if (state->ps[no].bits_na_lam > bits) {
-            bits = state->ps[no].bits_na_lam;
-        }
-#else
-        /* build wnaf representation for na. */
-        state->ps[no].bits_na     = secp256k1_ecmult_wnaf(state->ps[no].wnaf_na,     256, &na[np],      WINDOW_A);
-        if (state->ps[no].bits_na > bits) {
-            bits = state->ps[no].bits_na;
-        }
-#endif
-        ++no;
-    }
-
-    /* Calculate odd multiples of a.
-     * All multiples are brought to the same Z 'denominator', which is stored
-     * in Z. Due to secp256k1' isomorphism we can do all operations pretending
-     * that the Z coordinate was 1, use affine addition formulae, and correct
-     * the Z coordinate of the result once at the end.
-     * The exception is the precomputed G table points, which are actually
-     * affine. Compared to the base used for other points, they have a Z ratio
-     * of 1/Z, so we can use secp256k1_gej_add_zinv_var, which uses the same
-     * isomorphism to efficiently add with a known Z inverse.
-     */
-    if (no > 0) {
-        /* Compute the odd multiples in Jacobian form. */
-        secp256k1_ecmult_odd_multiples_table(ECMULT_TABLE_SIZE(WINDOW_A), state->prej, state->zr, &a[state->ps[0].input_pos]);
-        for (np = 1; np < no; ++np) {
-            secp256k1_gej tmp = a[state->ps[np].input_pos];
-#ifdef VERIFY
-            secp256k1_fe_normalize_var(&(state->prej[(np - 1) * ECMULT_TABLE_SIZE(WINDOW_A) + ECMULT_TABLE_SIZE(WINDOW_A) - 1].z));
-#endif
-            secp256k1_gej_rescale(&tmp, &(state->prej[(np - 1) * ECMULT_TABLE_SIZE(WINDOW_A) + ECMULT_TABLE_SIZE(WINDOW_A) - 1].z));
-            secp256k1_ecmult_odd_multiples_table(ECMULT_TABLE_SIZE(WINDOW_A), state->prej + np * ECMULT_TABLE_SIZE(WINDOW_A), state->zr + np * ECMULT_TABLE_SIZE(WINDOW_A), &tmp);
-            secp256k1_fe_mul(state->zr + np * ECMULT_TABLE_SIZE(WINDOW_A), state->zr + np * ECMULT_TABLE_SIZE(WINDOW_A), &(a[state->ps[np].input_pos].z));
-        }
-        /* Bring them to the same Z denominator. */
-        secp256k1_ge_globalz_set_table_gej(ECMULT_TABLE_SIZE(WINDOW_A) * no, state->pre_a, &Z, state->prej, state->zr);
-    } else {
-        secp256k1_fe_set_int(&Z, 1);
-    }
-
-#ifdef USE_ENDOMORPHISM
-    for (np = 0; np < no; ++np) {
-        for (i = 0; i < ECMULT_TABLE_SIZE(WINDOW_A); i++) {
-            secp256k1_ge_mul_lambda(&state->pre_a_lam[np * ECMULT_TABLE_SIZE(WINDOW_A) + i], &state->pre_a[np * ECMULT_TABLE_SIZE(WINDOW_A) + i]);
-=======
     int i;
     int bits = 0;
     size_t np;
@@ -656,7 +287,6 @@
     for (np = 0; np < no; ++np) {
         for (i = 0; i < ECMULT_TABLE_SIZE(WINDOW_A); i++) {
             secp256k1_fe_mul(&state->aux[np * ECMULT_TABLE_SIZE(WINDOW_A) + i], &state->pre_a[np * ECMULT_TABLE_SIZE(WINDOW_A) + i].x, &secp256k1_const_beta);
->>>>>>> 9e05de1d
         }
     }
 
@@ -673,16 +303,6 @@
         if (bits_ng_128 > bits) {
             bits = bits_ng_128;
         }
-<<<<<<< HEAD
-    }
-#else
-    if (ng) {
-        bits_ng     = secp256k1_ecmult_wnaf(wnaf_ng,     256, ng,      WINDOW_G);
-        if (bits_ng > bits) {
-            bits = bits_ng;
-        }
-=======
->>>>>>> 9e05de1d
     }
 
     secp256k1_gej_set_infinity(r);
@@ -690,16 +310,6 @@
     for (i = bits - 1; i >= 0; i--) {
         int n;
         secp256k1_gej_double_var(r, r, NULL);
-<<<<<<< HEAD
-#ifdef USE_ENDOMORPHISM
-        for (np = 0; np < no; ++np) {
-            if (i < state->ps[np].bits_na_1 && (n = state->ps[np].wnaf_na_1[i])) {
-                ECMULT_TABLE_GET_GE(&tmpa, state->pre_a + np * ECMULT_TABLE_SIZE(WINDOW_A), n, WINDOW_A);
-                secp256k1_gej_add_ge_var(r, r, &tmpa, NULL);
-            }
-            if (i < state->ps[np].bits_na_lam && (n = state->ps[np].wnaf_na_lam[i])) {
-                ECMULT_TABLE_GET_GE(&tmpa, state->pre_a_lam + np * ECMULT_TABLE_SIZE(WINDOW_A), n, WINDOW_A);
-=======
         for (np = 0; np < no; ++np) {
             if (i < state->ps[np].bits_na_1 && (n = state->ps[np].wnaf_na_1[i])) {
                 secp256k1_ecmult_table_get_ge(&tmpa, state->pre_a + np * ECMULT_TABLE_SIZE(WINDOW_A), n, WINDOW_A);
@@ -707,7 +317,6 @@
             }
             if (i < state->ps[np].bits_na_lam && (n = state->ps[np].wnaf_na_lam[i])) {
                 secp256k1_ecmult_table_get_ge_lambda(&tmpa, state->pre_a + np * ECMULT_TABLE_SIZE(WINDOW_A), state->aux + np * ECMULT_TABLE_SIZE(WINDOW_A), n, WINDOW_A);
->>>>>>> 9e05de1d
                 secp256k1_gej_add_ge_var(r, r, &tmpa, NULL);
             }
         }
@@ -716,22 +325,7 @@
             secp256k1_gej_add_zinv_var(r, r, &tmpa, &Z);
         }
         if (i < bits_ng_128 && (n = wnaf_ng_128[i])) {
-<<<<<<< HEAD
-            ECMULT_TABLE_GET_GE_STORAGE(&tmpa, *ctx->pre_g_128, n, WINDOW_G);
-            secp256k1_gej_add_zinv_var(r, r, &tmpa, &Z);
-        }
-#else
-        for (np = 0; np < no; ++np) {
-            if (i < state->ps[np].bits_na && (n = state->ps[np].wnaf_na[i])) {
-                ECMULT_TABLE_GET_GE(&tmpa, state->pre_a + np * ECMULT_TABLE_SIZE(WINDOW_A), n, WINDOW_A);
-                secp256k1_gej_add_ge_var(r, r, &tmpa, NULL);
-            }
-        }
-        if (i < bits_ng && (n = wnaf_ng[i])) {
-            ECMULT_TABLE_GET_GE_STORAGE(&tmpa, *ctx->pre_g, n, WINDOW_G);
-=======
             secp256k1_ecmult_table_get_ge_storage(&tmpa, secp256k1_pre_g_128, n, WINDOW_G);
->>>>>>> 9e05de1d
             secp256k1_gej_add_zinv_var(r, r, &tmpa, &Z);
         }
     }
@@ -741,38 +335,6 @@
     }
 }
 
-<<<<<<< HEAD
-static void secp256k1_ecmult(const secp256k1_ecmult_context *ctx, secp256k1_gej *r, const secp256k1_gej *a, const secp256k1_scalar *na, const secp256k1_scalar *ng) {
-    secp256k1_gej prej[ECMULT_TABLE_SIZE(WINDOW_A)];
-    secp256k1_fe zr[ECMULT_TABLE_SIZE(WINDOW_A)];
-    secp256k1_ge pre_a[ECMULT_TABLE_SIZE(WINDOW_A)];
-    struct secp256k1_strauss_point_state ps[1];
-#ifdef USE_ENDOMORPHISM
-    secp256k1_ge pre_a_lam[ECMULT_TABLE_SIZE(WINDOW_A)];
-#endif
-    struct secp256k1_strauss_state state;
-
-    state.prej = prej;
-    state.zr = zr;
-    state.pre_a = pre_a;
-#ifdef USE_ENDOMORPHISM
-    state.pre_a_lam = pre_a_lam;
-#endif
-    state.ps = ps;
-    secp256k1_ecmult_strauss_wnaf(ctx, &state, r, 1, a, na, ng);
-}
-
-static size_t secp256k1_strauss_scratch_size(size_t n_points) {
-#ifdef USE_ENDOMORPHISM
-    static const size_t point_size = (2 * sizeof(secp256k1_ge) + sizeof(secp256k1_gej) + sizeof(secp256k1_fe)) * ECMULT_TABLE_SIZE(WINDOW_A) + sizeof(struct secp256k1_strauss_point_state) + sizeof(secp256k1_gej) + sizeof(secp256k1_scalar);
-#else
-    static const size_t point_size = (sizeof(secp256k1_ge) + sizeof(secp256k1_gej) + sizeof(secp256k1_fe)) * ECMULT_TABLE_SIZE(WINDOW_A) + sizeof(struct secp256k1_strauss_point_state) + sizeof(secp256k1_gej) + sizeof(secp256k1_scalar);
-#endif
-    return n_points*point_size;
-}
-
-static int secp256k1_ecmult_strauss_batch(const secp256k1_ecmult_context *ctx, secp256k1_scratch *scratch, secp256k1_gej *r, const secp256k1_scalar *inp_g_sc, secp256k1_ecmult_multi_callback cb, void *cbdata, size_t n_points, size_t cb_offset) {
-=======
 static void secp256k1_ecmult(secp256k1_gej *r, const secp256k1_gej *a, const secp256k1_scalar *na, const secp256k1_scalar *ng) {
     secp256k1_fe aux[ECMULT_TABLE_SIZE(WINDOW_A)];
     secp256k1_ge pre_a[ECMULT_TABLE_SIZE(WINDOW_A)];
@@ -791,37 +353,17 @@
 }
 
 static int secp256k1_ecmult_strauss_batch(const secp256k1_callback* error_callback, secp256k1_scratch *scratch, secp256k1_gej *r, const secp256k1_scalar *inp_g_sc, secp256k1_ecmult_multi_callback cb, void *cbdata, size_t n_points, size_t cb_offset) {
->>>>>>> 9e05de1d
     secp256k1_gej* points;
     secp256k1_scalar* scalars;
     struct secp256k1_strauss_state state;
     size_t i;
-<<<<<<< HEAD
-=======
     const size_t scratch_checkpoint = secp256k1_scratch_checkpoint(error_callback, scratch);
->>>>>>> 9e05de1d
 
     secp256k1_gej_set_infinity(r);
     if (inp_g_sc == NULL && n_points == 0) {
         return 1;
     }
 
-<<<<<<< HEAD
-    if (!secp256k1_scratch_allocate_frame(scratch, secp256k1_strauss_scratch_size(n_points), STRAUSS_SCRATCH_OBJECTS)) {
-        return 0;
-    }
-    points = (secp256k1_gej*)secp256k1_scratch_alloc(scratch, n_points * sizeof(secp256k1_gej));
-    scalars = (secp256k1_scalar*)secp256k1_scratch_alloc(scratch, n_points * sizeof(secp256k1_scalar));
-    state.prej = (secp256k1_gej*)secp256k1_scratch_alloc(scratch, n_points * ECMULT_TABLE_SIZE(WINDOW_A) * sizeof(secp256k1_gej));
-    state.zr = (secp256k1_fe*)secp256k1_scratch_alloc(scratch, n_points * ECMULT_TABLE_SIZE(WINDOW_A) * sizeof(secp256k1_fe));
-#ifdef USE_ENDOMORPHISM
-    state.pre_a = (secp256k1_ge*)secp256k1_scratch_alloc(scratch, n_points * 2 * ECMULT_TABLE_SIZE(WINDOW_A) * sizeof(secp256k1_ge));
-    state.pre_a_lam = state.pre_a + n_points * ECMULT_TABLE_SIZE(WINDOW_A);
-#else
-    state.pre_a = (secp256k1_ge*)secp256k1_scratch_alloc(scratch, n_points * ECMULT_TABLE_SIZE(WINDOW_A) * sizeof(secp256k1_ge));
-#endif
-    state.ps = (struct secp256k1_strauss_point_state*)secp256k1_scratch_alloc(scratch, n_points * sizeof(struct secp256k1_strauss_point_state));
-=======
     /* We allocate STRAUSS_SCRATCH_OBJECTS objects on the scratch space. If these
      * allocations change, make sure to update the STRAUSS_SCRATCH_OBJECTS
      * constant and strauss_scratch_size accordingly. */
@@ -835,46 +377,27 @@
         secp256k1_scratch_apply_checkpoint(error_callback, scratch, scratch_checkpoint);
         return 0;
     }
->>>>>>> 9e05de1d
 
     for (i = 0; i < n_points; i++) {
         secp256k1_ge point;
         if (!cb(&scalars[i], &point, i+cb_offset, cbdata)) {
-<<<<<<< HEAD
-            secp256k1_scratch_deallocate_frame(scratch);
-=======
             secp256k1_scratch_apply_checkpoint(error_callback, scratch, scratch_checkpoint);
->>>>>>> 9e05de1d
             return 0;
         }
         secp256k1_gej_set_ge(&points[i], &point);
     }
-<<<<<<< HEAD
-    secp256k1_ecmult_strauss_wnaf(ctx, &state, r, n_points, points, scalars, inp_g_sc);
-    secp256k1_scratch_deallocate_frame(scratch);
-=======
     secp256k1_ecmult_strauss_wnaf(&state, r, n_points, points, scalars, inp_g_sc);
     secp256k1_scratch_apply_checkpoint(error_callback, scratch, scratch_checkpoint);
->>>>>>> 9e05de1d
     return 1;
 }
 
 /* Wrapper for secp256k1_ecmult_multi_func interface */
-<<<<<<< HEAD
-static int secp256k1_ecmult_strauss_batch_single(const secp256k1_ecmult_context *actx, secp256k1_scratch *scratch, secp256k1_gej *r, const secp256k1_scalar *inp_g_sc, secp256k1_ecmult_multi_callback cb, void *cbdata, size_t n) {
-    return secp256k1_ecmult_strauss_batch(actx, scratch, r, inp_g_sc, cb, cbdata, n, 0);
-}
-
-static size_t secp256k1_strauss_max_points(secp256k1_scratch *scratch) {
-    return secp256k1_scratch_max_allocation(scratch, STRAUSS_SCRATCH_OBJECTS) / secp256k1_strauss_scratch_size(1);
-=======
 static int secp256k1_ecmult_strauss_batch_single(const secp256k1_callback* error_callback, secp256k1_scratch *scratch, secp256k1_gej *r, const secp256k1_scalar *inp_g_sc, secp256k1_ecmult_multi_callback cb, void *cbdata, size_t n) {
     return secp256k1_ecmult_strauss_batch(error_callback, scratch, r, inp_g_sc, cb, cbdata, n, 0);
 }
 
 static size_t secp256k1_strauss_max_points(const secp256k1_callback* error_callback, secp256k1_scratch *scratch) {
     return secp256k1_scratch_max_allocation(error_callback, scratch, STRAUSS_SCRATCH_OBJECTS) / secp256k1_strauss_scratch_size(1);
->>>>>>> 9e05de1d
 }
 
 /** Convert a number to WNAF notation.
@@ -1045,10 +568,6 @@
  * set of buckets) for a given number of points.
  */
 static int secp256k1_pippenger_bucket_window(size_t n) {
-<<<<<<< HEAD
-#ifdef USE_ENDOMORPHISM
-=======
->>>>>>> 9e05de1d
     if (n <= 1) {
         return 1;
     } else if (n <= 4) {
@@ -1072,36 +591,6 @@
     } else {
         return PIPPENGER_MAX_BUCKET_WINDOW;
     }
-<<<<<<< HEAD
-#else
-    if (n <= 1) {
-        return 1;
-    } else if (n <= 11) {
-        return 2;
-    } else if (n <= 45) {
-        return 3;
-    } else if (n <= 100) {
-        return 4;
-    } else if (n <= 275) {
-        return 5;
-    } else if (n <= 625) {
-        return 6;
-    } else if (n <= 1850) {
-        return 7;
-    } else if (n <= 3400) {
-        return 8;
-    } else if (n <= 9630) {
-        return 9;
-    } else if (n <= 17900) {
-        return 10;
-    } else if (n <= 32800) {
-        return 11;
-    } else {
-        return PIPPENGER_MAX_BUCKET_WINDOW;
-    }
-#endif
-=======
->>>>>>> 9e05de1d
 }
 
 /**
@@ -1109,10 +598,6 @@
  */
 static size_t secp256k1_pippenger_bucket_window_inv(int bucket_window) {
     switch(bucket_window) {
-<<<<<<< HEAD
-#ifdef USE_ENDOMORPHISM
-=======
->>>>>>> 9e05de1d
         case 1: return 1;
         case 2: return 4;
         case 3: return 20;
@@ -1125,32 +610,11 @@
         case 10: return 7880;
         case 11: return 16050;
         case PIPPENGER_MAX_BUCKET_WINDOW: return SIZE_MAX;
-<<<<<<< HEAD
-#else
-        case 1: return 1;
-        case 2: return 11;
-        case 3: return 45;
-        case 4: return 100;
-        case 5: return 275;
-        case 6: return 625;
-        case 7: return 1850;
-        case 8: return 3400;
-        case 9: return 9630;
-        case 10: return 17900;
-        case 11: return 32800;
-        case PIPPENGER_MAX_BUCKET_WINDOW: return SIZE_MAX;
-#endif
-=======
->>>>>>> 9e05de1d
     }
     return 0;
 }
 
 
-<<<<<<< HEAD
-#ifdef USE_ENDOMORPHISM
-=======
->>>>>>> 9e05de1d
 SECP256K1_INLINE static void secp256k1_ecmult_endo_split(secp256k1_scalar *s1, secp256k1_scalar *s2, secp256k1_ge *p1, secp256k1_ge *p2) {
     secp256k1_scalar tmp = *s1;
     secp256k1_scalar_split_lambda(s1, s2, &tmp);
@@ -1165,47 +629,23 @@
         secp256k1_ge_neg(p2, p2);
     }
 }
-<<<<<<< HEAD
-#endif
-=======
->>>>>>> 9e05de1d
 
 /**
  * Returns the scratch size required for a given number of points (excluding
  * base point G) without considering alignment.
  */
 static size_t secp256k1_pippenger_scratch_size(size_t n_points, int bucket_window) {
-<<<<<<< HEAD
-#ifdef USE_ENDOMORPHISM
     size_t entries = 2*n_points + 2;
-#else
-    size_t entries = n_points + 1;
-#endif
-=======
-    size_t entries = 2*n_points + 2;
->>>>>>> 9e05de1d
     size_t entry_size = sizeof(secp256k1_ge) + sizeof(secp256k1_scalar) + sizeof(struct secp256k1_pippenger_point_state) + (WNAF_SIZE(bucket_window+1)+1)*sizeof(int);
     return (sizeof(secp256k1_gej) << bucket_window) + sizeof(struct secp256k1_pippenger_state) + entries * entry_size;
 }
 
-<<<<<<< HEAD
-static int secp256k1_ecmult_pippenger_batch(const secp256k1_ecmult_context *ctx, secp256k1_scratch *scratch, secp256k1_gej *r, const secp256k1_scalar *inp_g_sc, secp256k1_ecmult_multi_callback cb, void *cbdata, size_t n_points, size_t cb_offset) {
-    /* Use 2(n+1) with the endomorphism, n+1 without, when calculating batch
-     * sizes. The reason for +1 is that we add the G scalar to the list of
-     * other scalars. */
-#ifdef USE_ENDOMORPHISM
-    size_t entries = 2*n_points + 2;
-#else
-    size_t entries = n_points + 1;
-#endif
-=======
 static int secp256k1_ecmult_pippenger_batch(const secp256k1_callback* error_callback, secp256k1_scratch *scratch, secp256k1_gej *r, const secp256k1_scalar *inp_g_sc, secp256k1_ecmult_multi_callback cb, void *cbdata, size_t n_points, size_t cb_offset) {
     const size_t scratch_checkpoint = secp256k1_scratch_checkpoint(error_callback, scratch);
     /* Use 2(n+1) with the endomorphism, when calculating batch
      * sizes. The reason for +1 is that we add the G scalar to the list of
      * other scalars. */
     size_t entries = 2*n_points + 2;
->>>>>>> 9e05de1d
     secp256k1_ge *points;
     secp256k1_scalar *scalars;
     secp256k1_gej *buckets;
@@ -1215,27 +655,10 @@
     int i, j;
     int bucket_window;
 
-<<<<<<< HEAD
-    (void)ctx;
-=======
->>>>>>> 9e05de1d
     secp256k1_gej_set_infinity(r);
     if (inp_g_sc == NULL && n_points == 0) {
         return 1;
     }
-<<<<<<< HEAD
-
-    bucket_window = secp256k1_pippenger_bucket_window(n_points);
-    if (!secp256k1_scratch_allocate_frame(scratch, secp256k1_pippenger_scratch_size(n_points, bucket_window), PIPPENGER_SCRATCH_OBJECTS)) {
-        return 0;
-    }
-    points = (secp256k1_ge *) secp256k1_scratch_alloc(scratch, entries * sizeof(*points));
-    scalars = (secp256k1_scalar *) secp256k1_scratch_alloc(scratch, entries * sizeof(*scalars));
-    state_space = (struct secp256k1_pippenger_state *) secp256k1_scratch_alloc(scratch, sizeof(*state_space));
-    state_space->ps = (struct secp256k1_pippenger_point_state *) secp256k1_scratch_alloc(scratch, entries * sizeof(*state_space->ps));
-    state_space->wnaf_na = (int *) secp256k1_scratch_alloc(scratch, entries*(WNAF_SIZE(bucket_window+1)) * sizeof(int));
-    buckets = (secp256k1_gej *) secp256k1_scratch_alloc(scratch, sizeof(*buckets) << bucket_window);
-=======
     bucket_window = secp256k1_pippenger_bucket_window(n_points);
 
     /* We allocate PIPPENGER_SCRATCH_OBJECTS objects on the scratch space. If
@@ -1256,42 +679,23 @@
         secp256k1_scratch_apply_checkpoint(error_callback, scratch, scratch_checkpoint);
         return 0;
     }
->>>>>>> 9e05de1d
 
     if (inp_g_sc != NULL) {
         scalars[0] = *inp_g_sc;
         points[0] = secp256k1_ge_const_g;
         idx++;
-<<<<<<< HEAD
-#ifdef USE_ENDOMORPHISM
         secp256k1_ecmult_endo_split(&scalars[0], &scalars[1], &points[0], &points[1]);
         idx++;
-#endif
-=======
-        secp256k1_ecmult_endo_split(&scalars[0], &scalars[1], &points[0], &points[1]);
-        idx++;
->>>>>>> 9e05de1d
     }
 
     while (point_idx < n_points) {
         if (!cb(&scalars[idx], &points[idx], point_idx + cb_offset, cbdata)) {
-<<<<<<< HEAD
-            secp256k1_scratch_deallocate_frame(scratch);
-            return 0;
-        }
-        idx++;
-#ifdef USE_ENDOMORPHISM
-        secp256k1_ecmult_endo_split(&scalars[idx - 1], &scalars[idx], &points[idx - 1], &points[idx]);
-        idx++;
-#endif
-=======
             secp256k1_scratch_apply_checkpoint(error_callback, scratch, scratch_checkpoint);
             return 0;
         }
         idx++;
         secp256k1_ecmult_endo_split(&scalars[idx - 1], &scalars[idx], &points[idx - 1], &points[idx]);
         idx++;
->>>>>>> 9e05de1d
         point_idx++;
     }
 
@@ -1308,22 +712,13 @@
     for(i = 0; i < 1<<bucket_window; i++) {
         secp256k1_gej_clear(&buckets[i]);
     }
-<<<<<<< HEAD
-    secp256k1_scratch_deallocate_frame(scratch);
-=======
     secp256k1_scratch_apply_checkpoint(error_callback, scratch, scratch_checkpoint);
->>>>>>> 9e05de1d
     return 1;
 }
 
 /* Wrapper for secp256k1_ecmult_multi_func interface */
-<<<<<<< HEAD
-static int secp256k1_ecmult_pippenger_batch_single(const secp256k1_ecmult_context *actx, secp256k1_scratch *scratch, secp256k1_gej *r, const secp256k1_scalar *inp_g_sc, secp256k1_ecmult_multi_callback cb, void *cbdata, size_t n) {
-    return secp256k1_ecmult_pippenger_batch(actx, scratch, r, inp_g_sc, cb, cbdata, n, 0);
-=======
 static int secp256k1_ecmult_pippenger_batch_single(const secp256k1_callback* error_callback, secp256k1_scratch *scratch, secp256k1_gej *r, const secp256k1_scalar *inp_g_sc, secp256k1_ecmult_multi_callback cb, void *cbdata, size_t n) {
     return secp256k1_ecmult_pippenger_batch(error_callback, scratch, r, inp_g_sc, cb, cbdata, n, 0);
->>>>>>> 9e05de1d
 }
 
 /**
@@ -1331,13 +726,8 @@
  * a given scratch space. The function ensures that fewer points may also be
  * used.
  */
-<<<<<<< HEAD
-static size_t secp256k1_pippenger_max_points(secp256k1_scratch *scratch) {
-    size_t max_alloc = secp256k1_scratch_max_allocation(scratch, PIPPENGER_SCRATCH_OBJECTS);
-=======
 static size_t secp256k1_pippenger_max_points(const secp256k1_callback* error_callback, secp256k1_scratch *scratch) {
     size_t max_alloc = secp256k1_scratch_max_allocation(error_callback, scratch, PIPPENGER_SCRATCH_OBJECTS);
->>>>>>> 9e05de1d
     int bucket_window;
     size_t res = 0;
 
@@ -1348,13 +738,7 @@
         size_t space_overhead;
         size_t entry_size = sizeof(secp256k1_ge) + sizeof(secp256k1_scalar) + sizeof(struct secp256k1_pippenger_point_state) + (WNAF_SIZE(bucket_window+1)+1)*sizeof(int);
 
-<<<<<<< HEAD
-#ifdef USE_ENDOMORPHISM
         entry_size = 2*entry_size;
-#endif
-=======
-        entry_size = 2*entry_size;
->>>>>>> 9e05de1d
         space_overhead = (sizeof(secp256k1_gej) << bucket_window) + entry_size + sizeof(struct secp256k1_pippenger_state);
         if (space_overhead > max_alloc) {
             break;
@@ -1378,11 +762,7 @@
 
 /* Computes ecmult_multi by simply multiplying and adding each point. Does not
  * require a scratch space */
-<<<<<<< HEAD
-static int secp256k1_ecmult_multi_simple_var(const secp256k1_ecmult_context *ctx, secp256k1_gej *r, const secp256k1_scalar *inp_g_sc, secp256k1_ecmult_multi_callback cb, void *cbdata, size_t n_points) {
-=======
 static int secp256k1_ecmult_multi_simple_var(secp256k1_gej *r, const secp256k1_scalar *inp_g_sc, secp256k1_ecmult_multi_callback cb, void *cbdata, size_t n_points) {
->>>>>>> 9e05de1d
     size_t point_idx;
     secp256k1_scalar szero;
     secp256k1_gej tmpj;
@@ -1391,11 +771,7 @@
     secp256k1_gej_set_infinity(r);
     secp256k1_gej_set_infinity(&tmpj);
     /* r = inp_g_sc*G */
-<<<<<<< HEAD
-    secp256k1_ecmult(ctx, r, &tmpj, &szero, inp_g_sc);
-=======
     secp256k1_ecmult(r, &tmpj, &szero, inp_g_sc);
->>>>>>> 9e05de1d
     for (point_idx = 0; point_idx < n_points; point_idx++) {
         secp256k1_ge point;
         secp256k1_gej pointj;
@@ -1405,11 +781,7 @@
         }
         /* r += scalar*point */
         secp256k1_gej_set_ge(&pointj, &point);
-<<<<<<< HEAD
-        secp256k1_ecmult(ctx, &tmpj, &pointj, &scalar, NULL);
-=======
         secp256k1_ecmult(&tmpj, &pointj, &scalar, NULL);
->>>>>>> 9e05de1d
         secp256k1_gej_add_var(r, r, &tmpj, NULL);
     }
     return 1;
@@ -1435,19 +807,11 @@
     return 1;
 }
 
-<<<<<<< HEAD
-typedef int (*secp256k1_ecmult_multi_func)(const secp256k1_ecmult_context*, secp256k1_scratch*, secp256k1_gej*, const secp256k1_scalar*, secp256k1_ecmult_multi_callback cb, void*, size_t);
-static int secp256k1_ecmult_multi_var(const secp256k1_ecmult_context *ctx, secp256k1_scratch *scratch, secp256k1_gej *r, const secp256k1_scalar *inp_g_sc, secp256k1_ecmult_multi_callback cb, void *cbdata, size_t n) {
-    size_t i;
-
-    int (*f)(const secp256k1_ecmult_context*, secp256k1_scratch*, secp256k1_gej*, const secp256k1_scalar*, secp256k1_ecmult_multi_callback cb, void*, size_t, size_t);
-=======
 typedef int (*secp256k1_ecmult_multi_func)(const secp256k1_callback* error_callback, secp256k1_scratch*, secp256k1_gej*, const secp256k1_scalar*, secp256k1_ecmult_multi_callback cb, void*, size_t);
 static int secp256k1_ecmult_multi_var(const secp256k1_callback* error_callback, secp256k1_scratch *scratch, secp256k1_gej *r, const secp256k1_scalar *inp_g_sc, secp256k1_ecmult_multi_callback cb, void *cbdata, size_t n) {
     size_t i;
 
     int (*f)(const secp256k1_callback* error_callback, secp256k1_scratch*, secp256k1_gej*, const secp256k1_scalar*, secp256k1_ecmult_multi_callback cb, void*, size_t, size_t);
->>>>>>> 9e05de1d
     size_t n_batches;
     size_t n_batch_points;
 
@@ -1457,19 +821,6 @@
     } else if (n == 0) {
         secp256k1_scalar szero;
         secp256k1_scalar_set_int(&szero, 0);
-<<<<<<< HEAD
-        secp256k1_ecmult(ctx, r, r, &szero, inp_g_sc);
-        return 1;
-    }
-    if (scratch == NULL) {
-        return secp256k1_ecmult_multi_simple_var(ctx, r, inp_g_sc, cb, cbdata, n);
-    }
-
-    /* Compute the batch sizes for pippenger given a scratch space. If it's greater than a threshold
-     * use pippenger. Otherwise use strauss */
-    if (!secp256k1_ecmult_multi_batch_size_helper(&n_batches, &n_batch_points, secp256k1_pippenger_max_points(scratch), n)) {
-        return 0;
-=======
         secp256k1_ecmult(r, r, &szero, inp_g_sc);
         return 1;
     }
@@ -1483,18 +834,12 @@
      * than Strauss' algo) and if not, use the simple algorithm. */
     if (!secp256k1_ecmult_multi_batch_size_helper(&n_batches, &n_batch_points, secp256k1_pippenger_max_points(error_callback, scratch), n)) {
         return secp256k1_ecmult_multi_simple_var(r, inp_g_sc, cb, cbdata, n);
->>>>>>> 9e05de1d
     }
     if (n_batch_points >= ECMULT_PIPPENGER_THRESHOLD) {
         f = secp256k1_ecmult_pippenger_batch;
     } else {
-<<<<<<< HEAD
-        if (!secp256k1_ecmult_multi_batch_size_helper(&n_batches, &n_batch_points, secp256k1_strauss_max_points(scratch), n)) {
-            return 0;
-=======
         if (!secp256k1_ecmult_multi_batch_size_helper(&n_batches, &n_batch_points, secp256k1_strauss_max_points(error_callback, scratch), n)) {
             return secp256k1_ecmult_multi_simple_var(r, inp_g_sc, cb, cbdata, n);
->>>>>>> 9e05de1d
         }
         f = secp256k1_ecmult_strauss_batch;
     }
@@ -1502,11 +847,7 @@
         size_t nbp = n < n_batch_points ? n : n_batch_points;
         size_t offset = n_batch_points*i;
         secp256k1_gej tmp;
-<<<<<<< HEAD
-        if (!f(ctx, scratch, &tmp, i == 0 ? inp_g_sc : NULL, cb, cbdata, nbp, offset)) {
-=======
         if (!f(error_callback, scratch, &tmp, i == 0 ? inp_g_sc : NULL, cb, cbdata, nbp, offset)) {
->>>>>>> 9e05de1d
             return 0;
         }
         secp256k1_gej_add_var(r, r, &tmp, NULL);
