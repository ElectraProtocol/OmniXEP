--- conflicted
+++ resolved
@@ -12,8 +12,6 @@
 #include "ecmult_const.h"
 #include "ecmult_impl.h"
 
-<<<<<<< HEAD
-=======
 /** Fill a table 'pre' with precomputed odd multiples of a.
  *
  *  The resulting point set is brought to a single constant Z denominator, stores the X and Y
@@ -27,7 +25,6 @@
     secp256k1_ge_table_set_globalz(ECMULT_TABLE_SIZE(WINDOW_A), pre, zr);
 }
 
->>>>>>> 9e05de1d
 /* This is like `ECMULT_TABLE_GET_GE` but is constant time */
 #define ECMULT_CONST_TABLE_GET_GE(r,pre,n,w) do { \
     int m = 0; \
@@ -69,11 +66,7 @@
  *
  *  Numbers reference steps of `Algorithm SPA-resistant Width-w NAF with Odd Scalar` on pp. 335
  */
-<<<<<<< HEAD
-static int secp256k1_wnaf_const(int *wnaf, secp256k1_scalar s, int w, int size) {
-=======
 static int secp256k1_wnaf_const(int *wnaf, const secp256k1_scalar *scalar, int w, int size) {
->>>>>>> 9e05de1d
     int global_sign;
     int skew;
     int word = 0;
@@ -91,28 +84,15 @@
     /* Note that we cannot handle even numbers by negating them to be odd, as is
      * done in other implementations, since if our scalars were specified to have
      * width < 256 for performance reasons, their negations would have width 256
-<<<<<<< HEAD
-     * and we'd lose any performance benefit. Instead, we use a technique from
-     * Section 4.2 of the Okeya/Tagaki paper, which is to add either 1 (for even)
-     * or 2 (for odd) to the number we are encoding, returning a skew value indicating
-=======
      * and we'd lose any performance benefit. Instead, we use a variation of a
      * technique from Section 4.2 of the Okeya/Tagaki paper, which is to add 1 to the
      * number we are encoding when it is even, returning a skew value indicating
->>>>>>> 9e05de1d
      * this, and having the caller compensate after doing the multiplication.
      *
      * In fact, we _do_ want to negate numbers to minimize their bit-lengths (and in
      * particular, to ensure that the outputs from the endomorphism-split fit into
-<<<<<<< HEAD
-     * 128 bits). If we negate, the parity of our number flips, inverting which of
-     * {1, 2} we want to add to the scalar when ensuring that it's odd. Further
-     * complicating things, -1 interacts badly with `secp256k1_scalar_cadd_bit` and
-     * we need to special-case it in this logic. */
-=======
      * 128 bits). If we negate, the parity of our number flips, affecting whether
      * we want to add to the scalar to ensure that it's odd. */
->>>>>>> 9e05de1d
     flip = secp256k1_scalar_is_high(&s);
     skew = flip ^ secp256k1_scalar_is_even(&s);
     secp256k1_scalar_cadd_bit(&s, 0, skew);
@@ -120,12 +100,7 @@
 
     /* 4 */
     u_last = secp256k1_scalar_shr_int(&s, w);
-<<<<<<< HEAD
-    while (word * w < size) {
-        int sign;
-=======
     do {
->>>>>>> 9e05de1d
         int even;
 
         /* 4.1 4.4 */
@@ -161,40 +136,16 @@
     secp256k1_fe Z;
 
     int skew_1;
-<<<<<<< HEAD
-#ifdef USE_ENDOMORPHISM
-=======
->>>>>>> 9e05de1d
     secp256k1_ge pre_a_lam[ECMULT_TABLE_SIZE(WINDOW_A)];
     int wnaf_lam[1 + WNAF_SIZE(WINDOW_A - 1)];
     int skew_lam;
     secp256k1_scalar q_1, q_lam;
-<<<<<<< HEAD
-#endif
-=======
->>>>>>> 9e05de1d
     int wnaf_1[1 + WNAF_SIZE(WINDOW_A - 1)];
 
     int i;
 
     /* build wnaf representation for q. */
     int rsize = size;
-<<<<<<< HEAD
-#ifdef USE_ENDOMORPHISM
-    if (size > 128) {
-        rsize = 128;
-        /* split q into q_1 and q_lam (where q = q_1 + q_lam*lambda, and q_1 and q_lam are ~128 bit) */
-        secp256k1_scalar_split_lambda(&q_1, &q_lam, &sc);
-        skew_1   = secp256k1_wnaf_const(wnaf_1,   q_1,   WINDOW_A - 1, 128);
-        skew_lam = secp256k1_wnaf_const(wnaf_lam, q_lam, WINDOW_A - 1, 128);
-    } else
-#endif
-    {
-        skew_1   = secp256k1_wnaf_const(wnaf_1, sc, WINDOW_A - 1, size);
-#ifdef USE_ENDOMORPHISM
-        skew_lam = 0;
-#endif
-=======
     if (size > 128) {
         rsize = 128;
         /* split q into q_1 and q_lam (where q = q_1 + q_lam*lambda, and q_1 and q_lam are ~128 bit) */
@@ -205,7 +156,6 @@
     {
         skew_1   = secp256k1_wnaf_const(wnaf_1, scalar, WINDOW_A - 1, size);
         skew_lam = 0;
->>>>>>> 9e05de1d
     }
 
     /* Calculate odd multiples of a.
@@ -220,18 +170,11 @@
     for (i = 0; i < ECMULT_TABLE_SIZE(WINDOW_A); i++) {
         secp256k1_fe_normalize_weak(&pre_a[i].y);
     }
-<<<<<<< HEAD
-#ifdef USE_ENDOMORPHISM
-=======
->>>>>>> 9e05de1d
     if (size > 128) {
         for (i = 0; i < ECMULT_TABLE_SIZE(WINDOW_A); i++) {
             secp256k1_ge_mul_lambda(&pre_a_lam[i], &pre_a[i]);
         }
-<<<<<<< HEAD
-=======
-
->>>>>>> 9e05de1d
+
     }
 
     /* first loop iteration (separated out so we can directly set r, rather
@@ -241,20 +184,12 @@
     VERIFY_CHECK(i != 0);
     ECMULT_CONST_TABLE_GET_GE(&tmpa, pre_a, i, WINDOW_A);
     secp256k1_gej_set_ge(r, &tmpa);
-<<<<<<< HEAD
-#ifdef USE_ENDOMORPHISM
-=======
->>>>>>> 9e05de1d
     if (size > 128) {
         i = wnaf_lam[WNAF_SIZE_BITS(rsize, WINDOW_A - 1)];
         VERIFY_CHECK(i != 0);
         ECMULT_CONST_TABLE_GET_GE(&tmpa, pre_a_lam, i, WINDOW_A);
         secp256k1_gej_add_ge(r, r, &tmpa);
     }
-<<<<<<< HEAD
-#endif
-=======
->>>>>>> 9e05de1d
     /* remaining loop iterations */
     for (i = WNAF_SIZE_BITS(rsize, WINDOW_A - 1) - 1; i >= 0; i--) {
         int n;
@@ -267,59 +202,17 @@
         ECMULT_CONST_TABLE_GET_GE(&tmpa, pre_a, n, WINDOW_A);
         VERIFY_CHECK(n != 0);
         secp256k1_gej_add_ge(r, r, &tmpa);
-<<<<<<< HEAD
-#ifdef USE_ENDOMORPHISM
-=======
->>>>>>> 9e05de1d
         if (size > 128) {
             n = wnaf_lam[i];
             ECMULT_CONST_TABLE_GET_GE(&tmpa, pre_a_lam, n, WINDOW_A);
             VERIFY_CHECK(n != 0);
             secp256k1_gej_add_ge(r, r, &tmpa);
         }
-<<<<<<< HEAD
-#endif
-=======
->>>>>>> 9e05de1d
     }
 
     {
         /* Correct for wNAF skew */
         secp256k1_gej tmpj;
-<<<<<<< HEAD
-        secp256k1_gej_set_ge(&tmpj, &correction);
-        secp256k1_gej_double_var(&tmpj, &tmpj, NULL);
-        secp256k1_ge_set_gej(&correction, &tmpj);
-        secp256k1_ge_to_storage(&correction_1_stor, a);
-#ifdef USE_ENDOMORPHISM
-        if (size > 128) {
-            secp256k1_ge_to_storage(&correction_lam_stor, a);
-        }
-#endif
-        secp256k1_ge_to_storage(&a2_stor, &correction);
-
-        /* For odd numbers this is 2a (so replace it), for even ones a (so no-op) */
-        secp256k1_ge_storage_cmov(&correction_1_stor, &a2_stor, skew_1 == 2);
-#ifdef USE_ENDOMORPHISM
-        if (size > 128) {
-            secp256k1_ge_storage_cmov(&correction_lam_stor, &a2_stor, skew_lam == 2);
-        }
-#endif
-
-        /* Apply the correction */
-        secp256k1_ge_from_storage(&correction, &correction_1_stor);
-        secp256k1_ge_neg(&correction, &correction);
-        secp256k1_gej_add_ge(r, r, &correction);
-
-#ifdef USE_ENDOMORPHISM
-        if (size > 128) {
-            secp256k1_ge_from_storage(&correction, &correction_lam_stor);
-            secp256k1_ge_neg(&correction, &correction);
-            secp256k1_ge_mul_lambda(&correction, &correction);
-            secp256k1_gej_add_ge(r, r, &correction);
-        }
-#endif
-=======
 
         secp256k1_ge_neg(&tmpa, &pre_a[0]);
         secp256k1_gej_add_ge(&tmpj, r, &tmpa);
@@ -330,7 +223,6 @@
             secp256k1_gej_add_ge(&tmpj, r, &tmpa);
             secp256k1_gej_cmov(r, &tmpj, skew_lam);
         }
->>>>>>> 9e05de1d
     }
 
     secp256k1_fe_mul(&r->z, &r->z, &Z);
