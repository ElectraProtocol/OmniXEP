<<<<<<< HEAD
// Copyright (c) 2017-2019 The Bitcoin Core developers
=======
// Copyright (c) 2017-2021 The Bitcoin Core developers
>>>>>>> 9e05de1d
// Distributed under the MIT software license, see the accompanying
// file COPYING or http://www.opensource.org/licenses/mit-license.php.

#ifndef BITCOIN_CONSENSUS_TX_VERIFY_H
#define BITCOIN_CONSENSUS_TX_VERIFY_H

#include <consensus/amount.h>

#include <stdint.h>
#include <vector>

class CBlockIndex;
class CCoinsViewCache;
class CTransaction;
class TxValidationState;

/** Transaction validation functions */

namespace Consensus {
/**
 * Check whether all inputs of this transaction are valid (no double spends and amounts)
 * This does not modify the UTXO set. This does not check scripts and sigs.
 * @param[out] txfee Set to the transaction fee if successful.
 * Preconditions: tx.IsCoinBase() is false.
 */
<<<<<<< HEAD
bool CheckTxInputs(const CTransaction& tx, TxValidationState& state, const CCoinsViewCache& inputs, int nSpendHeight, CAmount& txfee);
=======
[[nodiscard]] bool CheckTxInputs(const CTransaction& tx, TxValidationState& state, const CCoinsViewCache& inputs, int nSpendHeight, CAmount& txfee);
>>>>>>> 9e05de1d
} // namespace Consensus

/** Auxiliary functions for transaction validation (ideally should not be exposed) */

/**
 * Count ECDSA signature operations the old-fashioned (pre-0.6) way
 * @return number of sigops this transaction's outputs will produce when spent
 * @see CTransaction::FetchInputs
 */
unsigned int GetLegacySigOpCount(const CTransaction& tx);

/**
 * Count ECDSA signature operations in pay-to-script-hash inputs.
 *
 * @param[in] mapInputs Map of previous transactions that have outputs we're spending
 * @return maximum number of sigops required to validate this transaction's inputs
 * @see CTransaction::FetchInputs
 */
unsigned int GetP2SHSigOpCount(const CTransaction& tx, const CCoinsViewCache& mapInputs);

/**
 * Compute total signature operation cost of a transaction.
 * @param[in] tx     Transaction for which we are computing the cost
 * @param[in] inputs Map of previous transactions that have outputs we're spending
 * @param[in] flags Script verification flags
 * @return Total signature operation cost of tx
 */
int64_t GetTransactionSigOpCost(const CTransaction& tx, const CCoinsViewCache& inputs, uint32_t flags);

/**
 * Check if transaction is final and can be included in a block with the
 * specified height and time. Consensus critical.
 */
bool IsFinalTx(const CTransaction &tx, int nBlockHeight, int64_t nBlockTime);

/**
 * Calculates the block height and previous block's median time past at
 * which the transaction will be considered final in the context of BIP 68.
 * Also removes from the vector of input heights any entries which did not
 * correspond to sequence locked inputs as they do not affect the calculation.
 */
std::pair<int, int64_t> CalculateSequenceLocks(const CTransaction &tx, int flags, std::vector<int>& prevHeights, const CBlockIndex& block);

bool EvaluateSequenceLocks(const CBlockIndex& block, std::pair<int, int64_t> lockPair);
/**
 * Check if transaction is final per BIP 68 sequence numbers and can be included in a block.
 * Consensus critical. Takes as input a list of heights at which tx's inputs (in order) confirmed.
 */
bool SequenceLocks(const CTransaction &tx, int flags, std::vector<int>& prevHeights, const CBlockIndex& block);

#endif // BITCOIN_CONSENSUS_TX_VERIFY_H<|MERGE_RESOLUTION|>--- conflicted
+++ resolved
@@ -1,8 +1,4 @@
-<<<<<<< HEAD
-// Copyright (c) 2017-2019 The Bitcoin Core developers
-=======
 // Copyright (c) 2017-2021 The Bitcoin Core developers
->>>>>>> 9e05de1d
 // Distributed under the MIT software license, see the accompanying
 // file COPYING or http://www.opensource.org/licenses/mit-license.php.
 
@@ -28,11 +24,7 @@
  * @param[out] txfee Set to the transaction fee if successful.
  * Preconditions: tx.IsCoinBase() is false.
  */
-<<<<<<< HEAD
-bool CheckTxInputs(const CTransaction& tx, TxValidationState& state, const CCoinsViewCache& inputs, int nSpendHeight, CAmount& txfee);
-=======
 [[nodiscard]] bool CheckTxInputs(const CTransaction& tx, TxValidationState& state, const CCoinsViewCache& inputs, int nSpendHeight, CAmount& txfee);
->>>>>>> 9e05de1d
 } // namespace Consensus
 
 /** Auxiliary functions for transaction validation (ideally should not be exposed) */
