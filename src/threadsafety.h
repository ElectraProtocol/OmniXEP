// Copyright (c) 2009-2010 Satoshi Nakamoto
<<<<<<< HEAD
// Copyright (c) 2009-2019 The Bitcoin Core developers
=======
// Copyright (c) 2009-2020 The Bitcoin Core developers
>>>>>>> 9e05de1d
// Distributed under the MIT software license, see the accompanying
// file COPYING or http://www.opensource.org/licenses/mit-license.php.

#ifndef BITCOIN_THREADSAFETY_H
#define BITCOIN_THREADSAFETY_H

#include <mutex>

#ifdef __clang__
// TL;DR Add GUARDED_BY(mutex) to member variables. The others are
// rarely necessary. Ex: int nFoo GUARDED_BY(cs_foo);
//
// See https://clang.llvm.org/docs/ThreadSafetyAnalysis.html
// for documentation.  The clang compiler can do advanced static analysis
// of locking when given the -Wthread-safety option.
#define LOCKABLE __attribute__((lockable))
#define SCOPED_LOCKABLE __attribute__((scoped_lockable))
#define GUARDED_BY(x) __attribute__((guarded_by(x)))
#define PT_GUARDED_BY(x) __attribute__((pt_guarded_by(x)))
#define ACQUIRED_AFTER(...) __attribute__((acquired_after(__VA_ARGS__)))
#define ACQUIRED_BEFORE(...) __attribute__((acquired_before(__VA_ARGS__)))
#define EXCLUSIVE_LOCK_FUNCTION(...) __attribute__((exclusive_lock_function(__VA_ARGS__)))
#define SHARED_LOCK_FUNCTION(...) __attribute__((shared_lock_function(__VA_ARGS__)))
#define EXCLUSIVE_TRYLOCK_FUNCTION(...) __attribute__((exclusive_trylock_function(__VA_ARGS__)))
#define SHARED_TRYLOCK_FUNCTION(...) __attribute__((shared_trylock_function(__VA_ARGS__)))
#define UNLOCK_FUNCTION(...) __attribute__((unlock_function(__VA_ARGS__)))
#define LOCK_RETURNED(x) __attribute__((lock_returned(x)))
#define LOCKS_EXCLUDED(...) __attribute__((locks_excluded(__VA_ARGS__)))
#define EXCLUSIVE_LOCKS_REQUIRED(...) __attribute__((exclusive_locks_required(__VA_ARGS__)))
#define SHARED_LOCKS_REQUIRED(...) __attribute__((shared_locks_required(__VA_ARGS__)))
#define NO_THREAD_SAFETY_ANALYSIS __attribute__((no_thread_safety_analysis))
#define ASSERT_EXCLUSIVE_LOCK(...) __attribute__((assert_exclusive_lock(__VA_ARGS__)))
#else
#define LOCKABLE
#define SCOPED_LOCKABLE
#define GUARDED_BY(x)
#define PT_GUARDED_BY(x)
#define ACQUIRED_AFTER(...)
#define ACQUIRED_BEFORE(...)
#define EXCLUSIVE_LOCK_FUNCTION(...)
#define SHARED_LOCK_FUNCTION(...)
#define EXCLUSIVE_TRYLOCK_FUNCTION(...)
#define SHARED_TRYLOCK_FUNCTION(...)
#define UNLOCK_FUNCTION(...)
#define LOCK_RETURNED(x)
#define LOCKS_EXCLUDED(...)
#define EXCLUSIVE_LOCKS_REQUIRED(...)
#define SHARED_LOCKS_REQUIRED(...)
#define NO_THREAD_SAFETY_ANALYSIS
#define ASSERT_EXCLUSIVE_LOCK(...)
#endif // __GNUC__

<<<<<<< HEAD
=======
// StdMutex provides an annotated version of std::mutex for us,
// and should only be used when sync.h Mutex/LOCK/etc are not usable.
class LOCKABLE StdMutex : public std::mutex
{
public:
#ifdef __clang__
    //! For negative capabilities in the Clang Thread Safety Analysis.
    //! A negative requirement uses the EXCLUSIVE_LOCKS_REQUIRED attribute, in conjunction
    //! with the ! operator, to indicate that a mutex should not be held.
    const StdMutex& operator!() const { return *this; }
#endif // __clang__
};

// StdLockGuard provides an annotated version of std::lock_guard for us,
// and should only be used when sync.h Mutex/LOCK/etc are not usable.
class SCOPED_LOCKABLE StdLockGuard : public std::lock_guard<StdMutex>
{
public:
    explicit StdLockGuard(StdMutex& cs) EXCLUSIVE_LOCK_FUNCTION(cs) : std::lock_guard<StdMutex>(cs) {}
    ~StdLockGuard() UNLOCK_FUNCTION() {}
};

>>>>>>> 9e05de1d
#endif // BITCOIN_THREADSAFETY_H<|MERGE_RESOLUTION|>--- conflicted
+++ resolved
@@ -1,9 +1,5 @@
 // Copyright (c) 2009-2010 Satoshi Nakamoto
-<<<<<<< HEAD
-// Copyright (c) 2009-2019 The Bitcoin Core developers
-=======
 // Copyright (c) 2009-2020 The Bitcoin Core developers
->>>>>>> 9e05de1d
 // Distributed under the MIT software license, see the accompanying
 // file COPYING or http://www.opensource.org/licenses/mit-license.php.
 
@@ -56,8 +52,6 @@
 #define ASSERT_EXCLUSIVE_LOCK(...)
 #endif // __GNUC__
 
-<<<<<<< HEAD
-=======
 // StdMutex provides an annotated version of std::mutex for us,
 // and should only be used when sync.h Mutex/LOCK/etc are not usable.
 class LOCKABLE StdMutex : public std::mutex
@@ -80,5 +74,4 @@
     ~StdLockGuard() UNLOCK_FUNCTION() {}
 };
 
->>>>>>> 9e05de1d
 #endif // BITCOIN_THREADSAFETY_H