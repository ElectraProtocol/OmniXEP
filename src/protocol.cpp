// Copyright (c) 2009-2010 Satoshi Nakamoto
// Copyright (c) 2009-2021 The Bitcoin Core developers
// Distributed under the MIT software license, see the accompanying
// file COPYING or http://www.opensource.org/licenses/mit-license.php.

#include <protocol.h>

#include <util/system.h>

static std::atomic<bool> g_initial_block_download_completed(false);

namespace NetMsgType {
const char *VERSION="version";
const char *VERACK="verack";
const char *ADDR="addr";
const char *ADDRV2="addrv2";
const char *SENDADDRV2="sendaddrv2";
const char *INV="inv";
const char *GETDATA="getdata";
const char *MERKLEBLOCK="merkleblock";
const char *GETBLOCKS="getblocks";
const char *GETHEADERS="getheaders";
const char *TX="tx";
const char *HEADERS="headers";
const char *BLOCK="block";
const char *GETADDR="getaddr";
const char *MEMPOOL="mempool";
const char *PING="ping";
const char *PONG="pong";
const char *NOTFOUND="notfound";
const char *FILTERLOAD="filterload";
const char *FILTERADD="filteradd";
const char *FILTERCLEAR="filterclear";
const char *SENDHEADERS="sendheaders";
const char *FEEFILTER="feefilter";
const char *SENDCMPCT="sendcmpct";
const char *CMPCTBLOCK="cmpctblock";
const char *GETBLOCKTXN="getblocktxn";
const char *BLOCKTXN="blocktxn";
const char *GETCFILTERS="getcfilters";
const char *CFILTER="cfilter";
const char *GETCFHEADERS="getcfheaders";
const char *CFHEADERS="cfheaders";
const char *GETCFCHECKPT="getcfcheckpt";
const char *CFCHECKPT="cfcheckpt";
const char *WTXIDRELAY="wtxidrelay";
} // namespace NetMsgType

/** All known message types. Keep this in the same order as the list of
 * messages above and in protocol.h.
 */
const static std::string allNetMessageTypes[] = {
    NetMsgType::VERSION,
    NetMsgType::VERACK,
    NetMsgType::ADDR,
    NetMsgType::ADDRV2,
    NetMsgType::SENDADDRV2,
    NetMsgType::INV,
    NetMsgType::GETDATA,
    NetMsgType::MERKLEBLOCK,
    NetMsgType::GETBLOCKS,
    NetMsgType::GETHEADERS,
    NetMsgType::TX,
    NetMsgType::HEADERS,
    NetMsgType::BLOCK,
    NetMsgType::GETADDR,
    NetMsgType::MEMPOOL,
    NetMsgType::PING,
    NetMsgType::PONG,
    NetMsgType::NOTFOUND,
    NetMsgType::FILTERLOAD,
    NetMsgType::FILTERADD,
    NetMsgType::FILTERCLEAR,
    NetMsgType::SENDHEADERS,
    NetMsgType::FEEFILTER,
    NetMsgType::SENDCMPCT,
    NetMsgType::CMPCTBLOCK,
    NetMsgType::GETBLOCKTXN,
    NetMsgType::BLOCKTXN,
    NetMsgType::GETCFILTERS,
    NetMsgType::CFILTER,
    NetMsgType::GETCFHEADERS,
    NetMsgType::CFHEADERS,
    NetMsgType::GETCFCHECKPT,
    NetMsgType::CFCHECKPT,
    NetMsgType::WTXIDRELAY,
};
const static std::vector<std::string> allNetMessageTypesVec(std::begin(allNetMessageTypes), std::end(allNetMessageTypes));

CMessageHeader::CMessageHeader(const MessageStartChars& pchMessageStartIn, const char* pszCommand, unsigned int nMessageSizeIn)
{
    memcpy(pchMessageStart, pchMessageStartIn, MESSAGE_START_SIZE);

<<<<<<< HEAD
    // Copy the command name, zero-padding to COMMAND_SIZE bytes
    size_t i = 0;
    for (; i < COMMAND_SIZE && pszCommand[i] != 0; ++i) pchCommand[i] = pszCommand[i];
    assert(pszCommand[i] == 0); // Assert that the command name passed in is not longer than COMMAND_SIZE
    for (; i < COMMAND_SIZE; ++i) pchCommand[i] = 0;
=======
    // Copy the command name
    size_t i = 0;
    for (; i < COMMAND_SIZE && pszCommand[i] != 0; ++i) pchCommand[i] = pszCommand[i];
    assert(pszCommand[i] == 0); // Assert that the command name passed in is not longer than COMMAND_SIZE
>>>>>>> 9e05de1d

    nMessageSize = nMessageSizeIn;
}

std::string CMessageHeader::GetCommand() const
{
    return std::string(pchCommand, pchCommand + strnlen(pchCommand, COMMAND_SIZE));
}

bool CMessageHeader::IsCommandValid() const
{
    // Check the command string for errors
    for (const char* p1 = pchCommand; p1 < pchCommand + COMMAND_SIZE; ++p1) {
        if (*p1 == 0) {
            // Must be all zeros after the first zero
            for (; p1 < pchCommand + COMMAND_SIZE; ++p1) {
                if (*p1 != 0) {
                    return false;
                }
            }
        } else if (*p1 < ' ' || *p1 > 0x7E) {
            return false;
        }
    }

    return true;
}


ServiceFlags GetDesirableServiceFlags(ServiceFlags services) {
    if ((services & NODE_NETWORK_LIMITED) && g_initial_block_download_completed) {
        return ServiceFlags(NODE_NETWORK_LIMITED | NODE_WITNESS);
    }
    return ServiceFlags(NODE_NETWORK | NODE_WITNESS);
}

void SetServiceFlagsIBDCache(bool state) {
    g_initial_block_download_completed = state;
}

CInv::CInv()
{
    type = 0;
    hash.SetNull();
}

CInv::CInv(uint32_t typeIn, const uint256& hashIn) : type(typeIn), hash(hashIn) {}

bool operator<(const CInv& a, const CInv& b)
{
    return (a.type < b.type || (a.type == b.type && a.hash < b.hash));
}

std::string CInv::GetCommand() const
{
    std::string cmd;
    if (type & MSG_WITNESS_FLAG)
        cmd.append("witness-");
    int masked = type & MSG_TYPE_MASK;
    switch (masked)
    {
    case MSG_TX:             return cmd.append(NetMsgType::TX);
    // WTX is not a message type, just an inv type
    case MSG_WTX:            return cmd.append("wtx");
    case MSG_BLOCK:          return cmd.append(NetMsgType::BLOCK);
    case MSG_FILTERED_BLOCK: return cmd.append(NetMsgType::MERKLEBLOCK);
    case MSG_CMPCT_BLOCK:    return cmd.append(NetMsgType::CMPCTBLOCK);
    default:
        throw std::out_of_range(strprintf("CInv::GetCommand(): type=%d unknown type", type));
    }
}

std::string CInv::ToString() const
{
    try {
        return strprintf("%s %s", GetCommand(), hash.ToString());
    } catch(const std::out_of_range &) {
        return strprintf("0x%08x %s", type, hash.ToString());
    }
}

const std::vector<std::string> &getAllNetMessageTypes()
{
    return allNetMessageTypesVec;
}

/**
 * Convert a service flag (NODE_*) to a human readable string.
 * It supports unknown service flags which will be returned as "UNKNOWN[...]".
 * @param[in] bit the service flag is calculated as (1 << bit)
 */
static std::string serviceFlagToStr(size_t bit)
{
    const uint64_t service_flag = 1ULL << bit;
    switch ((ServiceFlags)service_flag) {
    case NODE_NONE: abort();  // impossible
    case NODE_NETWORK:         return "NETWORK";
    case NODE_BLOOM:           return "BLOOM";
    case NODE_WITNESS:         return "WITNESS";
    case NODE_COMPACT_FILTERS: return "COMPACT_FILTERS";
    case NODE_NETWORK_LIMITED: return "NETWORK_LIMITED";
    // Not using default, so we get warned when a case is missing
    }

    return strprintf("UNKNOWN[2^%u]", bit);
}

std::vector<std::string> serviceFlagsToStr(uint64_t flags)
{
    std::vector<std::string> str_flags;

    for (size_t i = 0; i < sizeof(flags) * 8; ++i) {
        if (flags & (1ULL << i)) {
            str_flags.emplace_back(serviceFlagToStr(i));
        }
    }

    return str_flags;
}

GenTxid ToGenTxid(const CInv& inv)
{
    assert(inv.IsGenTxMsg());
    return inv.IsMsgWtx() ? GenTxid::Wtxid(inv.hash) : GenTxid::Txid(inv.hash);
}<|MERGE_RESOLUTION|>--- conflicted
+++ resolved
@@ -91,18 +91,10 @@
 {
     memcpy(pchMessageStart, pchMessageStartIn, MESSAGE_START_SIZE);
 
-<<<<<<< HEAD
-    // Copy the command name, zero-padding to COMMAND_SIZE bytes
-    size_t i = 0;
-    for (; i < COMMAND_SIZE && pszCommand[i] != 0; ++i) pchCommand[i] = pszCommand[i];
-    assert(pszCommand[i] == 0); // Assert that the command name passed in is not longer than COMMAND_SIZE
-    for (; i < COMMAND_SIZE; ++i) pchCommand[i] = 0;
-=======
     // Copy the command name
     size_t i = 0;
     for (; i < COMMAND_SIZE && pszCommand[i] != 0; ++i) pchCommand[i] = pszCommand[i];
     assert(pszCommand[i] == 0); // Assert that the command name passed in is not longer than COMMAND_SIZE
->>>>>>> 9e05de1d
 
     nMessageSize = nMessageSizeIn;
 }
