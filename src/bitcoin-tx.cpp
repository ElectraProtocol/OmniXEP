--- conflicted
+++ resolved
@@ -485,18 +485,11 @@
             ProduceSignature(MutableTransactionSignatureCreator(&keystore, &mergedTx, i, amount, nHashType), prevPubKey, sigdata);
 
         // ... and merge in other signatures:
-<<<<<<< HEAD
-        BOOST_FOREACH(const CTransaction& txv, txVariants) {
-            txin.scriptSig = CombineSignatures(prevPubKey, mergedTx, i, txin.scriptSig, txv.vin[i].scriptSig);
-        }
-        if (!VerifyScript(txin.scriptSig, prevPubKey, STANDARD_SCRIPT_VERIFY_FLAGS, MutableTransactionSignatureChecker(&mergedTx, i)))
-=======
         BOOST_FOREACH(const CTransaction& txv, txVariants)
             sigdata = CombineSignatures(prevPubKey, MutableTransactionSignatureChecker(&mergedTx, i, amount), sigdata, DataFromTransaction(txv, i));
         UpdateTransaction(mergedTx, i, sigdata);
 
         if (!VerifyScript(txin.scriptSig, prevPubKey, mergedTx.wit.vtxinwit.size() > i ? &mergedTx.wit.vtxinwit[i].scriptWitness : NULL, STANDARD_SCRIPT_VERIFY_FLAGS, MutableTransactionSignatureChecker(&mergedTx, i, amount)))
->>>>>>> 9460771a
             fComplete = false;
     }
 
