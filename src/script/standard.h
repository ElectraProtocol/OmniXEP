// Copyright (c) 2009-2010 Satoshi Nakamoto
<<<<<<< HEAD
// Copyright (c) 2009-2020 The Bitcoin Core developers
=======
// Copyright (c) 2009-2021 The Bitcoin Core developers
>>>>>>> 9e05de1d
// Distributed under the MIT software license, see the accompanying
// file COPYING or http://www.opensource.org/licenses/mit-license.php.

#ifndef BITCOIN_SCRIPT_STANDARD_H
#define BITCOIN_SCRIPT_STANDARD_H

#include <attributes.h>
#include <pubkey.h>
#include <script/interpreter.h>
#include <uint256.h>
#include <util/hash_type.h>

<<<<<<< HEAD
#include <boost/variant.hpp>

=======
#include <map>
#include <string>
#include <variant>
>>>>>>> 9e05de1d

static const bool DEFAULT_ACCEPT_DATACARRIER = true;

class CKeyID;
class CScript;
struct ScriptHash;

/** A reference to a CScript: the Hash160 of its serialization (see script.h) */
class CScriptID : public BaseHash<uint160>
{
public:
    CScriptID() : BaseHash() {}
    explicit CScriptID(const CScript& in);
    explicit CScriptID(const uint160& in) : BaseHash(in) {}
    explicit CScriptID(const ScriptHash& in);
};

/**
 * Default setting for -datacarriersize. 80 bytes of data, +1 for OP_RETURN,
 * +2 for the pushdata opcodes.
 */
static const unsigned int MAX_OP_RETURN_RELAY = 83;

/**
 * Mandatory script verification flags that all new blocks must comply with for
 * them to be valid. (but old blocks may not comply with) Currently just P2SH,
 * but in the future other flags may be added.
 *
 * Failing one of these tests may trigger a DoS ban - see CheckInputScripts() for
 * details.
 */
static const unsigned int MANDATORY_SCRIPT_VERIFY_FLAGS = SCRIPT_VERIFY_P2SH;

enum class TxoutType {
    NONSTANDARD,
    // 'standard' transaction types:
    PUBKEY,
    PUBKEYHASH,
    SCRIPTHASH,
    MULTISIG,
    NULL_DATA, //!< unspendable OP_RETURN script that carries data
    WITNESS_V0_SCRIPTHASH,
    WITNESS_V0_KEYHASH,
    WITNESS_V1_TAPROOT,
    WITNESS_UNKNOWN, //!< Only for Witness versions not already defined above
};

class CNoDestination {
public:
    friend bool operator==(const CNoDestination &a, const CNoDestination &b) { return true; }
    friend bool operator<(const CNoDestination &a, const CNoDestination &b) { return true; }
};

<<<<<<< HEAD
struct PKHash : public uint160
{
    PKHash() : uint160() {}
    explicit PKHash(const uint160& hash) : uint160(hash) {}
    explicit PKHash(const CPubKey& pubkey);
    using uint160::uint160;
};

struct WitnessV0KeyHash;
struct ScriptHash : public uint160
{
    ScriptHash() : uint160() {}
    // These don't do what you'd expect.
    // Use ScriptHash(GetScriptForDestination(...)) instead.
    explicit ScriptHash(const WitnessV0KeyHash& hash) = delete;
    explicit ScriptHash(const PKHash& hash) = delete;
    explicit ScriptHash(const uint160& hash) : uint160(hash) {}
    explicit ScriptHash(const CScript& script);
    using uint160::uint160;
};

struct WitnessV0ScriptHash : public uint256
=======
struct PKHash : public BaseHash<uint160>
>>>>>>> 9e05de1d
{
    PKHash() : BaseHash() {}
    explicit PKHash(const uint160& hash) : BaseHash(hash) {}
    explicit PKHash(const CPubKey& pubkey);
    explicit PKHash(const CKeyID& pubkey_id);
};
CKeyID ToKeyID(const PKHash& key_hash);

struct WitnessV0KeyHash;
struct ScriptHash : public BaseHash<uint160>
{
    ScriptHash() : BaseHash() {}
    // These don't do what you'd expect.
    // Use ScriptHash(GetScriptForDestination(...)) instead.
    explicit ScriptHash(const WitnessV0KeyHash& hash) = delete;
    explicit ScriptHash(const PKHash& hash) = delete;

    explicit ScriptHash(const uint160& hash) : BaseHash(hash) {}
    explicit ScriptHash(const CScript& script);
    explicit ScriptHash(const CScriptID& script);
};

struct WitnessV0ScriptHash : public BaseHash<uint256>
{
    WitnessV0ScriptHash() : BaseHash() {}
    explicit WitnessV0ScriptHash(const uint256& hash) : BaseHash(hash) {}
    explicit WitnessV0ScriptHash(const CScript& script);
};

struct WitnessV0KeyHash : public BaseHash<uint160>
{
    WitnessV0KeyHash() : BaseHash() {}
    explicit WitnessV0KeyHash(const uint160& hash) : BaseHash(hash) {}
    explicit WitnessV0KeyHash(const CPubKey& pubkey);
    explicit WitnessV0KeyHash(const PKHash& pubkey_hash);
};
CKeyID ToKeyID(const WitnessV0KeyHash& key_hash);

struct WitnessV1Taproot : public XOnlyPubKey
{
    WitnessV1Taproot() : XOnlyPubKey() {}
    explicit WitnessV1Taproot(const XOnlyPubKey& xpk) : XOnlyPubKey(xpk) {}
};

//! CTxDestination subtype to encode any future Witness version
struct WitnessUnknown
{
    unsigned int version;
    unsigned int length;
    unsigned char program[40];

    friend bool operator==(const WitnessUnknown& w1, const WitnessUnknown& w2) {
        if (w1.version != w2.version) return false;
        if (w1.length != w2.length) return false;
        return std::equal(w1.program, w1.program + w1.length, w2.program);
    }

    friend bool operator<(const WitnessUnknown& w1, const WitnessUnknown& w2) {
        if (w1.version < w2.version) return true;
        if (w1.version > w2.version) return false;
        if (w1.length < w2.length) return true;
        if (w1.length > w2.length) return false;
        return std::lexicographical_compare(w1.program, w1.program + w1.length, w2.program, w2.program + w2.length);
    }
};

/**
 * A txout script template with a specific destination. It is either:
 *  * CNoDestination: no destination set
<<<<<<< HEAD
 *  * PKHash: TX_PUBKEYHASH destination (P2PKH)
 *  * ScriptHash: TX_SCRIPTHASH destination (P2SH)
 *  * WitnessV0ScriptHash: TX_WITNESS_V0_SCRIPTHASH destination (P2WSH)
 *  * WitnessV0KeyHash: TX_WITNESS_V0_KEYHASH destination (P2WPKH)
 *  * WitnessUnknown: TX_WITNESS_UNKNOWN destination (P2W???)
 *  A CTxDestination is the internal data type encoded in a bitcoin address
 */
typedef boost::variant<CNoDestination, PKHash, ScriptHash, WitnessV0ScriptHash, WitnessV0KeyHash, WitnessUnknown> CTxDestination;
=======
 *  * PKHash: TxoutType::PUBKEYHASH destination (P2PKH)
 *  * ScriptHash: TxoutType::SCRIPTHASH destination (P2SH)
 *  * WitnessV0ScriptHash: TxoutType::WITNESS_V0_SCRIPTHASH destination (P2WSH)
 *  * WitnessV0KeyHash: TxoutType::WITNESS_V0_KEYHASH destination (P2WPKH)
 *  * WitnessV1Taproot: TxoutType::WITNESS_V1_TAPROOT destination (P2TR)
 *  * WitnessUnknown: TxoutType::WITNESS_UNKNOWN destination (P2W???)
 *  A CTxDestination is the internal data type encoded in a bitcoin address
 */
using CTxDestination = std::variant<CNoDestination, PKHash, ScriptHash, WitnessV0ScriptHash, WitnessV0KeyHash, WitnessV1Taproot, WitnessUnknown>;
>>>>>>> 9e05de1d

/** Check whether a CTxDestination is a CNoDestination. */
bool IsValidDestination(const CTxDestination& dest);

/** Get the name of a TxoutType as a string */
std::string GetTxnOutputType(TxoutType t);

constexpr bool IsPushdataOp(opcodetype opcode)
{
    return opcode > OP_FALSE && opcode <= OP_PUSHDATA4;
}

/**
 * Parse a scriptPubKey and identify script type for standard scripts. If
 * successful, returns script type and parsed pubkeys or hashes, depending on
 * the type. For example, for a P2SH script, vSolutionsRet will contain the
 * script hash, for P2PKH it will contain the key hash, etc.
 *
 * @param[in]   scriptPubKey   Script to parse
 * @param[out]  vSolutionsRet  Vector of parsed pubkeys and hashes
 * @return                     The script type. TxoutType::NONSTANDARD represents a failed solve.
 */
TxoutType Solver(const CScript& scriptPubKey, std::vector<std::vector<unsigned char>>& vSolutionsRet);

/**
 * Parse a standard scriptPubKey for the destination address. Assigns result to
 * the addressRet parameter and returns true if successful. Currently only works for P2PK,
 * P2PKH, P2SH, P2WPKH, and P2WSH scripts.
 */
bool ExtractDestination(const CScript& scriptPubKey, CTxDestination& addressRet);

/**
<<<<<<< HEAD
 * Parse a standard scriptPubKey with one or more destination addresses. For
 * multisig scripts, this populates the addressRet vector with the pubkey IDs
 * and nRequiredRet with the n required to spend. For other destinations,
 * addressRet is populated with a single value and nRequiredRet is set to 1.
 * Returns true if successful.
 *
 * Note: this function confuses destinations (a subset of CScripts that are
 * encodable as an address) with key identifiers (of keys involved in a
 * CScript), and its use should be phased out.
 */
bool ExtractDestinations(const CScript& scriptPubKey, txnouttype& typeRet, std::vector<CTxDestination>& addressRet, int& nRequiredRet);

/**
=======
>>>>>>> 9e05de1d
 * Generate a Bitcoin scriptPubKey for the given CTxDestination. Returns a P2PKH
 * script for a CKeyID destination, a P2SH script for a CScriptID, and an empty
 * script for CNoDestination.
 */
CScript GetScriptForDestination(const CTxDestination& dest);

/** Generate a P2PK script for the given pubkey. */
CScript GetScriptForRawPubKey(const CPubKey& pubkey);

/** Determine if script is a "multi_a" script. Returns (threshold, keyspans) if so, and nullopt otherwise.
 *  The keyspans refer to bytes in the passed script. */
std::optional<std::pair<int, std::vector<Span<const unsigned char>>>> MatchMultiA(const CScript& script LIFETIMEBOUND);

/** Generate a multisig script. */
CScript GetScriptForMultisig(int nRequired, const std::vector<CPubKey>& keys);

struct ShortestVectorFirstComparator
{
    bool operator()(const std::vector<unsigned char>& a, const std::vector<unsigned char>& b) const
    {
        if (a.size() < b.size()) return true;
        if (a.size() > b.size()) return false;
        return a < b;
    }
};

struct TaprootSpendData
{
    /** The BIP341 internal key. */
    XOnlyPubKey internal_key;
    /** The Merkle root of the script tree (0 if no scripts). */
    uint256 merkle_root;
    /** Map from (script, leaf_version) to (sets of) control blocks.
     *  More than one control block for a given script is only possible if it
     *  appears in multiple branches of the tree. We keep them all so that
     *  inference can reconstruct the full tree. Within each set, the control
     *  blocks are sorted by size, so that the signing logic can easily
     *  prefer the cheapest one. */
    std::map<std::pair<CScript, int>, std::set<std::vector<unsigned char>, ShortestVectorFirstComparator>> scripts;
    /** Merge other TaprootSpendData (for the same scriptPubKey) into this. */
    void Merge(TaprootSpendData other);
};

/** Utility class to construct Taproot outputs from internal key and script tree. */
class TaprootBuilder
{
private:
    /** Information about a tracked leaf in the Merkle tree. */
    struct LeafInfo
    {
        CScript script;                      //!< The script.
        int leaf_version;                    //!< The leaf version for that script.
        std::vector<uint256> merkle_branch;  //!< The hashing partners above this leaf.
    };

    /** Information associated with a node in the Merkle tree. */
    struct NodeInfo
    {
        /** Merkle hash of this node. */
        uint256 hash;
        /** Tracked leaves underneath this node (either from the node itself, or its children).
         *  The merkle_branch field of each is the partners to get to *this* node. */
        std::vector<LeafInfo> leaves;
    };
    /** Whether the builder is in a valid state so far. */
    bool m_valid = true;

    /** The current state of the builder.
     *
     * For each level in the tree, one NodeInfo object may be present. m_branch[0]
     * is information about the root; further values are for deeper subtrees being
     * explored.
     *
     * For every right branch taken to reach the position we're currently
     * working in, there will be a (non-nullopt) entry in m_branch corresponding
     * to the left branch at that level.
     *
     * For example, imagine this tree:     - N0 -
     *                                    /      \
     *                                   N1      N2
     *                                  /  \    /  \
     *                                 A    B  C   N3
     *                                            /  \
     *                                           D    E
     *
     * Initially, m_branch is empty. After processing leaf A, it would become
     * {nullopt, nullopt, A}. When processing leaf B, an entry at level 2 already
     * exists, and it would thus be combined with it to produce a level 1 one,
     * resulting in {nullopt, N1}. Adding C and D takes us to {nullopt, N1, C}
     * and {nullopt, N1, C, D} respectively. When E is processed, it is combined
     * with D, and then C, and then N1, to produce the root, resulting in {N0}.
     *
     * This structure allows processing with just O(log n) overhead if the leaves
     * are computed on the fly.
     *
     * As an invariant, there can never be nullopt entries at the end. There can
     * also not be more than 128 entries (as that would mean more than 128 levels
     * in the tree). The depth of newly added entries will always be at least
     * equal to the current size of m_branch (otherwise it does not correspond
     * to a depth-first traversal of a tree). m_branch is only empty if no entries
     * have ever be processed. m_branch having length 1 corresponds to being done.
     */
    std::vector<std::optional<NodeInfo>> m_branch;

    XOnlyPubKey m_internal_key;  //!< The internal key, set when finalizing.
    XOnlyPubKey m_output_key;    //!< The output key, computed when finalizing.
    bool m_parity;               //!< The tweak parity, computed when finalizing.

    /** Combine information about a parent Merkle tree node from its child nodes. */
    static NodeInfo Combine(NodeInfo&& a, NodeInfo&& b);
    /** Insert information about a node at a certain depth, and propagate information up. */
    void Insert(NodeInfo&& node, int depth);

public:
    /** Add a new script at a certain depth in the tree. Add() operations must be called
     *  in depth-first traversal order of binary tree. If track is true, it will be included in
     *  the GetSpendData() output. */
    TaprootBuilder& Add(int depth, const CScript& script, int leaf_version, bool track = true);
    /** Like Add(), but for a Merkle node with a given hash to the tree. */
    TaprootBuilder& AddOmitted(int depth, const uint256& hash);
    /** Finalize the construction. Can only be called when IsComplete() is true.
        internal_key.IsFullyValid() must be true. */
    TaprootBuilder& Finalize(const XOnlyPubKey& internal_key);

    /** Return true if so far all input was valid. */
    bool IsValid() const { return m_valid; }
    /** Return whether there were either no leaves, or the leaves form a Huffman tree. */
    bool IsComplete() const { return m_valid && (m_branch.size() == 0 || (m_branch.size() == 1 && m_branch[0].has_value())); }
    /** Compute scriptPubKey (after Finalize()). */
    WitnessV1Taproot GetOutput();
    /** Check if a list of depths is legal (will lead to IsComplete()). */
    static bool ValidDepths(const std::vector<int>& depths);
    /** Compute spending data (after Finalize()). */
    TaprootSpendData GetSpendData() const;
    /** Returns a vector of tuples representing the depth, leaf version, and script */
    std::vector<std::tuple<uint8_t, uint8_t, CScript>> GetTreeTuples() const;
    /** Returns true if there are any tapscripts */
    bool HasScripts() const { return !m_branch.empty(); }
};

/** Given a TaprootSpendData and the output key, reconstruct its script tree.
 *
 * If the output doesn't match the spenddata, or if the data in spenddata is incomplete,
 * std::nullopt is returned. Otherwise, a vector of (depth, script, leaf_ver) tuples is
 * returned, corresponding to a depth-first traversal of the script tree.
 */
std::optional<std::vector<std::tuple<int, CScript, int>>> InferTaprootTree(const TaprootSpendData& spenddata, const XOnlyPubKey& output);

struct DataVisitor : public boost::static_visitor<std::vector<unsigned char>>
{
    std::vector<unsigned char> operator()(const CNoDestination& noDest) const;
    std::vector<unsigned char> operator()(const CKeyID& keyID) const;
    std::vector<unsigned char> operator()(const CScriptID& scriptID) const;
    std::vector<unsigned char> operator()(const WitnessV0ScriptHash& witnessScriptHash) const;
    std::vector<unsigned char> operator()(const WitnessV0KeyHash& witnessKeyHash) const;
    std::vector<unsigned char> operator()(const WitnessUnknown& witnessUnknown) const;
};

#endif // BITCOIN_SCRIPT_STANDARD_H<|MERGE_RESOLUTION|>--- conflicted
+++ resolved
@@ -1,9 +1,5 @@
 // Copyright (c) 2009-2010 Satoshi Nakamoto
-<<<<<<< HEAD
-// Copyright (c) 2009-2020 The Bitcoin Core developers
-=======
 // Copyright (c) 2009-2021 The Bitcoin Core developers
->>>>>>> 9e05de1d
 // Distributed under the MIT software license, see the accompanying
 // file COPYING or http://www.opensource.org/licenses/mit-license.php.
 
@@ -16,14 +12,9 @@
 #include <uint256.h>
 #include <util/hash_type.h>
 
-<<<<<<< HEAD
-#include <boost/variant.hpp>
-
-=======
 #include <map>
 #include <string>
 #include <variant>
->>>>>>> 9e05de1d
 
 static const bool DEFAULT_ACCEPT_DATACARRIER = true;
 
@@ -46,6 +37,9 @@
  * +2 for the pushdata opcodes.
  */
 static const unsigned int MAX_OP_RETURN_RELAY = 83;
+
+/** Maximum size of TX_NULL_DATA scripts that this node considers standard. */
+extern unsigned nMaxDatacarrierBytes;
 
 /**
  * Mandatory script verification flags that all new blocks must comply with for
@@ -77,32 +71,7 @@
     friend bool operator<(const CNoDestination &a, const CNoDestination &b) { return true; }
 };
 
-<<<<<<< HEAD
-struct PKHash : public uint160
-{
-    PKHash() : uint160() {}
-    explicit PKHash(const uint160& hash) : uint160(hash) {}
-    explicit PKHash(const CPubKey& pubkey);
-    using uint160::uint160;
-};
-
-struct WitnessV0KeyHash;
-struct ScriptHash : public uint160
-{
-    ScriptHash() : uint160() {}
-    // These don't do what you'd expect.
-    // Use ScriptHash(GetScriptForDestination(...)) instead.
-    explicit ScriptHash(const WitnessV0KeyHash& hash) = delete;
-    explicit ScriptHash(const PKHash& hash) = delete;
-    explicit ScriptHash(const uint160& hash) : uint160(hash) {}
-    explicit ScriptHash(const CScript& script);
-    using uint160::uint160;
-};
-
-struct WitnessV0ScriptHash : public uint256
-=======
 struct PKHash : public BaseHash<uint160>
->>>>>>> 9e05de1d
 {
     PKHash() : BaseHash() {}
     explicit PKHash(const uint160& hash) : BaseHash(hash) {}
@@ -172,16 +141,6 @@
 /**
  * A txout script template with a specific destination. It is either:
  *  * CNoDestination: no destination set
-<<<<<<< HEAD
- *  * PKHash: TX_PUBKEYHASH destination (P2PKH)
- *  * ScriptHash: TX_SCRIPTHASH destination (P2SH)
- *  * WitnessV0ScriptHash: TX_WITNESS_V0_SCRIPTHASH destination (P2WSH)
- *  * WitnessV0KeyHash: TX_WITNESS_V0_KEYHASH destination (P2WPKH)
- *  * WitnessUnknown: TX_WITNESS_UNKNOWN destination (P2W???)
- *  A CTxDestination is the internal data type encoded in a bitcoin address
- */
-typedef boost::variant<CNoDestination, PKHash, ScriptHash, WitnessV0ScriptHash, WitnessV0KeyHash, WitnessUnknown> CTxDestination;
-=======
  *  * PKHash: TxoutType::PUBKEYHASH destination (P2PKH)
  *  * ScriptHash: TxoutType::SCRIPTHASH destination (P2SH)
  *  * WitnessV0ScriptHash: TxoutType::WITNESS_V0_SCRIPTHASH destination (P2WSH)
@@ -191,7 +150,6 @@
  *  A CTxDestination is the internal data type encoded in a bitcoin address
  */
 using CTxDestination = std::variant<CNoDestination, PKHash, ScriptHash, WitnessV0ScriptHash, WitnessV0KeyHash, WitnessV1Taproot, WitnessUnknown>;
->>>>>>> 9e05de1d
 
 /** Check whether a CTxDestination is a CNoDestination. */
 bool IsValidDestination(const CTxDestination& dest);
@@ -224,7 +182,6 @@
 bool ExtractDestination(const CScript& scriptPubKey, CTxDestination& addressRet);
 
 /**
-<<<<<<< HEAD
  * Parse a standard scriptPubKey with one or more destination addresses. For
  * multisig scripts, this populates the addressRet vector with the pubkey IDs
  * and nRequiredRet with the n required to spend. For other destinations,
@@ -235,11 +192,9 @@
  * encodable as an address) with key identifiers (of keys involved in a
  * CScript), and its use should be phased out.
  */
-bool ExtractDestinations(const CScript& scriptPubKey, txnouttype& typeRet, std::vector<CTxDestination>& addressRet, int& nRequiredRet);
-
-/**
-=======
->>>>>>> 9e05de1d
+bool ExtractDestinations(const CScript& scriptPubKey, TxoutType& typeRet, std::vector<CTxDestination>& addressRet, int& nRequiredRet);
+
+/**
  * Generate a Bitcoin scriptPubKey for the given CTxDestination. Returns a P2PKH
  * script for a CKeyID destination, a P2SH script for a CScriptID, and an empty
  * script for CNoDestination.
@@ -388,13 +343,14 @@
  */
 std::optional<std::vector<std::tuple<int, CScript, int>>> InferTaprootTree(const TaprootSpendData& spenddata, const XOnlyPubKey& output);
 
-struct DataVisitor : public boost::static_visitor<std::vector<unsigned char>>
+struct DataVisitor
 {
     std::vector<unsigned char> operator()(const CNoDestination& noDest) const;
-    std::vector<unsigned char> operator()(const CKeyID& keyID) const;
-    std::vector<unsigned char> operator()(const CScriptID& scriptID) const;
+    std::vector<unsigned char> operator()(const PKHash& hash) const;
+    std::vector<unsigned char> operator()(const ScriptHash& scriptHash) const;
     std::vector<unsigned char> operator()(const WitnessV0ScriptHash& witnessScriptHash) const;
     std::vector<unsigned char> operator()(const WitnessV0KeyHash& witnessKeyHash) const;
+    std::vector<unsigned char> operator()(const WitnessV1Taproot& witnessTaproot) const;
     std::vector<unsigned char> operator()(const WitnessUnknown& witnessUnknown) const;
 };
 
