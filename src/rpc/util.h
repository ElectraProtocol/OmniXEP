--- conflicted
+++ resolved
@@ -1,8 +1,4 @@
-<<<<<<< HEAD
-// Copyright (c) 2017-2019 The Bitcoin Core developers
-=======
 // Copyright (c) 2017-2021 The Bitcoin Core developers
->>>>>>> 9e05de1d
 // Distributed under the MIT software license, see the accompanying
 // file COPYING or http://www.opensource.org/licenses/mit-license.php.
 
@@ -45,28 +41,11 @@
  */
 extern const std::string EXAMPLE_ADDRESS[2];
 
-<<<<<<< HEAD
-/**
- * String used to describe UNIX epoch time in documentation, factored out to a
- * constant for consistency.
- */
-extern const std::string UNIX_EPOCH_TIME;
-
-/**
- * Example bech32 addresses for the RPCExamples help documentation. They are intentionally
- * invalid to prevent accidental transactions by users.
- */
-extern const std::string EXAMPLE_ADDRESS[2];
-
-=======
->>>>>>> 9e05de1d
 class FillableSigningProvider;
 class CPubKey;
 class CScript;
 struct Sections;
 
-<<<<<<< HEAD
-=======
 /**
  * Gets all existing output types formatted for RPC help sections.
  *
@@ -74,7 +53,6 @@
  */
 std::string GetAllOutputTypes();
 
->>>>>>> 9e05de1d
 /** Wrapper for UniValue::VType, which includes typeAny:
  * Used to denote don't care type. */
 struct UniValueType {
@@ -90,7 +68,6 @@
  */
 void RPCTypeCheck(const UniValue& params,
                   const std::list<UniValueType>& typesExpected, bool fAllowNull=false);
-<<<<<<< HEAD
 
 /**
  * Type-check one argument; throws JSONRPCError if wrong type given.
@@ -109,33 +86,6 @@
  * Utilities: convert hex-encoded Values
  * (throws error if not hex).
  */
-extern uint256 ParseHashV(const UniValue& v, std::string strName);
-extern uint256 ParseHashO(const UniValue& o, std::string strKey);
-extern std::vector<unsigned char> ParseHexV(const UniValue& v, std::string strName);
-extern std::vector<unsigned char> ParseHexO(const UniValue& o, std::string strKey);
-
-extern CAmount AmountFromValue(const UniValue& value);
-extern std::string HelpExampleCli(const std::string& methodname, const std::string& args);
-extern std::string HelpExampleRpc(const std::string& methodname, const std::string& args);
-=======
-
-/**
- * Type-check one argument; throws JSONRPCError if wrong type given.
- */
-void RPCTypeCheckArgument(const UniValue& value, const UniValueType& typeExpected);
-
-/*
-  Check for expected keys/value types in an Object.
-*/
-void RPCTypeCheckObj(const UniValue& o,
-    const std::map<std::string, UniValueType>& typesExpected,
-    bool fAllowNull = false,
-    bool fStrict = false);
-
-/**
- * Utilities: convert hex-encoded Values
- * (throws error if not hex).
- */
 uint256 ParseHashV(const UniValue& v, std::string strName);
 uint256 ParseHashO(const UniValue& o, std::string strKey);
 std::vector<unsigned char> ParseHexV(const UniValue& v, std::string strName);
@@ -155,7 +105,6 @@
 std::string HelpExampleCliNamed(const std::string& methodname, const RPCArgList& args);
 std::string HelpExampleRpc(const std::string& methodname, const std::string& args);
 std::string HelpExampleRpcNamed(const std::string& methodname, const RPCArgList& args);
->>>>>>> 9e05de1d
 
 CPubKey HexToPubKey(const std::string& hex_in);
 CPubKey AddrToPubKey(const FillableSigningProvider& keystore, const std::string& addr_in);
@@ -235,27 +184,17 @@
         const Fallback fallback,
         const std::string description,
         const std::string oneline_description = "",
-<<<<<<< HEAD
-        const std::vector<std::string> type_str = {})
-        : m_name{std::move(name)},
-          m_type{std::move(type)},
-=======
         const std::vector<std::string> type_str = {},
         const bool hidden = false)
         : m_names{std::move(name)},
           m_type{std::move(type)},
           m_hidden{hidden},
->>>>>>> 9e05de1d
           m_fallback{std::move(fallback)},
           m_description{std::move(description)},
           m_oneline_description{std::move(oneline_description)},
           m_type_str{std::move(type_str)}
     {
-<<<<<<< HEAD
-        CHECK_NONFATAL(type != Type::ARR && type != Type::OBJ);
-=======
         CHECK_NONFATAL(type != Type::ARR && type != Type::OBJ && type != Type::OBJ_USER_KEYS);
->>>>>>> 9e05de1d
     }
 
     RPCArg(
@@ -266,38 +205,26 @@
         const std::vector<RPCArg> inner,
         const std::string oneline_description = "",
         const std::vector<std::string> type_str = {})
-<<<<<<< HEAD
-        : m_name{std::move(name)},
-          m_type{std::move(type)},
-=======
         : m_names{std::move(name)},
           m_type{std::move(type)},
           m_hidden{false},
->>>>>>> 9e05de1d
           m_inner{std::move(inner)},
           m_fallback{std::move(fallback)},
           m_description{std::move(description)},
           m_oneline_description{std::move(oneline_description)},
           m_type_str{std::move(type_str)}
     {
-<<<<<<< HEAD
-        CHECK_NONFATAL(type == Type::ARR || type == Type::OBJ);
-=======
         CHECK_NONFATAL(type == Type::ARR || type == Type::OBJ || type == Type::OBJ_USER_KEYS);
->>>>>>> 9e05de1d
     }
 
     bool IsOptional() const;
 
-<<<<<<< HEAD
-=======
     /** Return the first of all aliases */
     std::string GetFirstName() const;
 
     /** Return the name, throws when there are aliases */
     std::string GetName() const;
 
->>>>>>> 9e05de1d
     /**
      * Return the type string of the argument.
      * Set oneline to allow it to be overridden by a custom oneline type string (m_oneline_description).
@@ -323,10 +250,7 @@
         NUM,
         BOOL,
         NONE,
-<<<<<<< HEAD
-=======
         ANY,        //!< Special type to disable type checks (for testing only)
->>>>>>> 9e05de1d
         STR_AMOUNT, //!< Special string to represent a floating point amount
         STR_HEX,    //!< Special string with only hex chars
         OBJ_DYN,    //!< Special dictionary with keys that are not literals
@@ -339,10 +263,7 @@
     const std::string m_key_name;         //!< Only used for dicts
     const std::vector<RPCResult> m_inner; //!< Only used for arrays or dicts
     const bool m_optional;
-<<<<<<< HEAD
-=======
     const bool m_skip_type_check;
->>>>>>> 9e05de1d
     const std::string m_description;
     const std::string m_cond;
 
@@ -357,20 +278,12 @@
           m_key_name{std::move(m_key_name)},
           m_inner{std::move(inner)},
           m_optional{optional},
-<<<<<<< HEAD
-=======
           m_skip_type_check{false},
->>>>>>> 9e05de1d
           m_description{std::move(description)},
           m_cond{std::move(cond)}
     {
         CHECK_NONFATAL(!m_cond.empty());
-<<<<<<< HEAD
-        const bool inner_needed{type == Type::ARR || type == Type::ARR_FIXED || type == Type::OBJ || type == Type::OBJ_DYN};
-        CHECK_NONFATAL(inner_needed != inner.empty());
-=======
         CheckInnerDoc();
->>>>>>> 9e05de1d
     }
 
     RPCResult(
@@ -386,43 +299,26 @@
         const std::string m_key_name,
         const bool optional,
         const std::string description,
-<<<<<<< HEAD
-        const std::vector<RPCResult> inner = {})
-=======
         const std::vector<RPCResult> inner = {},
         bool skip_type_check = false)
->>>>>>> 9e05de1d
         : m_type{std::move(type)},
           m_key_name{std::move(m_key_name)},
           m_inner{std::move(inner)},
           m_optional{optional},
-<<<<<<< HEAD
-          m_description{std::move(description)},
-          m_cond{}
-    {
-        const bool inner_needed{type == Type::ARR || type == Type::ARR_FIXED || type == Type::OBJ || type == Type::OBJ_DYN};
-        CHECK_NONFATAL(inner_needed != inner.empty());
-=======
           m_skip_type_check{skip_type_check},
           m_description{std::move(description)},
           m_cond{}
     {
         CheckInnerDoc();
->>>>>>> 9e05de1d
     }
 
     RPCResult(
         const Type type,
         const std::string m_key_name,
         const std::string description,
-<<<<<<< HEAD
-        const std::vector<RPCResult> inner = {})
-        : RPCResult{type, m_key_name, false, description, inner} {}
-=======
         const std::vector<RPCResult> inner = {},
         bool skip_type_check = false)
         : RPCResult{type, m_key_name, false, description, inner, skip_type_check} {}
->>>>>>> 9e05de1d
 
     /** Append the sections of the result. */
     void ToSections(Sections& sections, OuterType outer_type = OuterType::NONE, const int current_indent = 0) const;
@@ -430,14 +326,11 @@
     std::string ToStringObj() const;
     /** Return the description string, including the result type. */
     std::string ToDescriptionString() const;
-<<<<<<< HEAD
-=======
     /** Check whether the result JSON type matches. */
     bool MatchesType(const UniValue& result) const;
 
 private:
     void CheckInnerDoc() const;
->>>>>>> 9e05de1d
 };
 
 struct RPCResults {
@@ -467,6 +360,10 @@
     {
     }
     std::string ToDescriptionString() const;
+};
+
+struct RPCArgsRequest {
+    UniValue argMap;
 };
 
 class RPCHelpMan
@@ -478,25 +375,24 @@
 
     UniValue HandleRequest(const JSONRPCRequest& request) const;
     std::string ToString() const;
-<<<<<<< HEAD
+    /** Return the named args that need to be converted from string to another JSON type */
+    UniValue GetArgMap() const;
     /** If the supplied number of args is neither too small nor too high */
     bool IsValidNumArgs(size_t num_args) const;
+    std::vector<std::string> GetArgNames() const;
+
     /**
      * Check if the given request is valid according to this command or if
      * the user is asking for help information, and throw help when appropriate.
      */
     inline void Check(const JSONRPCRequest& request) const {
-        if (request.fHelp || !IsValidNumArgs(request.params.size())) {
+        if (request.mode == JSONRPCRequest::GET_ARGS) {
+            throw RPCArgsRequest{GetArgMap()};
+        }
+        if (request.mode == JSONRPCRequest::GET_HELP || !IsValidNumArgs(request.params.size())) {
             throw std::runtime_error(ToString());
         }
     }
-=======
-    /** Return the named args that need to be converted from string to another JSON type */
-    UniValue GetArgMap() const;
-    /** If the supplied number of args is neither too small nor too high */
-    bool IsValidNumArgs(size_t num_args) const;
-    std::vector<std::string> GetArgNames() const;
->>>>>>> 9e05de1d
 
     const std::string m_name;
 
