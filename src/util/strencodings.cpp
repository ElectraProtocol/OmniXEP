// Copyright (c) 2009-2010 Satoshi Nakamoto
<<<<<<< HEAD
// Copyright (c) 2009-2019 The Bitcoin Core developers
=======
// Copyright (c) 2009-2021 The Bitcoin Core developers
>>>>>>> 9e05de1d
// Distributed under the MIT software license, see the accompanying
// file COPYING or http://www.opensource.org/licenses/mit-license.php.

#include <span.h>
#include <util/strencodings.h>
#include <util/string.h>

#include <array>
#include <cassert>
#include <cstring>
#include <limits>
#include <optional>
#include <ostream>
#include <string>
#include <vector>

static const std::string CHARS_ALPHA_NUM = "abcdefghijklmnopqrstuvwxyzABCDEFGHIJKLMNOPQRSTUVWXYZ0123456789";

static const std::string SAFE_CHARS[] =
{
    CHARS_ALPHA_NUM + " .,;-_/:?@()", // SAFE_CHARS_DEFAULT
    CHARS_ALPHA_NUM + " .,;-_?@", // SAFE_CHARS_UA_COMMENT
    CHARS_ALPHA_NUM + ".-_", // SAFE_CHARS_FILENAME
    CHARS_ALPHA_NUM + "!*'();:@&=+$,/?#[]-_.~%", // SAFE_CHARS_URI
};

std::string SanitizeString(std::string_view str, int rule)
{
    std::string result;
    for (char c : str) {
        if (SAFE_CHARS[rule].find(c) != std::string::npos) {
            result.push_back(c);
        }
    }
    return result;
}

const signed char p_util_hexdigit[256] =
{ -1,-1,-1,-1,-1,-1,-1,-1,-1,-1,-1,-1,-1,-1,-1,-1,
  -1,-1,-1,-1,-1,-1,-1,-1,-1,-1,-1,-1,-1,-1,-1,-1,
  -1,-1,-1,-1,-1,-1,-1,-1,-1,-1,-1,-1,-1,-1,-1,-1,
  0,1,2,3,4,5,6,7,8,9,-1,-1,-1,-1,-1,-1,
  -1,0xa,0xb,0xc,0xd,0xe,0xf,-1,-1,-1,-1,-1,-1,-1,-1,-1,
  -1,-1,-1,-1,-1,-1,-1,-1,-1,-1,-1,-1,-1,-1,-1,-1,
  -1,0xa,0xb,0xc,0xd,0xe,0xf,-1,-1,-1,-1,-1,-1,-1,-1,-1,
  -1,-1,-1,-1,-1,-1,-1,-1,-1,-1,-1,-1,-1,-1,-1,-1,
  -1,-1,-1,-1,-1,-1,-1,-1,-1,-1,-1,-1,-1,-1,-1,-1,
  -1,-1,-1,-1,-1,-1,-1,-1,-1,-1,-1,-1,-1,-1,-1,-1,
  -1,-1,-1,-1,-1,-1,-1,-1,-1,-1,-1,-1,-1,-1,-1,-1,
  -1,-1,-1,-1,-1,-1,-1,-1,-1,-1,-1,-1,-1,-1,-1,-1,
  -1,-1,-1,-1,-1,-1,-1,-1,-1,-1,-1,-1,-1,-1,-1,-1,
  -1,-1,-1,-1,-1,-1,-1,-1,-1,-1,-1,-1,-1,-1,-1,-1,
  -1,-1,-1,-1,-1,-1,-1,-1,-1,-1,-1,-1,-1,-1,-1,-1,
  -1,-1,-1,-1,-1,-1,-1,-1,-1,-1,-1,-1,-1,-1,-1,-1, };

signed char HexDigit(char c)
{
    return p_util_hexdigit[(unsigned char)c];
}

bool IsHex(std::string_view str)
{
    for (char c : str) {
        if (HexDigit(c) < 0) return false;
    }
    return (str.size() > 0) && (str.size()%2 == 0);
}

bool IsHexNumber(std::string_view str)
{
    if (str.substr(0, 2) == "0x") str.remove_prefix(2);
    for (char c : str) {
        if (HexDigit(c) < 0) return false;
    }
    // Return false for empty string or "0x".
    return str.size() > 0;
}

template <typename Byte>
std::vector<Byte> ParseHex(std::string_view str)
{
    std::vector<Byte> vch;
    auto it = str.begin();
    while (it != str.end() && it + 1 != str.end()) {
        if (IsSpace(*it)) {
            ++it;
            continue;
        }
        auto c1 = HexDigit(*(it++));
        auto c2 = HexDigit(*(it++));
        if (c1 < 0 || c2 < 0) break;
        vch.push_back(Byte(c1 << 4) | Byte(c2));
    }
    return vch;
}
template std::vector<std::byte> ParseHex(std::string_view);
template std::vector<uint8_t> ParseHex(std::string_view);

void SplitHostPort(std::string_view in, uint16_t& portOut, std::string& hostOut)
{
    size_t colon = in.find_last_of(':');
    // if a : is found, and it either follows a [...], or no other : is in the string, treat it as port separator
    bool fHaveColon = colon != in.npos;
    bool fBracketed = fHaveColon && (in[0] == '[' && in[colon - 1] == ']'); // if there is a colon, and in[0]=='[', colon is not 0, so in[colon-1] is safe
    bool fMultiColon{fHaveColon && colon != 0 && (in.find_last_of(':', colon - 1) != in.npos)};
    if (fHaveColon && (colon == 0 || fBracketed || !fMultiColon)) {
        uint16_t n;
        if (ParseUInt16(in.substr(colon + 1), &n)) {
            in = in.substr(0, colon);
            portOut = n;
        }
    }
    if (in.size() > 0 && in[0] == '[' && in[in.size() - 1] == ']') {
        hostOut = in.substr(1, in.size() - 2);
    } else {
        hostOut = in;
    }
}

std::string EncodeBase64(Span<const unsigned char> input)
{
    static const char *pbase64 = "ABCDEFGHIJKLMNOPQRSTUVWXYZabcdefghijklmnopqrstuvwxyz0123456789+/";

    std::string str;
    str.reserve(((input.size() + 2) / 3) * 4);
    ConvertBits<8, 6, true>([&](int v) { str += pbase64[v]; }, input.begin(), input.end());
    while (str.size() % 4) str += '=';
    return str;
}

std::optional<std::vector<unsigned char>> DecodeBase64(std::string_view str)
{
<<<<<<< HEAD
    return EncodeBase64((const unsigned char*)str.data(), str.size());
}

std::vector<unsigned char> DecodeBase64(const char* p, bool* pf_invalid)
{
    static const int decode64_table[256] =
    {
=======
    static const int8_t decode64_table[256]{
>>>>>>> 9e05de1d
        -1, -1, -1, -1, -1, -1, -1, -1, -1, -1, -1, -1, -1, -1, -1, -1, -1, -1, -1, -1,
        -1, -1, -1, -1, -1, -1, -1, -1, -1, -1, -1, -1, -1, -1, -1, -1, -1, -1, -1, -1,
        -1, -1, -1, 62, -1, -1, -1, 63, 52, 53, 54, 55, 56, 57, 58, 59, 60, 61, -1, -1,
        -1, -1, -1, -1, -1,  0,  1,  2,  3,  4,  5,  6,  7,  8,  9, 10, 11, 12, 13, 14,
        15, 16, 17, 18, 19, 20, 21, 22, 23, 24, 25, -1, -1, -1, -1, -1, -1, 26, 27, 28,
        29, 30, 31, 32, 33, 34, 35, 36, 37, 38, 39, 40, 41, 42, 43, 44, 45, 46, 47, 48,
        49, 50, 51, -1, -1, -1, -1, -1, -1, -1, -1, -1, -1, -1, -1, -1, -1, -1, -1, -1,
        -1, -1, -1, -1, -1, -1, -1, -1, -1, -1, -1, -1, -1, -1, -1, -1, -1, -1, -1, -1,
        -1, -1, -1, -1, -1, -1, -1, -1, -1, -1, -1, -1, -1, -1, -1, -1, -1, -1, -1, -1,
        -1, -1, -1, -1, -1, -1, -1, -1, -1, -1, -1, -1, -1, -1, -1, -1, -1, -1, -1, -1,
        -1, -1, -1, -1, -1, -1, -1, -1, -1, -1, -1, -1, -1, -1, -1, -1, -1, -1, -1, -1,
        -1, -1, -1, -1, -1, -1, -1, -1, -1, -1, -1, -1, -1, -1, -1, -1, -1, -1, -1, -1,
        -1, -1, -1, -1, -1, -1, -1, -1, -1, -1, -1, -1, -1, -1, -1, -1
    };

    if (str.size() % 4 != 0) return {};
    /* One or two = characters at the end are permitted. */
    if (str.size() >= 1 && str.back() == '=') str.remove_suffix(1);
    if (str.size() >= 1 && str.back() == '=') str.remove_suffix(1);

    std::vector<unsigned char> ret;
    ret.reserve((str.size() * 3) / 4);
    bool valid = ConvertBits<6, 8, false>(
        [&](unsigned char c) { ret.push_back(c); },
        str.begin(), str.end(),
        [](char c) { return decode64_table[uint8_t(c)]; }
    );
    if (!valid) return {};

    return ret;
}

<<<<<<< HEAD
std::string DecodeBase64(const std::string& str, bool* pf_invalid)
{
    if (!ValidAsCString(str)) {
        if (pf_invalid) {
            *pf_invalid = true;
        }
        return {};
    }
    std::vector<unsigned char> vchRet = DecodeBase64(str.c_str(), pf_invalid);
    return std::string((const char*)vchRet.data(), vchRet.size());
}

std::string EncodeBase32(const unsigned char* pch, size_t len)
=======
std::string EncodeBase32(Span<const unsigned char> input, bool pad)
>>>>>>> 9e05de1d
{
    static const char *pbase32 = "abcdefghijklmnopqrstuvwxyz234567";

    std::string str;
    str.reserve(((input.size() + 4) / 5) * 8);
    ConvertBits<8, 5, true>([&](int v) { str += pbase32[v]; }, input.begin(), input.end());
    if (pad) {
        while (str.size() % 8) {
            str += '=';
        }
    }
    return str;
}

std::string EncodeBase32(std::string_view str, bool pad)
{
<<<<<<< HEAD
    return EncodeBase32((const unsigned char*)str.data(), str.size());
=======
    return EncodeBase32(MakeUCharSpan(str), pad);
>>>>>>> 9e05de1d
}

std::optional<std::vector<unsigned char>> DecodeBase32(std::string_view str)
{
    static const int8_t decode32_table[256]{
        -1, -1, -1, -1, -1, -1, -1, -1, -1, -1, -1, -1, -1, -1, -1, -1, -1, -1, -1, -1,
        -1, -1, -1, -1, -1, -1, -1, -1, -1, -1, -1, -1, -1, -1, -1, -1, -1, -1, -1, -1,
        -1, -1, -1, -1, -1, -1, -1, -1, -1, -1, 26, 27, 28, 29, 30, 31, -1, -1, -1, -1,
        -1, -1, -1, -1, -1,  0,  1,  2,  3,  4,  5,  6,  7,  8,  9, 10, 11, 12, 13, 14,
        15, 16, 17, 18, 19, 20, 21, 22, 23, 24, 25, -1, -1, -1, -1, -1, -1,  0,  1,  2,
         3,  4,  5,  6,  7,  8,  9, 10, 11, 12, 13, 14, 15, 16, 17, 18, 19, 20, 21, 22,
        23, 24, 25, -1, -1, -1, -1, -1, -1, -1, -1, -1, -1, -1, -1, -1, -1, -1, -1, -1,
        -1, -1, -1, -1, -1, -1, -1, -1, -1, -1, -1, -1, -1, -1, -1, -1, -1, -1, -1, -1,
        -1, -1, -1, -1, -1, -1, -1, -1, -1, -1, -1, -1, -1, -1, -1, -1, -1, -1, -1, -1,
        -1, -1, -1, -1, -1, -1, -1, -1, -1, -1, -1, -1, -1, -1, -1, -1, -1, -1, -1, -1,
        -1, -1, -1, -1, -1, -1, -1, -1, -1, -1, -1, -1, -1, -1, -1, -1, -1, -1, -1, -1,
        -1, -1, -1, -1, -1, -1, -1, -1, -1, -1, -1, -1, -1, -1, -1, -1, -1, -1, -1, -1,
        -1, -1, -1, -1, -1, -1, -1, -1, -1, -1, -1, -1, -1, -1, -1, -1
    };

    if (str.size() % 8 != 0) return {};
    /* 1, 3, 4, or 6 padding '=' suffix characters are permitted. */
    if (str.size() >= 1 && str.back() == '=') str.remove_suffix(1);
    if (str.size() >= 2 && str.substr(str.size() - 2) == "==") str.remove_suffix(2);
    if (str.size() >= 1 && str.back() == '=') str.remove_suffix(1);
    if (str.size() >= 2 && str.substr(str.size() - 2) == "==") str.remove_suffix(2);

    std::vector<unsigned char> ret;
    ret.reserve((str.size() * 5) / 8);
    bool valid = ConvertBits<5, 8, false>(
        [&](unsigned char c) { ret.push_back(c); },
        str.begin(), str.end(),
        [](char c) { return decode32_table[uint8_t(c)]; }
    );

    if (!valid) return {};

<<<<<<< HEAD
std::string DecodeBase32(const std::string& str, bool* pf_invalid)
{
    if (!ValidAsCString(str)) {
        if (pf_invalid) {
            *pf_invalid = true;
        }
        return {};
    }
    std::vector<unsigned char> vchRet = DecodeBase32(str.c_str(), pf_invalid);
    return std::string((const char*)vchRet.data(), vchRet.size());
=======
    return ret;
>>>>>>> 9e05de1d
}

namespace {
template <typename T>
bool ParseIntegral(std::string_view str, T* out)
{
    static_assert(std::is_integral<T>::value);
    // Replicate the exact behavior of strtol/strtoll/strtoul/strtoull when
    // handling leading +/- for backwards compatibility.
    if (str.length() >= 2 && str[0] == '+' && str[1] == '-') {
        return false;
<<<<<<< HEAD
    if (!ValidAsCString(str)) // No embedded NUL characters allowed
=======
    }
    const std::optional<T> opt_int = ToIntegral<T>((!str.empty() && str[0] == '+') ? str.substr(1) : str);
    if (!opt_int) {
>>>>>>> 9e05de1d
        return false;
    }
    if (out != nullptr) {
        *out = *opt_int;
    }
    return true;
}
}; // namespace

bool ParseInt32(std::string_view str, int32_t* out)
{
    return ParseIntegral<int32_t>(str, out);
}

bool ParseInt64(std::string_view str, int64_t* out)
{
    return ParseIntegral<int64_t>(str, out);
}

bool ParseUInt8(std::string_view str, uint8_t* out)
{
    return ParseIntegral<uint8_t>(str, out);
}

bool ParseUInt16(std::string_view str, uint16_t* out)
{
    return ParseIntegral<uint16_t>(str, out);
}

bool ParseUInt32(std::string_view str, uint32_t* out)
{
    return ParseIntegral<uint32_t>(str, out);
}

bool ParseUInt64(std::string_view str, uint64_t* out)
{
    return ParseIntegral<uint64_t>(str, out);
}

std::string FormatParagraph(std::string_view in, size_t width, size_t indent)
{
    assert(width >= indent);
    std::stringstream out;
    size_t ptr = 0;
    size_t indented = 0;
    while (ptr < in.size())
    {
        size_t lineend = in.find_first_of('\n', ptr);
        if (lineend == std::string::npos) {
            lineend = in.size();
        }
        const size_t linelen = lineend - ptr;
        const size_t rem_width = width - indented;
        if (linelen <= rem_width) {
            out << in.substr(ptr, linelen + 1);
            ptr = lineend + 1;
            indented = 0;
        } else {
            size_t finalspace = in.find_last_of(" \n", ptr + rem_width);
            if (finalspace == std::string::npos || finalspace < ptr) {
                // No place to break; just include the entire word and move on
                finalspace = in.find_first_of("\n ", ptr);
                if (finalspace == std::string::npos) {
                    // End of the string, just add it and break
                    out << in.substr(ptr);
                    break;
                }
            }
            out << in.substr(ptr, finalspace - ptr) << "\n";
            if (in[finalspace] == '\n') {
                indented = 0;
            } else if (indent) {
                out << std::string(indent, ' ');
                indented = indent;
            }
            ptr = finalspace + 1;
        }
    }
    return out.str();
}

<<<<<<< HEAD
int64_t atoi64(const char* psz)
{
#ifdef _MSC_VER
    return _atoi64(psz);
#else
    return strtoll(psz, nullptr, 10);
#endif
}

int64_t atoi64(const std::string& str)
{
#ifdef _MSC_VER
    return _atoi64(str.c_str());
#else
    return strtoll(str.c_str(), nullptr, 10);
#endif
}

int atoi(const std::string& str)
{
    return atoi(str.c_str());
}

=======
>>>>>>> 9e05de1d
/** Upper bound for mantissa.
 * 10^18-1 is the largest arbitrary decimal that will fit in a signed 64-bit integer.
 * Larger integers cannot consist of arbitrary combinations of 0-9:
 *
 *   999999999999999999  1^18-1
 *  9223372036854775807  (1<<63)-1  (max int64_t)
 *  9999999999999999999  1^19-1     (would overflow)
 */
static const int64_t UPPER_BOUND = 1000000000000000000LL - 1LL;

/** Helper function for ParseFixedPoint */
static inline bool ProcessMantissaDigit(char ch, int64_t &mantissa, int &mantissa_tzeros)
{
    if(ch == '0')
        ++mantissa_tzeros;
    else {
        for (int i=0; i<=mantissa_tzeros; ++i) {
            if (mantissa > (UPPER_BOUND / 10LL))
                return false; /* overflow */
            mantissa *= 10;
        }
        mantissa += ch - '0';
        mantissa_tzeros = 0;
    }
    return true;
}

bool ParseFixedPoint(std::string_view val, int decimals, int64_t *amount_out)
{
    int64_t mantissa = 0;
    int64_t exponent = 0;
    int mantissa_tzeros = 0;
    bool mantissa_sign = false;
    bool exponent_sign = false;
    int ptr = 0;
    int end = val.size();
    int point_ofs = 0;

    if (ptr < end && val[ptr] == '-') {
        mantissa_sign = true;
        ++ptr;
    }
    if (ptr < end)
    {
        if (val[ptr] == '0') {
            /* pass single 0 */
            ++ptr;
        } else if (val[ptr] >= '1' && val[ptr] <= '9') {
            while (ptr < end && IsDigit(val[ptr])) {
                if (!ProcessMantissaDigit(val[ptr], mantissa, mantissa_tzeros))
                    return false; /* overflow */
                ++ptr;
            }
        } else return false; /* missing expected digit */
    } else return false; /* empty string or loose '-' */
    if (ptr < end && val[ptr] == '.')
    {
        ++ptr;
        if (ptr < end && IsDigit(val[ptr]))
        {
            while (ptr < end && IsDigit(val[ptr])) {
                if (!ProcessMantissaDigit(val[ptr], mantissa, mantissa_tzeros))
                    return false; /* overflow */
                ++ptr;
                ++point_ofs;
            }
        } else return false; /* missing expected digit */
    }
    if (ptr < end && (val[ptr] == 'e' || val[ptr] == 'E'))
    {
        ++ptr;
        if (ptr < end && val[ptr] == '+')
            ++ptr;
        else if (ptr < end && val[ptr] == '-') {
            exponent_sign = true;
            ++ptr;
        }
        if (ptr < end && IsDigit(val[ptr])) {
            while (ptr < end && IsDigit(val[ptr])) {
                if (exponent > (UPPER_BOUND / 10LL))
                    return false; /* overflow */
                exponent = exponent * 10 + val[ptr] - '0';
                ++ptr;
            }
        } else return false; /* missing expected digit */
    }
    if (ptr != end)
        return false; /* trailing garbage */

    /* finalize exponent */
    if (exponent_sign)
        exponent = -exponent;
    exponent = exponent - point_ofs + mantissa_tzeros;

    /* finalize mantissa */
    if (mantissa_sign)
        mantissa = -mantissa;

    /* convert to one 64-bit fixed-point value */
    exponent += decimals;
    if (exponent < 0)
        return false; /* cannot represent values smaller than 10^-decimals */
    if (exponent >= 18)
        return false; /* cannot represent values larger than or equal to 10^(18-decimals) */

    for (int i=0; i < exponent; ++i) {
        if (mantissa > (UPPER_BOUND / 10LL) || mantissa < -(UPPER_BOUND / 10LL))
            return false; /* overflow */
        mantissa *= 10;
    }
    if (mantissa > UPPER_BOUND || mantissa < -UPPER_BOUND)
        return false; /* overflow */

    if (amount_out)
        *amount_out = mantissa;

    return true;
}

<<<<<<< HEAD
std::string ToLower(const std::string& str)
{
    std::string r;
    for (auto ch : str) r += ToLower((unsigned char)ch);
    return r;
}

std::string ToUpper(const std::string& str)
{
    std::string r;
    for (auto ch : str) r += ToUpper((unsigned char)ch);
=======
std::string ToLower(std::string_view str)
{
    std::string r;
    for (auto ch : str) r += ToLower(ch);
    return r;
}

std::string ToUpper(std::string_view str)
{
    std::string r;
    for (auto ch : str) r += ToUpper(ch);
>>>>>>> 9e05de1d
    return r;
}

std::string Capitalize(std::string str)
{
    if (str.empty()) return str;
    str[0] = ToUpper(str.front());
    return str;
}

namespace {

using ByteAsHex = std::array<char, 2>;

constexpr std::array<ByteAsHex, 256> CreateByteToHexMap()
{
    constexpr char hexmap[16] = {'0', '1', '2', '3', '4', '5', '6', '7', '8', '9', 'a', 'b', 'c', 'd', 'e', 'f'};

    std::array<ByteAsHex, 256> byte_to_hex{};
    for (size_t i = 0; i < byte_to_hex.size(); ++i) {
        byte_to_hex[i][0] = hexmap[i >> 4];
        byte_to_hex[i][1] = hexmap[i & 15];
    }
    return byte_to_hex;
}

} // namespace

std::string HexStr(const Span<const uint8_t> s)
{
    std::string rv(s.size() * 2, '\0');
    static constexpr auto byte_to_hex = CreateByteToHexMap();
    static_assert(sizeof(byte_to_hex) == 512);

    char* it = rv.data();
    for (uint8_t v : s) {
        std::memcpy(it, byte_to_hex[v].data(), 2);
        it += 2;
    }

    assert(it == rv.data() + rv.size());
    return rv;
}

std::optional<uint64_t> ParseByteUnits(std::string_view str, ByteUnit default_multiplier)
{
    if (str.empty()) {
        return std::nullopt;
    }
    auto multiplier = default_multiplier;
    char unit = str.back();
    switch (unit) {
    case 'k':
        multiplier = ByteUnit::k;
        break;
    case 'K':
        multiplier = ByteUnit::K;
        break;
    case 'm':
        multiplier = ByteUnit::m;
        break;
    case 'M':
        multiplier = ByteUnit::M;
        break;
    case 'g':
        multiplier = ByteUnit::g;
        break;
    case 'G':
        multiplier = ByteUnit::G;
        break;
    case 't':
        multiplier = ByteUnit::t;
        break;
    case 'T':
        multiplier = ByteUnit::T;
        break;
    default:
        unit = 0;
        break;
    }

    uint64_t unit_amount = static_cast<uint64_t>(multiplier);
    auto parsed_num = ToIntegral<uint64_t>(unit ? str.substr(0, str.size() - 1) : str);
    if (!parsed_num || parsed_num > std::numeric_limits<uint64_t>::max() / unit_amount) { // check overflow
        return std::nullopt;
    }
    return *parsed_num * unit_amount;
}<|MERGE_RESOLUTION|>--- conflicted
+++ resolved
@@ -1,9 +1,5 @@
 // Copyright (c) 2009-2010 Satoshi Nakamoto
-<<<<<<< HEAD
-// Copyright (c) 2009-2019 The Bitcoin Core developers
-=======
 // Copyright (c) 2009-2021 The Bitcoin Core developers
->>>>>>> 9e05de1d
 // Distributed under the MIT software license, see the accompanying
 // file COPYING or http://www.opensource.org/licenses/mit-license.php.
 
@@ -136,17 +132,7 @@
 
 std::optional<std::vector<unsigned char>> DecodeBase64(std::string_view str)
 {
-<<<<<<< HEAD
-    return EncodeBase64((const unsigned char*)str.data(), str.size());
-}
-
-std::vector<unsigned char> DecodeBase64(const char* p, bool* pf_invalid)
-{
-    static const int decode64_table[256] =
-    {
-=======
     static const int8_t decode64_table[256]{
->>>>>>> 9e05de1d
         -1, -1, -1, -1, -1, -1, -1, -1, -1, -1, -1, -1, -1, -1, -1, -1, -1, -1, -1, -1,
         -1, -1, -1, -1, -1, -1, -1, -1, -1, -1, -1, -1, -1, -1, -1, -1, -1, -1, -1, -1,
         -1, -1, -1, 62, -1, -1, -1, 63, 52, 53, 54, 55, 56, 57, 58, 59, 60, 61, -1, -1,
@@ -179,23 +165,7 @@
     return ret;
 }
 
-<<<<<<< HEAD
-std::string DecodeBase64(const std::string& str, bool* pf_invalid)
-{
-    if (!ValidAsCString(str)) {
-        if (pf_invalid) {
-            *pf_invalid = true;
-        }
-        return {};
-    }
-    std::vector<unsigned char> vchRet = DecodeBase64(str.c_str(), pf_invalid);
-    return std::string((const char*)vchRet.data(), vchRet.size());
-}
-
-std::string EncodeBase32(const unsigned char* pch, size_t len)
-=======
 std::string EncodeBase32(Span<const unsigned char> input, bool pad)
->>>>>>> 9e05de1d
 {
     static const char *pbase32 = "abcdefghijklmnopqrstuvwxyz234567";
 
@@ -212,11 +182,7 @@
 
 std::string EncodeBase32(std::string_view str, bool pad)
 {
-<<<<<<< HEAD
-    return EncodeBase32((const unsigned char*)str.data(), str.size());
-=======
     return EncodeBase32(MakeUCharSpan(str), pad);
->>>>>>> 9e05de1d
 }
 
 std::optional<std::vector<unsigned char>> DecodeBase32(std::string_view str)
@@ -254,20 +220,7 @@
 
     if (!valid) return {};
 
-<<<<<<< HEAD
-std::string DecodeBase32(const std::string& str, bool* pf_invalid)
-{
-    if (!ValidAsCString(str)) {
-        if (pf_invalid) {
-            *pf_invalid = true;
-        }
-        return {};
-    }
-    std::vector<unsigned char> vchRet = DecodeBase32(str.c_str(), pf_invalid);
-    return std::string((const char*)vchRet.data(), vchRet.size());
-=======
     return ret;
->>>>>>> 9e05de1d
 }
 
 namespace {
@@ -279,13 +232,9 @@
     // handling leading +/- for backwards compatibility.
     if (str.length() >= 2 && str[0] == '+' && str[1] == '-') {
         return false;
-<<<<<<< HEAD
-    if (!ValidAsCString(str)) // No embedded NUL characters allowed
-=======
     }
     const std::optional<T> opt_int = ToIntegral<T>((!str.empty() && str[0] == '+') ? str.substr(1) : str);
     if (!opt_int) {
->>>>>>> 9e05de1d
         return false;
     }
     if (out != nullptr) {
@@ -367,32 +316,6 @@
     return out.str();
 }
 
-<<<<<<< HEAD
-int64_t atoi64(const char* psz)
-{
-#ifdef _MSC_VER
-    return _atoi64(psz);
-#else
-    return strtoll(psz, nullptr, 10);
-#endif
-}
-
-int64_t atoi64(const std::string& str)
-{
-#ifdef _MSC_VER
-    return _atoi64(str.c_str());
-#else
-    return strtoll(str.c_str(), nullptr, 10);
-#endif
-}
-
-int atoi(const std::string& str)
-{
-    return atoi(str.c_str());
-}
-
-=======
->>>>>>> 9e05de1d
 /** Upper bound for mantissa.
  * 10^18-1 is the largest arbitrary decimal that will fit in a signed 64-bit integer.
  * Larger integers cannot consist of arbitrary combinations of 0-9:
@@ -512,19 +435,6 @@
     return true;
 }
 
-<<<<<<< HEAD
-std::string ToLower(const std::string& str)
-{
-    std::string r;
-    for (auto ch : str) r += ToLower((unsigned char)ch);
-    return r;
-}
-
-std::string ToUpper(const std::string& str)
-{
-    std::string r;
-    for (auto ch : str) r += ToUpper((unsigned char)ch);
-=======
 std::string ToLower(std::string_view str)
 {
     std::string r;
@@ -536,7 +446,6 @@
 {
     std::string r;
     for (auto ch : str) r += ToUpper(ch);
->>>>>>> 9e05de1d
     return r;
 }
 
