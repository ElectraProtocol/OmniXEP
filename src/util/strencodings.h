--- conflicted
+++ resolved
@@ -1,9 +1,5 @@
 // Copyright (c) 2009-2010 Satoshi Nakamoto
-<<<<<<< HEAD
-// Copyright (c) 2009-2019 The Bitcoin Core developers
-=======
 // Copyright (c) 2009-2021 The Bitcoin Core developers
->>>>>>> 9e05de1d
 // Distributed under the MIT software license, see the accompanying
 // file COPYING or http://www.opensource.org/licenses/mit-license.php.
 
@@ -19,17 +15,15 @@
 #include <charconv>
 #include <cstddef>
 #include <cstdint>
-<<<<<<< HEAD
-#include <iterator>
-=======
 #include <limits>
 #include <optional>
->>>>>>> 9e05de1d
 #include <string>
 #include <string_view>
 #include <system_error>
 #include <type_traits>
 #include <vector>
+
+#define ARRAYLEN(array)     (sizeof(array)/sizeof((array)[0]))
 
 /** Used by SanitizeString() */
 enum SafeChars
@@ -75,22 +69,6 @@
 /**
 * Return true if the string is a hex number, optionally prefixed with "0x"
 */
-<<<<<<< HEAD
-bool IsHexNumber(const std::string& str);
-std::vector<unsigned char> DecodeBase64(const char* p, bool* pf_invalid = nullptr);
-std::string DecodeBase64(const std::string& str, bool* pf_invalid = nullptr);
-std::string EncodeBase64(const unsigned char* pch, size_t len);
-std::string EncodeBase64(const std::string& str);
-std::vector<unsigned char> DecodeBase32(const char* p, bool* pf_invalid = nullptr);
-std::string DecodeBase32(const std::string& str, bool* pf_invalid = nullptr);
-std::string EncodeBase32(const unsigned char* pch, size_t len);
-std::string EncodeBase32(const std::string& str);
-
-void SplitHostPort(std::string in, int& portOut, std::string& hostOut);
-int64_t atoi64(const char* psz);
-int64_t atoi64(const std::string& str);
-int atoi(const std::string& str);
-=======
 bool IsHexNumber(std::string_view str);
 std::optional<std::vector<unsigned char>> DecodeBase64(std::string_view str);
 std::string EncodeBase64(Span<const unsigned char> input);
@@ -152,7 +130,6 @@
     }
     return result;
 }
->>>>>>> 9e05de1d
 
 /**
  * Tests if the given character is a decimal digit.
@@ -234,29 +211,6 @@
  */
 [[nodiscard]] bool ParseUInt32(std::string_view str, uint32_t *out);
 
-<<<<<<< HEAD
-template<typename T>
-std::string HexStr(const T itbegin, const T itend)
-{
-    std::string rv;
-    static const char hexmap[16] = { '0', '1', '2', '3', '4', '5', '6', '7',
-                                     '8', '9', 'a', 'b', 'c', 'd', 'e', 'f' };
-    rv.reserve(std::distance(itbegin, itend) * 2);
-    for(T it = itbegin; it < itend; ++it)
-    {
-        unsigned char val = (unsigned char)(*it);
-        rv.push_back(hexmap[val>>4]);
-        rv.push_back(hexmap[val&15]);
-    }
-    return rv;
-}
-
-template<typename T>
-inline std::string HexStr(const T& vch)
-{
-    return HexStr(vch.begin(), vch.end());
-}
-=======
 /**
  * Convert decimal string to unsigned 64-bit integer with strict parse error feedback.
  * @returns true if the entire string could be parsed as valid integer,
@@ -270,8 +224,9 @@
 std::string HexStr(const Span<const uint8_t> s);
 inline std::string HexStr(const Span<const char> s) { return HexStr(MakeUCharSpan(s)); }
 inline std::string HexStr(const Span<const std::byte> s) { return HexStr(MakeUCharSpan(s)); }
->>>>>>> 9e05de1d
-
+
+template<typename T>
+std::string HexStr(const T begin, const T end) { return HexStr(Span<const uint8_t>{&(*begin), std::size_t(end - begin)}); }
 /**
  * Format a paragraph of text to a fixed width, adding spaces for
  * indentation to any added line.
@@ -359,11 +314,7 @@
  * @param[in] str   the string to convert to lowercase.
  * @returns         lowercased equivalent of str
  */
-<<<<<<< HEAD
-std::string ToLower(const std::string& str);
-=======
 std::string ToLower(std::string_view str);
->>>>>>> 9e05de1d
 
 /**
  * Converts the given character to its uppercase equivalent.
@@ -389,11 +340,7 @@
  * @param[in] str   the string to convert to uppercase.
  * @returns         UPPERCASED EQUIVALENT OF str
  */
-<<<<<<< HEAD
-std::string ToUpper(const std::string& str);
-=======
 std::string ToUpper(std::string_view str);
->>>>>>> 9e05de1d
 
 /**
  * Capitalizes the first character of the given string.
