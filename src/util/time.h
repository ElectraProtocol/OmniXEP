// Copyright (c) 2009-2010 Satoshi Nakamoto
<<<<<<< HEAD
// Copyright (c) 2009-2019 The Bitcoin Core developers
=======
// Copyright (c) 2009-2021 The Bitcoin Core developers
>>>>>>> 9e05de1d
// Distributed under the MIT software license, see the accompanying
// file COPYING or http://www.opensource.org/licenses/mit-license.php.

#ifndef BITCOIN_UTIL_TIME_H
#define BITCOIN_UTIL_TIME_H

#include <compat/compat.h>

#include <chrono>
#include <cstdint>
#include <string>
#include <chrono>

void UninterruptibleSleep(const std::chrono::microseconds& n);

using namespace std::chrono_literals;

/** Mockable clock in the context of tests, otherwise the system clock */
struct NodeClock : public std::chrono::system_clock {
    using time_point = std::chrono::time_point<NodeClock>;
    /** Return current system time or mocked time, if set */
    static time_point now() noexcept;
    static std::time_t to_time_t(const time_point&) = delete; // unused
    static time_point from_time_t(std::time_t) = delete;      // unused
};
using NodeSeconds = std::chrono::time_point<NodeClock, std::chrono::seconds>;

using SteadyClock = std::chrono::steady_clock;
using SteadySeconds = std::chrono::time_point<std::chrono::steady_clock, std::chrono::seconds>;
using SteadyMilliseconds = std::chrono::time_point<std::chrono::steady_clock, std::chrono::milliseconds>;
using SteadyMicroseconds = std::chrono::time_point<std::chrono::steady_clock, std::chrono::microseconds>;

void UninterruptibleSleep(const std::chrono::microseconds& n);

/**
<<<<<<< HEAD
 * Helper to count the seconds of a duration.
 *
 * All durations should be using std::chrono and calling this should generally be avoided in code. Though, it is still
 * preferred to an inline t.count() to protect against a reliance on the exact type of t.
 */
inline int64_t count_seconds(std::chrono::seconds t) { return t.count(); }

/**
 * DEPRECATED
 * Use either GetSystemTimeInSeconds (not mockable) or GetTime<T> (mockable)
=======
 * Helper to count the seconds of a duration/time_point.
 *
 * All durations/time_points should be using std::chrono and calling this should generally
 * be avoided in code. Though, it is still preferred to an inline t.count() to
 * protect against a reliance on the exact type of t.
 *
 * This helper is used to convert durations/time_points before passing them over an
 * interface that doesn't support std::chrono (e.g. RPC, debug log, or the GUI)
 */
template <typename Dur1, typename Dur2>
constexpr auto Ticks(Dur2 d)
{
    return std::chrono::duration_cast<Dur1>(d).count();
}
template <typename Duration, typename Timepoint>
constexpr auto TicksSinceEpoch(Timepoint t)
{
    return Ticks<Duration>(t.time_since_epoch());
}
constexpr int64_t count_seconds(std::chrono::seconds t) { return t.count(); }
constexpr int64_t count_milliseconds(std::chrono::milliseconds t) { return t.count(); }
constexpr int64_t count_microseconds(std::chrono::microseconds t) { return t.count(); }

using HoursDouble = std::chrono::duration<double, std::chrono::hours::period>;
using SecondsDouble = std::chrono::duration<double, std::chrono::seconds::period>;

/**
 * DEPRECATED
 * Use either ClockType::now() or Now<TimePointType>() if a cast is needed.
 * ClockType is
 * - std::chrono::steady_clock for steady time
 * - std::chrono::system_clock for system time
 * - NodeClock                 for mockable system time
>>>>>>> 9e05de1d
 */
int64_t GetTime();

/** Returns the system time (not mockable) */
int64_t GetTimeMillis();
/** Returns the system time (not mockable) */
int64_t GetTimeMicros();
<<<<<<< HEAD
/** Returns the system time (not mockable) */
int64_t GetSystemTimeInSeconds(); // Like GetTime(), but not mockable

/** For testing. Set e.g. with the setmocktime rpc, or -mocktime argument */
void SetMockTime(int64_t nMockTimeIn);
/** For testing */
int64_t GetMockTime();

/** Return system time (or mocked time, if set) */
template <typename T>
T GetTime();

/**
=======

/**
 * DEPRECATED
 * Use SetMockTime with chrono type
 *
 * @param[in] nMockTimeIn Time in seconds.
 */
void SetMockTime(int64_t nMockTimeIn);

/** For testing. Set e.g. with the setmocktime rpc, or -mocktime argument */
void SetMockTime(std::chrono::seconds mock_time_in);

/** For testing */
std::chrono::seconds GetMockTime();

/**
 * Return the current time point cast to the given precision. Only use this
 * when an exact precision is needed, otherwise use T::clock::now() directly.
 */
template <typename T>
T Now()
{
    return std::chrono::time_point_cast<typename T::duration>(T::clock::now());
}
/** DEPRECATED, see GetTime */
template <typename T>
T GetTime()
{
    return Now<std::chrono::time_point<NodeClock, T>>().time_since_epoch();
}

/**
>>>>>>> 9e05de1d
 * ISO 8601 formatting is preferred. Use the FormatISO8601{DateTime,Date}
 * helper functions if possible.
 */
std::string FormatISO8601DateTime(int64_t nTime);
std::string FormatISO8601Date(int64_t nTime);
int64_t ParseISO8601DateTime(const std::string& str);
<<<<<<< HEAD
=======

/**
 * Convert milliseconds to a struct timeval for e.g. select.
 */
struct timeval MillisToTimeval(int64_t nTimeout);

/**
 * Convert milliseconds to a struct timeval for e.g. select.
 */
struct timeval MillisToTimeval(std::chrono::milliseconds ms);

/** Sanity check epoch match normal Unix epoch */
bool ChronoSanityCheck();
>>>>>>> 9e05de1d

#endif // BITCOIN_UTIL_TIME_H<|MERGE_RESOLUTION|>--- conflicted
+++ resolved
@@ -1,9 +1,5 @@
 // Copyright (c) 2009-2010 Satoshi Nakamoto
-<<<<<<< HEAD
-// Copyright (c) 2009-2019 The Bitcoin Core developers
-=======
 // Copyright (c) 2009-2021 The Bitcoin Core developers
->>>>>>> 9e05de1d
 // Distributed under the MIT software license, see the accompanying
 // file COPYING or http://www.opensource.org/licenses/mit-license.php.
 
@@ -16,8 +12,6 @@
 #include <cstdint>
 #include <string>
 #include <chrono>
-
-void UninterruptibleSleep(const std::chrono::microseconds& n);
 
 using namespace std::chrono_literals;
 
@@ -39,18 +33,6 @@
 void UninterruptibleSleep(const std::chrono::microseconds& n);
 
 /**
-<<<<<<< HEAD
- * Helper to count the seconds of a duration.
- *
- * All durations should be using std::chrono and calling this should generally be avoided in code. Though, it is still
- * preferred to an inline t.count() to protect against a reliance on the exact type of t.
- */
-inline int64_t count_seconds(std::chrono::seconds t) { return t.count(); }
-
-/**
- * DEPRECATED
- * Use either GetSystemTimeInSeconds (not mockable) or GetTime<T> (mockable)
-=======
  * Helper to count the seconds of a duration/time_point.
  *
  * All durations/time_points should be using std::chrono and calling this should generally
@@ -84,7 +66,6 @@
  * - std::chrono::steady_clock for steady time
  * - std::chrono::system_clock for system time
  * - NodeClock                 for mockable system time
->>>>>>> 9e05de1d
  */
 int64_t GetTime();
 
@@ -92,21 +73,6 @@
 int64_t GetTimeMillis();
 /** Returns the system time (not mockable) */
 int64_t GetTimeMicros();
-<<<<<<< HEAD
-/** Returns the system time (not mockable) */
-int64_t GetSystemTimeInSeconds(); // Like GetTime(), but not mockable
-
-/** For testing. Set e.g. with the setmocktime rpc, or -mocktime argument */
-void SetMockTime(int64_t nMockTimeIn);
-/** For testing */
-int64_t GetMockTime();
-
-/** Return system time (or mocked time, if set) */
-template <typename T>
-T GetTime();
-
-/**
-=======
 
 /**
  * DEPRECATED
@@ -139,15 +105,12 @@
 }
 
 /**
->>>>>>> 9e05de1d
  * ISO 8601 formatting is preferred. Use the FormatISO8601{DateTime,Date}
  * helper functions if possible.
  */
 std::string FormatISO8601DateTime(int64_t nTime);
 std::string FormatISO8601Date(int64_t nTime);
 int64_t ParseISO8601DateTime(const std::string& str);
-<<<<<<< HEAD
-=======
 
 /**
  * Convert milliseconds to a struct timeval for e.g. select.
@@ -161,6 +124,5 @@
 
 /** Sanity check epoch match normal Unix epoch */
 bool ChronoSanityCheck();
->>>>>>> 9e05de1d
 
 #endif // BITCOIN_UTIL_TIME_H