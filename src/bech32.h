--- conflicted
+++ resolved
@@ -21,13 +21,8 @@
 namespace bech32
 {
 
-<<<<<<< HEAD
-/** Encode a Bech32 string. If hrp contains uppercase characters, this will cause an assertion error. */
-std::string Encode(const std::string& hrp, const std::vector<uint8_t>& values);
-=======
 enum class Encoding {
     INVALID, //!< Failed decoding
->>>>>>> 9e05de1d
 
     BECH32,  //!< Bech32 encoding as defined in BIP173
     BECH32M, //!< Bech32m encoding as defined in BIP350
