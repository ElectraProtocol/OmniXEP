// Copyright (c) 2009-2010 Satoshi Nakamoto
// Copyright (c) 2009-2020 The Xep Core developers
// Distributed under the MIT software license, see the accompanying
// file COPYING or http://www.opensource.org/licenses/mit-license.php.

#include <validation.h>

#include <arith_uint256.h>
#include <chain.h>
#include <chainparams.h>
#include <checkqueue.h>
#include <consensus/consensus.h>
#include <consensus/merkle.h>
#include <consensus/tx_check.h>
#include <consensus/tx_verify.h>
#include <consensus/validation.h>
#include <cuckoocache.h>
#include <flatfile.h>
#include <hash.h>
#include <index/txindex.h>
#include <logging.h>
#include <logging/timer.h>
#include <policy/fees.h>
#include <policy/policy.h>
#include <policy/settings.h>
#include <pow.h>
#include <primitives/block.h>
#include <primitives/transaction.h>
#include <pubkey.h>
#include <random.h>
#include <reverse_iterator.h>
#include <script/script.h>
#include <script/sigcache.h>
#include <shutdown.h>
#include <timedata.h>
#include <tinyformat.h>
#include <txdb.h>
#include <txmempool.h>
#include <ui_interface.h>
#include <uint256.h>
#include <undo.h>
#include <util/moneystr.h>
#include <util/rbf.h>
#include <util/strencodings.h>
#include <util/system.h>
#include <util/translation.h>
#include <validationinterface.h>
#include <warnings.h>

#include <kernel.h>

#include <string>

#include <boost/algorithm/string/replace.hpp>
#include <boost/thread.hpp>

#if defined(NDEBUG)
#error "Omni Core cannot be compiled without assertions."
#endif

#define MICRO 0.000001
#define MILLI 0.001

bool CBlockIndexWorkComparator::operator()(const CBlockIndex* pa, const CBlockIndex* pb) const
{
    // First sort by most total work, ...
    if (pa->nChainWork > pb->nChainWork) return false;
    if (pa->nChainWork < pb->nChainWork) return true;

    // ... then by earliest time received, ...
    if (pa->nSequenceId < pb->nSequenceId) return false;
    if (pa->nSequenceId > pb->nSequenceId) return true;

    // Use pointer address as tie breaker (should only happen with blocks
    // loaded from disk, as those all have id 0).
    if (pa < pb) return false;
    if (pa > pb) return true;

    // Identical blocks.
    return false;
}

namespace {
BlockManager g_blockman;
} // namespace

std::unique_ptr<CChainState> g_chainstate;

CChainState& ChainstateActive()
{
    assert(g_chainstate);
    return *g_chainstate;
}

CChain& ChainActive()
{
    assert(g_chainstate);
    return g_chainstate->m_chain;
}

/**
 * Mutex to guard access to validation specific variables, such as reading
 * or changing the chainstate.
 *
 * This may also need to be locked when updating the transaction pool, e.g. on
 * AcceptToMemoryPool. See CTxMemPool::cs comment for details.
 *
 * The transaction pool has a separate lock to allow reading from it and the
 * chainstate at the same time.
 */
RecursiveMutex cs_main;

CBlockIndex* pindexBestHeader = nullptr;
Mutex g_best_block_mutex;
std::condition_variable g_best_block_cv;
uint256 g_best_block;
bool g_parallel_script_checks{false};
std::atomic_bool fImporting(false);
std::atomic_bool fReindex(false);
bool fAddressIndex = false;
bool fHavePruned = false;
bool fPruneMode = false;
bool fRequireStandard = true;
bool fCheckBlockIndex = false;
bool fCheckpointsEnabled = DEFAULT_CHECKPOINTS_ENABLED;
size_t nCoinCacheUsage = 5000 * 300;
uint64_t nPruneTarget = 0;
int64_t nMaxTipAge = DEFAULT_MAX_TIP_AGE;

uint256 hashAssumeValid;
arith_uint256 nMinimumChainWork;

CFeeRate minRelayTxFee = CFeeRate(DEFAULT_MIN_RELAY_TX_FEE);

CBlockPolicyEstimator feeEstimator;
CTxMemPool mempool(&feeEstimator);

// Internal stuff
namespace {
CBlockIndex* pindexBestInvalid = nullptr;

RecursiveMutex cs_LastBlockFile;
std::vector<CBlockFileInfo> vinfoBlockFile;
int nLastBlockFile = 0;
/** Global flag to indicate we should check to see if there are
 *  block/undo files that should be deleted.  Set on startup
 *  or if we allocate more file space when we're in prune mode
 */
bool fCheckForPruning = false;

/** Dirty block index entries. */
std::set<CBlockIndex*> setDirtyBlockIndex;

/** Dirty block file entries. */
std::set<int> setDirtyFileInfo;
} // namespace

//////////////////////////////////////////////////////////////////////////////
//
// Omni Core notification handlers
//

// TODO: replace handlers with signals
int mastercore_handler_block_begin(int nBlockNow, CBlockIndex const* pBlockIndex);
int mastercore_handler_block_end(int nBlockNow, CBlockIndex const* pBlockIndex, unsigned int);
bool mastercore_handler_tx(const CTransaction& tx, int nBlock, unsigned int idx, CBlockIndex const* pBlockIndex, std::shared_ptr<std::map<COutPoint, Coin>> removedCoins);
void mastercore_handler_disc_begin(const int nHeight);
void TryToAddToMarkerCache(const CTransactionRef& tx);
void RemoveFromMarkerCache(const uint256& txHash);

CBlockIndex* LookupBlockIndex(const uint256& hash)
{
    AssertLockHeld(cs_main);
    BlockMap::const_iterator it = g_blockman.m_block_index.find(hash);
    return it == g_blockman.m_block_index.end() ? nullptr : it->second;
}

CBlockIndex* FindForkInGlobalIndex(const CChain& chain, const CBlockLocator& locator)
{
    AssertLockHeld(cs_main);

    // Find the latest block common to locator and chain - we expect that
    // locator.vHave is sorted descending by height.
    for (const uint256& hash : locator.vHave) {
        CBlockIndex* pindex = LookupBlockIndex(hash);
        if (pindex) {
            if (chain.Contains(pindex))
                return pindex;
            if (pindex->GetAncestor(chain.Height()) == chain.Tip()) {
                return chain.Tip();
            }
        }
    }
    return chain.Genesis();
}

std::unique_ptr<CBlockTreeDB> pblocktree;

// See definition for documentation
static void FindFilesToPruneManual(std::set<int>& setFilesToPrune, int nManualPruneHeight);
static void FindFilesToPrune(std::set<int>& setFilesToPrune, uint64_t nPruneAfterHeight);
bool CheckInputScripts(const CTransaction& tx, TxValidationState &state, const CCoinsViewCache &inputs, const CChain& chain, unsigned int flags, bool cacheSigStore, bool cacheFullScriptStore, PrecomputedTransactionData& txdata, std::vector<CScriptCheck> *pvChecks = nullptr);
static FILE* OpenUndoFile(const FlatFilePos &pos, bool fReadOnly = false);
static FlatFileSeq BlockFileSeq();
static FlatFileSeq UndoFileSeq();

bool CheckFinalTx(const CTransaction& tx, int flags)
{
    AssertLockHeld(cs_main);

    // By convention a negative value for flags indicates that the
    // current network-enforced consensus rules should be used. In
    // a future soft-fork scenario that would mean checking which
    // rules would be enforced for the next block and setting the
    // appropriate flags. At the present time no soft-forks are
    // scheduled, so no flags are set.
    flags = std::max(flags, 0);

    // CheckFinalTx() uses ::ChainActive().Height()+1 to evaluate
    // nLockTime because when IsFinalTx() is called within
    // CBlock::AcceptBlock(), the height of the block *being*
    // evaluated is what is used. Thus if we want to know if a
    // transaction can be part of the *next* block, we need to call
    // IsFinalTx() with one more than ::ChainActive().Height().
    const int nBlockHeight = ::ChainActive().Height() + 1;

    // BIP113 requires that time-locked transactions have nLockTime set to
    // less than the median time of the previous block they're contained in.
    // When the next block is created its previous block will be the current
    // chain tip, so we use that to calculate the median time passed to
    // IsFinalTx() if LOCKTIME_MEDIAN_TIME_PAST is set.
    const int64_t nBlockTime = (flags & LOCKTIME_MEDIAN_TIME_PAST) ? ::ChainActive().Tip()->GetMedianTimePast() : GetAdjustedTime();

    return IsFinalTx(tx, nBlockHeight, nBlockTime);
}

bool TestLockPointValidity(const LockPoints* lp)
{
    AssertLockHeld(cs_main);
    assert(lp);
    // If there are relative lock times then the maxInputBlock will be set
    // If there are no relative lock times, the LockPoints don't depend on the chain
    if (lp->maxInputBlock) {
        // Check whether ::ChainActive() is an extension of the block at which the LockPoints
        // calculation was valid.  If not LockPoints are no longer valid
        if (!::ChainActive().Contains(lp->maxInputBlock)) {
            return false;
        }
    }

    // LockPoints still valid
    return true;
}

bool CheckSequenceLocks(const CTxMemPool& pool, const CTransaction& tx, int flags, LockPoints* lp, bool useExistingLockPoints)
{
    AssertLockHeld(cs_main);
    AssertLockHeld(pool.cs);

    CBlockIndex* tip = ::ChainActive().Tip();
    assert(tip != nullptr);

    CBlockIndex index;
    index.pprev = tip;
    // CheckSequenceLocks() uses ::ChainActive().Height()+1 to evaluate
    // height based locks because when SequenceLocks() is called within
    // ConnectBlock(), the height of the block *being*
    // evaluated is what is used.
    // Thus if we want to know if a transaction can be part of the
    // *next* block, we need to use one more than ::ChainActive().Height()
    index.nHeight = tip->nHeight + 1;

    std::pair<int, int64_t> lockPair;
    if (useExistingLockPoints) {
        assert(lp);
        lockPair.first = lp->height;
        lockPair.second = lp->time;
    } else {
        // CoinsTip() contains the UTXO set for ::ChainActive().Tip()
        CCoinsViewMemPool viewMemPool(&::ChainstateActive().CoinsTip(), pool);
        std::vector<int> prevheights;
        prevheights.resize(tx.vin.size());
        for (size_t txinIndex = 0; txinIndex < tx.vin.size(); txinIndex++) {
            const CTxIn& txin = tx.vin[txinIndex];
            Coin coin;
            if (!viewMemPool.GetCoin(txin.prevout, coin)) {
                return error("%s: Missing input", __func__);
            }
            if (coin.nHeight == MEMPOOL_HEIGHT) {
                // Assume all mempool transaction confirm in the next block
                prevheights[txinIndex] = tip->nHeight + 1;
            } else {
                prevheights[txinIndex] = coin.nHeight;
            }
        }
        lockPair = CalculateSequenceLocks(tx, flags, &prevheights, index);
        if (lp) {
            lp->height = lockPair.first;
            lp->time = lockPair.second;
            // Also store the hash of the block with the highest height of
            // all the blocks which have sequence locked prevouts.
            // This hash needs to still be on the chain
            // for these LockPoint calculations to be valid
            // Note: It is impossible to correctly calculate a maxInputBlock
            // if any of the sequence locked inputs depend on unconfirmed txs,
            // except in the special case where the relative lock time/height
            // is 0, which is equivalent to no sequence lock. Since we assume
            // input height of tip+1 for mempool txs and test the resulting
            // lockPair from CalculateSequenceLocks against tip+1.  We know
            // EvaluateSequenceLocks will fail if there was a non-zero sequence
            // lock on a mempool input, so we can use the return value of
            // CheckSequenceLocks to indicate the LockPoints validity
            int maxInputHeight = 0;
            for (const int height : prevheights) {
                // Can ignore mempool inputs since we'll fail if they had non-zero locks
                if (height != tip->nHeight + 1) {
                    maxInputHeight = std::max(maxInputHeight, height);
                }
            }
            lp->maxInputBlock = tip->GetAncestor(maxInputHeight);
        }
    }
    return EvaluateSequenceLocks(index, lockPair);
}

// Returns the script flags which should be checked for a given block
static unsigned int GetBlockScriptFlags(const CBlockIndex* pindex, const Consensus::Params& chainparams);

static void LimitMempoolSize(CTxMemPool& pool, size_t limit, std::chrono::seconds age)
    EXCLUSIVE_LOCKS_REQUIRED(pool.cs, ::cs_main)
{
    int expired = pool.Expire(GetTime<std::chrono::seconds>() - age);
    if (expired != 0) {
        LogPrint(BCLog::MEMPOOL, "Expired %i transactions from the memory pool\n", expired);
    }

    std::vector<COutPoint> vNoSpendsRemaining;
    pool.TrimToSize(limit, &vNoSpendsRemaining);
    for (const COutPoint& removed : vNoSpendsRemaining)
        ::ChainstateActive().CoinsTip().Uncache(removed);
}

static bool IsCurrentForFeeEstimation() EXCLUSIVE_LOCKS_REQUIRED(cs_main)
{
    AssertLockHeld(cs_main);
    if (::ChainstateActive().IsInitialBlockDownload())
        return false;
    if (::ChainActive().Tip()->GetBlockTime() < (GetTime() - MAX_FEE_ESTIMATION_TIP_AGE))
        return false;
    if (::ChainActive().Height() < pindexBestHeader->nHeight - 1)
        return false;
    return true;
}

/* Make mempool consistent after a reorg, by re-adding or recursively erasing
 * disconnected block transactions from the mempool, and also removing any
 * other transactions from the mempool that are no longer valid given the new
 * tip/height.
 *
 * Note: we assume that disconnectpool only contains transactions that are NOT
 * confirmed in the current chain nor already in the mempool (otherwise,
 * in-mempool descendants of such transactions would be removed).
 *
 * Passing fAddToMempool=false will skip trying to add the transactions back,
 * and instead just erase from the mempool as needed.
 */

static void UpdateMempoolForReorg(DisconnectedBlockTransactions& disconnectpool, bool fAddToMempool) EXCLUSIVE_LOCKS_REQUIRED(cs_main, ::mempool.cs)
{
    AssertLockHeld(cs_main);
    std::vector<uint256> vHashUpdate;
    // disconnectpool's insertion_order index sorts the entries from
    // oldest to newest, but the oldest entry will be the last tx from the
    // latest mined block that was disconnected.
    // Iterate disconnectpool in reverse, so that we add transactions
    // back to the mempool starting with the earliest transaction that had
    // been previously seen in a block.
    auto it = disconnectpool.queuedTx.get<insertion_order>().rbegin();
    while (it != disconnectpool.queuedTx.get<insertion_order>().rend()) {
        // ignore validation errors in resurrected transactions
        TxValidationState stateDummy;
        if (!fAddToMempool || (*it)->IsCoinBase() || (*it)->IsCoinStake() ||
            !AcceptToMemoryPool(mempool, stateDummy, *it,
                nullptr /* plTxnReplaced */, true /* bypass_limits */, 0 /* nAbsurdFee */)) {
            // If the transaction doesn't make it in to the mempool, remove any
            // transactions that depend on it (which would now be orphans).
            mempool.removeRecursive(**it, MemPoolRemovalReason::REORG);
        } else if (mempool.exists((*it)->GetHash())) {
            vHashUpdate.push_back((*it)->GetHash());
        }
        ++it;
    }
    disconnectpool.queuedTx.clear();
    // AcceptToMemoryPool/addUnchecked all assume that new mempool entries have
    // no in-mempool children, which is generally not true when adding
    // previously-confirmed transactions back to the mempool.
    // UpdateTransactionsFromBlock finds descendants of any transactions in
    // the disconnectpool that were added back and cleans up the mempool state.
    mempool.UpdateTransactionsFromBlock(vHashUpdate);

    // We also need to remove any now-immature transactions
    mempool.removeForReorg(&::ChainstateActive().CoinsTip(), ::ChainActive().Tip()->nHeight + 1, STANDARD_LOCKTIME_VERIFY_FLAGS);
    // Re-limit mempool size, in case we added any transactions
    LimitMempoolSize(mempool, gArgs.GetArg("-maxmempool", DEFAULT_MAX_MEMPOOL_SIZE) * 1000000, std::chrono::hours{gArgs.GetArg("-mempoolexpiry", DEFAULT_MEMPOOL_EXPIRY)});
}

// Used to avoid mempool polluting consensus critical paths if CCoinsViewMempool
// were somehow broken and returning the wrong scriptPubKeys
static bool CheckInputsFromMempoolAndCache(const CTransaction& tx, TxValidationState& state, const CCoinsViewCache& view, const CTxMemPool& pool, unsigned int flags, PrecomputedTransactionData& txdata) EXCLUSIVE_LOCKS_REQUIRED(cs_main)
{
    AssertLockHeld(cs_main);

    // pool.cs should be locked already, but go ahead and re-take the lock here
    // to enforce that mempool doesn't change between when we check the view
    // and when we actually call through to CheckInputScripts
    LOCK(pool.cs);

    assert(!tx.IsCoinBase() && !tx.IsCoinStake());
    for (const CTxIn& txin : tx.vin) {
        const Coin& coin = view.AccessCoin(txin.prevout);

        // AcceptToMemoryPoolWorker has already checked that the coins are
        // available, so this shouldn't fail. If the inputs are not available
        // here then return false.
        if (coin.IsSpent()) return false;

        // Check equivalence for available inputs.
        const CTransactionRef& txFrom = pool.get(txin.prevout.hash);
        if (txFrom) {
            assert(txFrom->GetHash() == txin.prevout.hash);
            assert(txFrom->vout.size() > txin.prevout.n);
            assert(txFrom->vout[txin.prevout.n] == coin.out);
        } else {
            const Coin& coinFromDisk = ::ChainstateActive().CoinsTip().AccessCoin(txin.prevout);
            assert(!coinFromDisk.IsSpent());
            assert(coinFromDisk.out == coin.out);
        }
    }

    // Call CheckInputScripts() to cache signature and script validity against current tip consensus rules.
    return CheckInputScripts(tx, state, view, ::ChainActive(), flags, /* cacheSigStore = */ true, /* cacheFullSciptStore = */ true, txdata);
}

namespace {

class MemPoolAccept
{
public:
    MemPoolAccept(CTxMemPool& mempool) : m_pool(mempool), m_view(&m_dummy), m_viewmempool(&::ChainstateActive().CoinsTip(), m_pool),
                                         m_limit_ancestors(gArgs.GetArg("-limitancestorcount", DEFAULT_ANCESTOR_LIMIT)),
                                         m_limit_ancestor_size(gArgs.GetArg("-limitancestorsize", DEFAULT_ANCESTOR_SIZE_LIMIT) * 1000),
                                         m_limit_descendants(gArgs.GetArg("-limitdescendantcount", DEFAULT_DESCENDANT_LIMIT)),
                                         m_limit_descendant_size(gArgs.GetArg("-limitdescendantsize", DEFAULT_DESCENDANT_SIZE_LIMIT) * 1000) {}

    // We put the arguments we're handed into a struct, so we can pass them
    // around easier.
    struct ATMPArgs {
        const CChainParams& m_chainparams;
        TxValidationState& m_state;
        const int64_t m_accept_time;
        std::list<CTransactionRef>* m_replaced_transactions;
        const bool m_bypass_limits;
        const CAmount& m_absurd_fee;
        /*
         * Return any outpoints which were not previously present in the coins
         * cache, but were added as a result of validating the tx for mempool
         * acceptance. This allows the caller to optionally remove the cache
         * additions if the associated transaction ends up being rejected by
         * the mempool.
         */
        std::vector<COutPoint>& m_coins_to_uncache;
        const bool m_test_accept;
    };

    // Single transaction acceptance
    bool AcceptSingleTransaction(const CTransactionRef& ptx, ATMPArgs& args) EXCLUSIVE_LOCKS_REQUIRED(cs_main);

private:
    // All the intermediate state that gets passed between the various levels
    // of checking a given transaction.
    struct Workspace {
        Workspace(const CTransactionRef& ptx) : m_ptx(ptx), m_hash(ptx->GetHash()) {}
        std::set<uint256> m_conflicts;
        CTxMemPool::setEntries m_all_conflicting;
        CTxMemPool::setEntries m_ancestors;
        std::unique_ptr<CTxMemPoolEntry> m_entry;

        bool m_replacement_transaction;
        CAmount m_modified_fees;
        CAmount m_conflicting_fees;
        size_t m_conflicting_size;

        const CTransactionRef& m_ptx;
        const uint256& m_hash;
    };

    // Run the policy checks on a given transaction, excluding any script checks.
    // Looks up inputs, calculates feerate, considers replacement, evaluates
    // package limits, etc. As this function can be invoked for "free" by a peer,
    // only tests that are fast should be done here (to avoid CPU DoS).
    bool PreChecks(ATMPArgs& args, Workspace& ws) EXCLUSIVE_LOCKS_REQUIRED(cs_main, m_pool.cs);

    // Run the script checks using our policy flags. As this can be slow, we should
    // only invoke this on transactions that have otherwise passed policy checks.
    bool PolicyScriptChecks(ATMPArgs& args, Workspace& ws, PrecomputedTransactionData& txdata) EXCLUSIVE_LOCKS_REQUIRED(cs_main);

    // Re-run the script checks, using consensus flags, and try to cache the
    // result in the scriptcache. This should be done after
    // PolicyScriptChecks(). This requires that all inputs either be in our
    // utxo set or in the mempool.
    bool ConsensusScriptChecks(ATMPArgs& args, Workspace& ws, PrecomputedTransactionData& txdata) EXCLUSIVE_LOCKS_REQUIRED(cs_main);

    // Try to add the transaction to the mempool, removing any conflicts first.
    // Returns true if the transaction is in the mempool after any size
    // limiting is performed, false otherwise.
    bool Finalize(ATMPArgs& args, Workspace& ws) EXCLUSIVE_LOCKS_REQUIRED(cs_main, m_pool.cs);

    // Compare a package's feerate against minimum allowed.
    bool CheckFeeRate(size_t package_size, CAmount package_fee, TxValidationState& state)
    {
        CAmount mempoolRejectFee = m_pool.GetMinFee(gArgs.GetArg("-maxmempool", DEFAULT_MAX_MEMPOOL_SIZE) * 1000000).GetFee(package_size);
        if (mempoolRejectFee > 0 && package_fee < mempoolRejectFee) {
            return state.Invalid(TxValidationResult::TX_MEMPOOL_POLICY, "mempool min fee not met", strprintf("%d < %d", package_fee, mempoolRejectFee));
        }

        if (package_fee < ::minRelayTxFee.GetFee(package_size)) {
            return state.Invalid(TxValidationResult::TX_MEMPOOL_POLICY, "min relay fee not met", strprintf("%d < %d", package_fee, ::minRelayTxFee.GetFee(package_size)));
        }
        return true;
    }

private:
    CTxMemPool& m_pool;
    CCoinsViewCache m_view;
    CCoinsViewMemPool m_viewmempool;
    CCoinsView m_dummy;

    // The package limits in effect at the time of invocation.
    const size_t m_limit_ancestors;
    const size_t m_limit_ancestor_size;
    // These may be modified while evaluating a transaction (eg to account for
    // in-mempool conflicts; see below).
    size_t m_limit_descendants;
    size_t m_limit_descendant_size;
};

bool MemPoolAccept::PreChecks(ATMPArgs& args, Workspace& ws)
{
    const CTransactionRef& ptx = ws.m_ptx;
    const CTransaction& tx = *ws.m_ptx;
    const uint256& hash = ws.m_hash;

    // Copy/alias what we need out of args
    TxValidationState& state = args.m_state;
    const int64_t nAcceptTime = args.m_accept_time;
    const bool bypass_limits = args.m_bypass_limits;
    const CAmount& nAbsurdFee = args.m_absurd_fee;
    std::vector<COutPoint>& coins_to_uncache = args.m_coins_to_uncache;

    // Alias what we need out of ws
    std::set<uint256>& setConflicts = ws.m_conflicts;
    CTxMemPool::setEntries& allConflicting = ws.m_all_conflicting;
    CTxMemPool::setEntries& setAncestors = ws.m_ancestors;
    std::unique_ptr<CTxMemPoolEntry>& entry = ws.m_entry;
    bool& fReplacementTransaction = ws.m_replacement_transaction;
    CAmount& nModifiedFees = ws.m_modified_fees;
    CAmount& nConflictingFees = ws.m_conflicting_fees;
    size_t& nConflictingSize = ws.m_conflicting_size;

    if (!CheckTransaction(tx, state))
        return false; // state filled in by CheckTransaction

    // Coinbase is only valid in a block, not as a loose transaction
    if (tx.IsCoinBase() || tx.IsCoinStake())
        return state.Invalid(TxValidationResult::TX_CONSENSUS, "coinbase");

    // Rather not work on nonstandard transactions (unless -testnet/-regtest)
    std::string reason;
    if (fRequireStandard && !IsStandardTx(tx, reason))
        return state.Invalid(TxValidationResult::TX_NOT_STANDARD, reason);

    // Check replay protection data references a block which is currently in the active chain
    if (fRequireStandard) {
        std::vector<std::vector<unsigned char>> vSolutions;
        for (const CTxOut& txout : tx.vout) {
            txnouttype whichType = Solver(txout.scriptPubKey, vSolutions);
            if (whichType == TX_PUBKEYHASH_REPLAY || whichType == TX_SCRIPTHASH_REPLAY || whichType == TX_PUBKEY_REPLAY || whichType == TX_PUBKEY_DATA_REPLAY) {
                // Some of these checks are redundant with the standardness checks above
                reason = "replay-height";
                if (vSolutions.size() != 3 || vSolutions[2].size() > 4 || vSolutions[2].size() < 1) {
                    return state.Invalid(TxValidationResult::TX_NOT_STANDARD, reason);
                }

                const int nHeight = CScriptNum(vSolutions[2], true, 4).getint();
                if (nHeight > ::ChainActive().Height() - 10 || nHeight < 0) {
                    return state.Invalid(TxValidationResult::TX_NOT_STANDARD, reason);
                }

                reason = "replay-blockhash";
                if (vSolutions[1].size() > 32 || vSolutions[1].size() < 1) {
                    return state.Invalid(TxValidationResult::TX_NOT_STANDARD, reason);
                }

                const uint256& blockHash = ::ChainActive()[nHeight]->GetBlockHash();
                std::vector<unsigned char> vchBlockHash(blockHash.begin(), blockHash.end());
                assert(vSolutions[1].size() <= vchBlockHash.size());
                vchBlockHash.erase(vchBlockHash.begin() + vSolutions[1].size(), vchBlockHash.end());

                if (vSolutions[1] != vchBlockHash) {
                    return state.Invalid(TxValidationResult::TX_NOT_STANDARD, reason);
                }
            }
        }
    }

    // Do not work on transactions that are too small.
    // A transaction with 1 segwit input and 1 P2WPHK output has non-witness size of 82 bytes.
    // Transactions smaller than this are not relayed to mitigate CVE-2017-12842 by not relaying
    // 64-byte transactions.
    if (::GetSerializeSize(tx, PROTOCOL_VERSION | SERIALIZE_TRANSACTION_NO_WITNESS) < MIN_STANDARD_TX_NONWITNESS_SIZE)
        return state.Invalid(TxValidationResult::TX_NOT_STANDARD, "tx-size-small");

    // Only accept nLockTime-using transactions that can be mined in the next
    // block; we don't want our mempool filled up with transactions that can't
    // be mined yet.
    if (!CheckFinalTx(tx, STANDARD_LOCKTIME_VERIFY_FLAGS))
        return state.Invalid(TxValidationResult::TX_PREMATURE_SPEND, "non-final");

    // is it already in the memory pool?
    if (m_pool.exists(hash)) {
        return state.Invalid(TxValidationResult::TX_CONFLICT, "txn-already-in-mempool");
    }

    // Check for conflicts with in-memory transactions
    for (const CTxIn& txin : tx.vin) {
        const CTransaction* ptxConflicting = m_pool.GetConflictTx(txin.prevout);
        if (ptxConflicting) {
            if (!setConflicts.count(ptxConflicting->GetHash())) {
                // Allow opt-out of transaction replacement by setting
                // nSequence > MAX_BIP125_RBF_SEQUENCE (SEQUENCE_FINAL-2) on all inputs.
                //
                // SEQUENCE_FINAL-1 is picked to still allow use of nLockTime by
                // non-replaceable transactions. All inputs rather than just one
                // is for the sake of multi-party protocols, where we don't
                // want a single party to be able to disable replacement.
                //
                // The opt-out ignores descendants as anyone relying on
                // first-seen mempool behavior should be checking all
                // unconfirmed ancestors anyway; doing otherwise is hopelessly
                // insecure.
                bool fReplacementOptOut = true;
                for (const CTxIn& _txin : ptxConflicting->vin) {
                    if (_txin.nSequence <= MAX_BIP125_RBF_SEQUENCE) {
                        fReplacementOptOut = false;
                        break;
                    }
                }
                if (fReplacementOptOut) {
                    return state.Invalid(TxValidationResult::TX_MEMPOOL_POLICY, "txn-mempool-conflict");
                }

                setConflicts.insert(ptxConflicting->GetHash());
            }
        }
    }

    LockPoints lp;
    m_view.SetBackend(m_viewmempool);

    CCoinsViewCache& coins_cache = ::ChainstateActive().CoinsTip();
    // do all inputs exist?
    for (const CTxIn& txin : tx.vin) {
        if (!coins_cache.HaveCoinInCache(txin.prevout)) {
            coins_to_uncache.push_back(txin.prevout);
        }

        // Note: this call may add txin.prevout to the coins cache
        // (coins_cache.cacheCoins) by way of FetchCoin(). It should be removed
        // later (via coins_to_uncache) if this tx turns out to be invalid.
        if (!m_view.HaveCoin(txin.prevout)) {
            // Are inputs missing because we already have the tx?
            for (size_t out = 0; out < tx.vout.size(); out++) {
                // Optimistically just do efficient check of cache for outputs
                if (coins_cache.HaveCoinInCache(COutPoint(hash, out))) {
                    return state.Invalid(TxValidationResult::TX_CONFLICT, "txn-already-known");
                }
            }
            // Otherwise assume this might be an orphan tx for which we just haven't seen parents yet
            return state.Invalid(TxValidationResult::TX_MISSING_INPUTS, "bad-txns-inputs-missingorspent");
        }
    }

    // Bring the best block into scope
    m_view.GetBestBlock();

    // we have all inputs cached now, so switch back to dummy (to protect
    // against bugs where we pull more inputs from disk that miss being added
    // to coins_to_uncache)
    m_view.SetBackend(m_dummy);

    // Only accept BIP68 sequence locked transactions that can be mined in the next
    // block; we don't want our mempool filled up with transactions that can't
    // be mined yet.
    // Must keep pool.cs for this unless we change CheckSequenceLocks to take a
    // CoinsViewCache instead of create its own
    if (!CheckSequenceLocks(m_pool, tx, STANDARD_LOCKTIME_VERIFY_FLAGS, &lp))
        return state.Invalid(TxValidationResult::TX_PREMATURE_SPEND, "non-BIP68-final");

    CAmount nFees = 0;
    if (!Consensus::CheckTxInputs(tx, state, m_view, GetSpendHeight(m_view), nFees)) {
        return error("%s: Consensus::CheckTxInputs: %s, %s", __func__, tx.GetHash().ToString(), state.ToString());
    }

    // Check for non-standard pay-to-script-hash in inputs
    if (fRequireStandard && !AreInputsStandard(tx, m_view)) {
        return state.Invalid(TxValidationResult::TX_INPUTS_NOT_STANDARD, "bad-txns-nonstandard-inputs");
    }

    // Check for non-standard witness in P2WSH
    if (tx.HasWitness() && fRequireStandard && !IsWitnessStandard(tx, m_view))
        return state.Invalid(TxValidationResult::TX_WITNESS_MUTATED, "bad-witness-nonstandard");

    int64_t nSigOpsCost = GetTransactionSigOpCost(tx, m_view, STANDARD_NONCONTEXTUAL_SCRIPT_VERIFY_FLAGS);

    // nModifiedFees includes any fee deltas from PrioritiseTransaction
    nModifiedFees = nFees;
    m_pool.ApplyDelta(hash, nModifiedFees);

    // Keep track of transactions that spend a coinbase, which we re-scan
    // during reorgs to ensure COINBASE_MATURITY is still met.
    bool fSpendsCoinbase = false;
    for (const CTxIn& txin : tx.vin) {
        const Coin& coin = m_view.AccessCoin(txin.prevout);
        if (coin.IsCoinBase() || coin.IsCoinStake()) {
            fSpendsCoinbase = true;
            break;
        }
    }

    entry.reset(new CTxMemPoolEntry(ptx, nFees, nAcceptTime, ::ChainActive().Height(),
        fSpendsCoinbase, nSigOpsCost, lp));
    unsigned int nSize = entry->GetTxSize();

    if (nSigOpsCost > MAX_STANDARD_TX_SIGOPS_COST)
        return state.Invalid(TxValidationResult::TX_NOT_STANDARD, "bad-txns-too-many-sigops",
            strprintf("%d", nSigOpsCost));

    // No transactions are allowed below minRelayTxFee except from disconnected
    // blocks
    if (!bypass_limits && !CheckFeeRate(nSize, nModifiedFees, state)) return false;

    if (nAbsurdFee && nFees > nAbsurdFee)
        return state.Invalid(TxValidationResult::TX_NOT_STANDARD,
            "absurdly-high-fee", strprintf("%d > %d", nFees, nAbsurdFee));

    const CTxMemPool::setEntries setIterConflicting = m_pool.GetIterSet(setConflicts);
    // Calculate in-mempool ancestors, up to a limit.
    if (setConflicts.size() == 1) {
        // In general, when we receive an RBF transaction with mempool conflicts, we want to know whether we
        // would meet the chain limits after the conflicts have been removed. However, there isn't a practical
        // way to do this short of calculating the ancestor and descendant sets with an overlay cache of
        // changed mempool entries. Due to both implementation and runtime complexity concerns, this isn't
        // very realistic, thus we only ensure a limited set of transactions are RBF'able despite mempool
        // conflicts here. Importantly, we need to ensure that some transactions which were accepted using
        // the below carve-out are able to be RBF'ed, without impacting the security the carve-out provides
        // for off-chain contract systems (see link in the comment below).
        //
        // Specifically, the subset of RBF transactions which we allow despite chain limits are those which
        // conflict directly with exactly one other transaction (but may evict children of said transaction),
        // and which are not adding any new mempool dependencies. Note that the "no new mempool dependencies"
        // check is accomplished later, so we don't bother doing anything about it here, but if BIP 125 is
        // amended, we may need to move that check to here instead of removing it wholesale.
        //
        // Such transactions are clearly not merging any existing packages, so we are only concerned with
        // ensuring that (a) no package is growing past the package size (not count) limits and (b) we are
        // not allowing something to effectively use the (below) carve-out spot when it shouldn't be allowed
        // to.
        //
        // To check these we first check if we meet the RBF criteria, above, and increment the descendant
        // limits by the direct conflict and its descendants (as these are recalculated in
        // CalculateMempoolAncestors by assuming the new transaction being added is a new descendant, with no
        // removals, of each parent's existing dependent set). The ancestor count limits are unmodified (as
        // the ancestor limits should be the same for both our new transaction and any conflicts).
        // We don't bother incrementing m_limit_descendants by the full removal count as that limit never comes
        // into force here (as we're only adding a single transaction).
        assert(setIterConflicting.size() == 1);
        CTxMemPool::txiter conflict = *setIterConflicting.begin();

        m_limit_descendants += 1;
        m_limit_descendant_size += conflict->GetSizeWithDescendants();
    }

    std::string errString;
    if (!m_pool.CalculateMemPoolAncestors(*entry, setAncestors, m_limit_ancestors, m_limit_ancestor_size, m_limit_descendants, m_limit_descendant_size, errString)) {
        setAncestors.clear();
        // If CalculateMemPoolAncestors fails second time, we want the original error string.
        std::string dummy_err_string;
        // Contracting/payment channels CPFP carve-out:
        // If the new transaction is relatively small (up to 40k weight)
        // and has at most one ancestor (ie ancestor limit of 2, including
        // the new transaction), allow it if its parent has exactly the
        // descendant limit descendants.
        //
        // This allows protocols which rely on distrusting counterparties
        // being able to broadcast descendants of an unconfirmed transaction
        // to be secure by simply only having two immediately-spendable
        // outputs - one for each counterparty. For more info on the uses for
        // this, see https://lists.linuxfoundation.org/pipermail/xep-dev/2018-November/016518.html
        if (nSize > EXTRA_DESCENDANT_TX_SIZE_LIMIT ||
            !m_pool.CalculateMemPoolAncestors(*entry, setAncestors, 2, m_limit_ancestor_size, m_limit_descendants + 1, m_limit_descendant_size + EXTRA_DESCENDANT_TX_SIZE_LIMIT, dummy_err_string)) {
            return state.Invalid(TxValidationResult::TX_MEMPOOL_POLICY, "too-long-mempool-chain", errString);
        }
    }

    // A transaction that spends outputs that would be replaced by it is invalid. Now
    // that we have the set of all ancestors we can detect this
    // pathological case by making sure setConflicts and setAncestors don't
    // intersect.
    for (CTxMemPool::txiter ancestorIt : setAncestors) {
        const uint256& hashAncestor = ancestorIt->GetTx().GetHash();
        if (setConflicts.count(hashAncestor)) {
            return state.Invalid(TxValidationResult::TX_CONSENSUS, "bad-txns-spends-conflicting-tx",
                strprintf("%s spends conflicting transaction %s",
                    hash.ToString(),
                    hashAncestor.ToString()));
        }
    }

    // Check if it's economically rational to mine this transaction rather
    // than the ones it replaces.
    nConflictingFees = 0;
    nConflictingSize = 0;
    uint64_t nConflictingCount = 0;

    // If we don't hold the lock allConflicting might be incomplete; the
    // subsequent RemoveStaged() and addUnchecked() calls don't guarantee
    // mempool consistency for us.
    fReplacementTransaction = setConflicts.size();
    if (fReplacementTransaction) {
        CFeeRate newFeeRate(nModifiedFees, nSize);
        std::set<uint256> setConflictsParents;
        const int maxDescendantsToVisit = 100;
        for (const auto& mi : setIterConflicting) {
            // Don't allow the replacement to reduce the feerate of the
            // mempool.
            //
            // We usually don't want to accept replacements with lower
            // feerates than what they replaced as that would lower the
            // feerate of the next block. Requiring that the feerate always
            // be increased is also an easy-to-reason about way to prevent
            // DoS attacks via replacements.
            //
            // We only consider the feerates of transactions being directly
            // replaced, not their indirect descendants. While that does
            // mean high feerate children are ignored when deciding whether
            // or not to replace, we do require the replacement to pay more
            // overall fees too, mitigating most cases.
            CFeeRate oldFeeRate(mi->GetModifiedFee(), mi->GetTxSize());
            if (newFeeRate <= oldFeeRate) {
                return state.Invalid(TxValidationResult::TX_MEMPOOL_POLICY, "insufficient fee",
                    strprintf("rejecting replacement %s; new feerate %s <= old feerate %s",
                        hash.ToString(),
                        newFeeRate.ToString(),
                        oldFeeRate.ToString()));
            }

            for (const CTxIn& txin : mi->GetTx().vin) {
                setConflictsParents.insert(txin.prevout.hash);
            }

            nConflictingCount += mi->GetCountWithDescendants();
        }
        // This potentially overestimates the number of actual descendants
        // but we just want to be conservative to avoid doing too much
        // work.
        if (nConflictingCount <= maxDescendantsToVisit) {
            // If not too many to replace, then calculate the set of
            // transactions that would have to be evicted
            for (CTxMemPool::txiter it : setIterConflicting) {
                m_pool.CalculateDescendants(it, allConflicting);
            }
            for (CTxMemPool::txiter it : allConflicting) {
                nConflictingFees += it->GetModifiedFee();
                nConflictingSize += it->GetTxSize();
            }
        } else {
            return state.Invalid(TxValidationResult::TX_MEMPOOL_POLICY, "too many potential replacements",
                strprintf("rejecting replacement %s; too many potential replacements (%d > %d)\n",
                    hash.ToString(),
                    nConflictingCount,
                    maxDescendantsToVisit));
        }

        for (unsigned int j = 0; j < tx.vin.size(); j++) {
            // We don't want to accept replacements that require low
            // feerate junk to be mined first. Ideally we'd keep track of
            // the ancestor feerates and make the decision based on that,
            // but for now requiring all new inputs to be confirmed works.
            //
            // Note that if you relax this to make RBF a little more useful,
            // this may break the CalculateMempoolAncestors RBF relaxation,
            // above. See the comment above the first CalculateMempoolAncestors
            // call for more info.
            if (!setConflictsParents.count(tx.vin[j].prevout.hash)) {
                // Rather than check the UTXO set - potentially expensive -
                // it's cheaper to just check if the new input refers to a
                // tx that's in the mempool.
                if (m_pool.exists(tx.vin[j].prevout.hash)) {
                    return state.Invalid(TxValidationResult::TX_MEMPOOL_POLICY, "replacement-adds-unconfirmed",
                        strprintf("replacement %s adds unconfirmed input, idx %d",
                            hash.ToString(), j));
                }
            }
        }

        // The replacement must pay greater fees than the transactions it
        // replaces - if we did the bandwidth used by those conflicting
        // transactions would not be paid for.
        if (nModifiedFees < nConflictingFees) {
            return state.Invalid(TxValidationResult::TX_MEMPOOL_POLICY, "insufficient fee",
                strprintf("rejecting replacement %s, less fees than conflicting txs; %s < %s",
                    hash.ToString(), FormatMoney(nModifiedFees), FormatMoney(nConflictingFees)));
        }

        // Finally in addition to paying more fees than the conflicts the
        // new transaction must pay for its own bandwidth.
        CAmount nDeltaFees = nModifiedFees - nConflictingFees;
        if (nDeltaFees < ::incrementalRelayFee.GetFee(nSize)) {
            return state.Invalid(TxValidationResult::TX_MEMPOOL_POLICY, "insufficient fee",
                strprintf("rejecting replacement %s, not enough additional fees to relay; %s < %s",
                    hash.ToString(),
                    FormatMoney(nDeltaFees),
                    FormatMoney(::incrementalRelayFee.GetFee(nSize))));
        }
    }
    return true;
}

bool MemPoolAccept::PolicyScriptChecks(ATMPArgs& args, Workspace& ws, PrecomputedTransactionData& txdata)
{
    const CTransaction& tx = *ws.m_ptx;

    TxValidationState& state = args.m_state;

    constexpr unsigned int scriptVerifyFlags = STANDARD_CONTEXTUAL_SCRIPT_VERIFY_FLAGS;

    // Check input scripts and signatures.
    // This is done last to help prevent CPU exhaustion denial-of-service attacks.
    if (!CheckInputScripts(tx, state, m_view, ::ChainActive(), scriptVerifyFlags, true, false, txdata)) {
        // SCRIPT_VERIFY_CLEANSTACK requires SCRIPT_VERIFY_WITNESS, so we
        // need to turn both off, and compare against just turning off CLEANSTACK
        // to see if the failure is specifically due to witness validation.
        TxValidationState state_dummy; // Want reported failures to be from first CheckInputScripts
        if (!tx.HasWitness() && CheckInputScripts(tx, state_dummy, m_view, ::ChainActive(), scriptVerifyFlags & ~(SCRIPT_VERIFY_WITNESS | SCRIPT_VERIFY_CLEANSTACK), true, false, txdata) &&
                !CheckInputScripts(tx, state_dummy, m_view, ::ChainActive(), scriptVerifyFlags & ~SCRIPT_VERIFY_CLEANSTACK, true, false, txdata)) {
            // Only the witness is missing, so the transaction itself may be fine.
            state.Invalid(TxValidationResult::TX_WITNESS_MUTATED,
                state.GetRejectReason(), state.GetDebugMessage());
        }
        return false; // state filled in by CheckInputScripts
    }

    return true;
}

bool MemPoolAccept::ConsensusScriptChecks(ATMPArgs& args, Workspace& ws, PrecomputedTransactionData& txdata)
{
    const CTransaction& tx = *ws.m_ptx;
    const uint256& hash = ws.m_hash;

    TxValidationState& state = args.m_state;
    const CChainParams& chainparams = args.m_chainparams;

    // Check again against the current block tip's script verification
    // flags to cache our script execution flags. This is, of course,
    // useless if the next block has different script flags from the
    // previous one, but because the cache tracks script flags for us it
    // will auto-invalidate and we'll just have a few blocks of extra
    // misses on soft-fork activation.
    //
    // This is also useful in case of bugs in the standard flags that cause
    // transactions to pass as valid when they're actually invalid. For
    // instance the STRICTENC flag was incorrectly allowing certain
    // CHECKSIG NOT scripts to pass, even though they were invalid.
    //
    // There is a similar check in CreateNewBlock() to prevent creating
    // invalid blocks (using TestBlockValidity), however allowing such
    // transactions into the mempool can be exploited as a DoS attack.
    unsigned int currentBlockScriptVerifyFlags = GetBlockScriptFlags(::ChainActive().Tip(), chainparams.GetConsensus());
    if (!CheckInputsFromMempoolAndCache(tx, state, m_view, m_pool, currentBlockScriptVerifyFlags, txdata)) {
        return error("%s: BUG! PLEASE REPORT THIS! CheckInputScripts failed against latest-block but not STANDARD flags %s, %s",
            __func__, hash.ToString(), state.ToString());
    }

    return true;
}

bool MemPoolAccept::Finalize(ATMPArgs& args, Workspace& ws)
{
    const CTransaction& tx = *ws.m_ptx;
    const uint256& hash = ws.m_hash;
    TxValidationState& state = args.m_state;
    const bool bypass_limits = args.m_bypass_limits;

    CTxMemPool::setEntries& allConflicting = ws.m_all_conflicting;
    CTxMemPool::setEntries& setAncestors = ws.m_ancestors;
    const CAmount& nModifiedFees = ws.m_modified_fees;
    const CAmount& nConflictingFees = ws.m_conflicting_fees;
    const size_t& nConflictingSize = ws.m_conflicting_size;
    const bool fReplacementTransaction = ws.m_replacement_transaction;
    std::unique_ptr<CTxMemPoolEntry>& entry = ws.m_entry;

    // Remove conflicting transactions from the mempool
    for (CTxMemPool::txiter it : allConflicting) {
        LogPrint(BCLog::MEMPOOL, "replacing tx %s with %s for %s additional fees, %d delta bytes\n",
            it->GetTx().GetHash().ToString(),
            hash.ToString(),
            FormatMoney(nModifiedFees - nConflictingFees),
            (int)entry->GetTxSize() - (int)nConflictingSize);
        if (args.m_replaced_transactions)
            args.m_replaced_transactions->push_back(it->GetSharedTx());
    }
    m_pool.RemoveStaged(allConflicting, false, MemPoolRemovalReason::REPLACED);

    // This transaction should only count for fee estimation if:
    // - it isn't a BIP 125 replacement transaction (may not be widely supported)
    // - it's not being re-added during a reorg which bypasses typical mempool fee limits
    // - the node is not behind
    // - the transaction is not dependent on any other transactions in the mempool
    bool validForFeeEstimation = !fReplacementTransaction && !bypass_limits && IsCurrentForFeeEstimation() && m_pool.HasNoInputsOf(tx);

    // Add memory address index
    if (fAddressIndex) {
        m_pool.addAddressIndex(*entry, m_view);
        m_pool.addSpentIndex(*entry, m_view);
    }

    // Store transaction in memory
    m_pool.addUnchecked(*entry, setAncestors, validForFeeEstimation);

    // trim mempool and check if tx was trimmed
    if (!bypass_limits) {
        LimitMempoolSize(m_pool, gArgs.GetArg("-maxmempool", DEFAULT_MAX_MEMPOOL_SIZE) * 1000000, std::chrono::hours{gArgs.GetArg("-mempoolexpiry", DEFAULT_MEMPOOL_EXPIRY)});
        if (!m_pool.exists(hash))
            return state.Invalid(TxValidationResult::TX_MEMPOOL_POLICY, "mempool full");
    }
    return true;
}

bool MemPoolAccept::AcceptSingleTransaction(const CTransactionRef& ptx, ATMPArgs& args)
{
    AssertLockHeld(cs_main);
    LOCK(m_pool.cs); // mempool "read lock" (held through GetMainSignals().TransactionAddedToMempool())

    Workspace workspace(ptx);

    if (!PreChecks(args, workspace)) return false;

    // Only compute the precomputed transaction data if we need to verify
    // scripts (ie, other policy checks pass). We perform the inexpensive
    // checks first and avoid hashing and signature verification unless those
    // checks pass, to mitigate CPU exhaustion denial-of-service attacks.
    PrecomputedTransactionData txdata(*ptx);

    if (!PolicyScriptChecks(args, workspace, txdata)) return false;

    if (!ConsensusScriptChecks(args, workspace, txdata)) return false;

    // Tx was accepted, but not added
    if (args.m_test_accept) return true;

    if (!Finalize(args, workspace)) return false;

    GetMainSignals().TransactionAddedToMempool(ptx);

    TryToAddToMarkerCache(ptx);

    return true;
}

} // namespace

/** (try to) add transaction to memory pool with a specified acceptance time **/
static bool AcceptToMemoryPoolWithTime(const CChainParams& chainparams, CTxMemPool& pool, TxValidationState& state, const CTransactionRef& tx, int64_t nAcceptTime, std::list<CTransactionRef>* plTxnReplaced, bool bypass_limits, const CAmount nAbsurdFee, bool test_accept) EXCLUSIVE_LOCKS_REQUIRED(cs_main)
{
    std::vector<COutPoint> coins_to_uncache;
    MemPoolAccept::ATMPArgs args{chainparams, state, nAcceptTime, plTxnReplaced, bypass_limits, nAbsurdFee, coins_to_uncache, test_accept};
    bool res = MemPoolAccept(pool).AcceptSingleTransaction(tx, args);
    if (!res) {
        // Remove coins that were not present in the coins cache before calling ATMPW;
        // this is to prevent memory DoS in case we receive a large number of
        // invalid transactions that attempt to overrun the in-memory coins cache
        // (`CCoinsViewCache::cacheCoins`).

        for (const COutPoint& hashTx : coins_to_uncache)
            ::ChainstateActive().CoinsTip().Uncache(hashTx);
    }
    // After we've (potentially) uncached entries, ensure our coins cache is still within its size limits
    BlockValidationState state_dummy;
    ::ChainstateActive().FlushStateToDisk(chainparams, state_dummy, FlushStateMode::PERIODIC);
    return res;
}

bool AcceptToMemoryPool(CTxMemPool& pool, TxValidationState& state, const CTransactionRef& tx, std::list<CTransactionRef>* plTxnReplaced, bool bypass_limits, const CAmount nAbsurdFee, bool test_accept)
{
    const CChainParams& chainparams = Params();
    return AcceptToMemoryPoolWithTime(chainparams, pool, state, tx, GetTime(), plTxnReplaced, bypass_limits, nAbsurdFee, test_accept);
}

/**
 * Return transaction in txOut, and if it was found inside a block, its hash is placed in hashBlock.
 * If blockIndex is provided, the transaction is fetched from the corresponding block.
 */
bool GetTransaction(const uint256& hash, CTransactionRef& txOut, const Consensus::Params& consensusParams, uint256& hashBlock, const CBlockIndex* const block_index)
{
    LOCK(cs_main);

    if (!block_index) {
        CTransactionRef ptx = mempool.get(hash);
        if (ptx) {
            txOut = ptx;
            return true;
        }

        if (g_txindex) {
            return g_txindex->FindTx(hash, hashBlock, txOut);
        }
    } else {
        CBlock block;
        if (ReadBlockFromDisk(block, block_index, consensusParams)) {
            for (const auto& tx : block.vtx) {
                if (tx->GetHash() == hash) {
                    txOut = tx;
                    hashBlock = block_index->GetBlockHash();
                    return true;
                }
            }
        }
    }

    return false;
}


//////////////////////////////////////////////////////////////////////////////
//
// CBlock and CBlockIndex
//

static bool WriteBlockToDisk(const CBlock& block, FlatFilePos& pos, const CMessageHeader::MessageStartChars& messageStart)
{
    // Open history file to append
    CAutoFile fileout(OpenBlockFile(pos), SER_DISK, CLIENT_VERSION);
    if (fileout.IsNull())
        return error("WriteBlockToDisk: OpenBlockFile failed");

    // Write index header
    unsigned int nSize = GetSerializeSize(block, fileout.GetVersion());
    fileout << messageStart << nSize;

    // Write block
    long fileOutPos = ftell(fileout.Get());
    if (fileOutPos < 0)
        return error("WriteBlockToDisk: ftell failed");
    pos.nPos = (unsigned int)fileOutPos;
    fileout << block;

    return true;
}

bool ReadBlockFromDisk(CBlock& block, const FlatFilePos& pos, const Consensus::Params& consensusParams)
{
    block.SetNull();

    // Open history file to read
    CAutoFile filein(OpenBlockFile(pos, true), SER_DISK, CLIENT_VERSION);
    if (filein.IsNull())
        return error("ReadBlockFromDisk: OpenBlockFile failed for %s", pos.ToString());

    // Read block
    try {
        filein >> block;
    } catch (const std::exception& e) {
        return error("%s: Deserialize or I/O error - %s at %s", __func__, e.what(), pos.ToString());
    }

    // Check the header
    const int algo = CBlockHeader::GetAlgoType(block.nVersion);
    if (block.IsProofOfWork() && !CheckProofOfWork(block.GetPoWHash(), block.nBits, algo, consensusParams)) return error("ReadBlockFromDisk: Errors in block header at %s", pos.ToString());

    return true;
}

bool ReadBlockFromDisk(CBlock& block, const CBlockIndex* pindex, const Consensus::Params& consensusParams)
{
    FlatFilePos blockPos;
    {
        LOCK(cs_main);
        blockPos = pindex->GetBlockPos();
    }

    if (!ReadBlockFromDisk(block, blockPos, consensusParams))
        return false;
    if (block.GetHash() != pindex->GetBlockHash())
        return error("ReadBlockFromDisk(CBlock&, CBlockIndex*): GetHash() doesn't match index for %s at %s",
            pindex->ToString(), pindex->GetBlockPos().ToString());
    return true;
}

bool ReadRawBlockFromDisk(std::vector<uint8_t>& block, const FlatFilePos& pos, const CMessageHeader::MessageStartChars& message_start)
{
    FlatFilePos hpos = pos;
    hpos.nPos -= 8; // Seek back 8 bytes for meta header
    CAutoFile filein(OpenBlockFile(hpos, true), SER_DISK, CLIENT_VERSION);
    if (filein.IsNull()) {
        return error("%s: OpenBlockFile failed for %s", __func__, pos.ToString());
    }

    try {
        CMessageHeader::MessageStartChars blk_start;
        unsigned int blk_size;

        filein >> blk_start >> blk_size;

        if (memcmp(blk_start, message_start, CMessageHeader::MESSAGE_START_SIZE)) {
            return error("%s: Block magic mismatch for %s: %s versus expected %s", __func__, pos.ToString(),
                HexStr(blk_start, blk_start + CMessageHeader::MESSAGE_START_SIZE),
                HexStr(message_start, message_start + CMessageHeader::MESSAGE_START_SIZE));
        }

        if (blk_size > MAX_SIZE) {
            return error("%s: Block data is larger than maximum deserialization size for %s: %s versus %s", __func__, pos.ToString(),
                blk_size, MAX_SIZE);
        }

        block.resize(blk_size); // Zeroing of memory is intentional here
        filein.read((char*)block.data(), blk_size);
    } catch (const std::exception& e) {
        return error("%s: Read from block file failed: %s for %s", __func__, e.what(), pos.ToString());
    }

    return true;
}

bool ReadRawBlockFromDisk(std::vector<uint8_t>& block, const CBlockIndex* pindex, const CMessageHeader::MessageStartChars& message_start)
{
    FlatFilePos block_pos;
    {
        LOCK(cs_main);
        block_pos = pindex->GetBlockPos();
    }

    return ReadRawBlockFromDisk(block, block_pos, message_start);
}

CAmount GetBlockSubsidy(int nHeight, bool fProofOfStake, uint64_t nCoinAge, const Consensus::Params& consensusParams, bool fSuperblockPartOnly)
{
    if (nHeight < 0) return 0;

    CAmount nSubsidy = 0;
    CAmount nRewardCoinYear = COIN / 100;                                                                                                                                                        // this is 1% APR interest by default (compounded once per stake); for every 100 coins held for a year, the reward when staked should be 1 coin (rewards increase proportionally with larger money supply/more coins staking)
    const CAmount nMoneySupply = (nHeight > 0 && ::ChainActive().Tip()) ? (::ChainActive()[nHeight - 1] ? ::ChainActive()[nHeight - 1]->nMoneySupply : ::ChainActive().Tip()->nMoneySupply) : 0; // the previous block's money supply should probably be passed to this function instead of retrieving it here

    if (fProofOfStake) {
        nRewardCoinYear *= 3; // 3% interest (effective rate with continuous compounding is exp(0.03) - 1 = 3.045%)

        nSubsidy = nCoinAge * nRewardCoinYear * 33 / (365 * 33 + 8); // this is a more accurate approximation of the number of days in a year than 365.25, being equivalent to dividing by (365 + 8.0/33) or 365.24242424... (keep in mind the integer division)
    } else {
        if (nHeight == 0)                  // premine
            nSubsidy = 30000000000 * COIN; // 30 billion
        else if (Params().NetworkIDString() != CBaseChainParams::MAIN)
            nSubsidy = 1000 * COIN;
        else
            nSubsidy = 1 * COIN;
    }

    if ((unsigned)nHeight >= consensusParams.nMinerConfirmationWindow) {
        if (nMoneySupply + nSubsidy > MAX_MONEY) // soft supply cap (this will essentially put us into static PoW/PoS rewards)
            nSubsidy = std::min(nSubsidy, 100 * COIN);
    }

    // 10% of reward goes to governance/treasury (90/100 goes to stakers and MNs)
    CAmount nSuperblockPart = 0;
    if (nHeight >= consensusParams.nTreasuryPaymentsStartBlock || nHeight >= consensusParams.nBudgetPaymentsStartBlock) {
        nSuperblockPart = nSubsidy * consensusParams.nTreasuryRewardPercentage / 100;
        nSubsidy = nSubsidy * std::max(100 - consensusParams.nTreasuryRewardPercentage, 1u) / 100;
    }

    return fSuperblockPartOnly ? nSuperblockPart : nSubsidy;
}

static inline bool IsTreasuryBlock(int nHeight, const Consensus::Params& consensusParams)
{
    if (nHeight <= consensusParams.nTreasuryPaymentsStartBlock) // the block reward is reduced after nTreasuryPaymentsStartBlock to later be put into a payment
        return false;
    else if ((nHeight - consensusParams.nTreasuryPaymentsStartBlock) % consensusParams.nTreasuryPaymentsCycleBlocks == 0)
        return true;
    else
        return false;
}

CAmount GetTreasuryPayment(int nHeight, const Consensus::Params& consensusParams)
{
    if (IsTreasuryBlock(nHeight, consensusParams)) {
        int startHeight = std::max(nHeight - consensusParams.nTreasuryPaymentsCycleBlocks, 0);
        CAmount blockValue = 0;

        for (int i = startHeight; i < nHeight; i++) {
            const CBlockIndex* const pindex = ::ChainActive()[i];
            if (!IsTreasuryBlock(i, consensusParams)) // make sure previous treasury rewards aren't counted
                blockValue += pindex->nMint;          // add up coins from previous nTreasuryPaymentsCycleBlocks blocks
            else {
                /*uint64_t nCoinAge = 0;
                if (pindex->IsProofOfStake()) {
                    CBlock block;
                    ReadBlockFromDisk(block, pindex, consensusParams);
                    GetCoinAge(*block.vtx[1], ::ChainstateActive().CoinsTip(), block.nTime, i, nCoinAge);
                }
                blockValue += GetBlockSubsidy(i, pindex->IsProofOfStake(), nCoinAge, consensusParams, false);*/
                blockValue += pindex->nMint - pindex->nTreasuryPayment;
            }
        }
        return blockValue * consensusParams.nTreasuryRewardPercentage / std::max(100 - consensusParams.nTreasuryRewardPercentage, 1u); // 10% of block value paid to treasury
    } else {
        return 0;
    }
}

CoinsViews::CoinsViews(
    std::string ldb_name,
    size_t cache_size_bytes,
    bool in_memory,
    bool should_wipe) : m_dbview(GetDataDir() / ldb_name, cache_size_bytes, in_memory, should_wipe),
                        m_catcherview(&m_dbview) {}

void CoinsViews::InitCache()
{
    m_cacheview = MakeUnique<CCoinsViewCache>(&m_catcherview);
}

// NOTE: for now m_blockman is set to a global, but this will be changed
// in a future commit.
CChainState::CChainState() : m_blockman(g_blockman) {}


void CChainState::InitCoinsDB(
    size_t cache_size_bytes,
    bool in_memory,
    bool should_wipe,
    std::string leveldb_name)
{
    m_coins_views = MakeUnique<CoinsViews>(
        leveldb_name, cache_size_bytes, in_memory, should_wipe);
}

void CChainState::InitCoinsCache()
{
    assert(m_coins_views != nullptr);
    m_coins_views->InitCache();
}

// Note that though this is marked const, we may end up modifying `m_cached_finished_ibd`, which
// is a performance-related implementation detail. This function must be marked
// `const` so that `CValidationInterface` clients (which are given a `const CChainState*`)
// can call it.
//
bool CChainState::IsInitialBlockDownload() const
{
    // Optimization: pre-test latch before taking the lock.
    if (m_cached_finished_ibd.load(std::memory_order_relaxed))
        return false;

    LOCK(cs_main);
    if (m_cached_finished_ibd.load(std::memory_order_relaxed))
        return false;
    if (fImporting || fReindex)
        return true;
    if (m_chain.Tip() == nullptr)
        return true;
    if (m_chain.Tip()->nChainWork < nMinimumChainWork)
        return true;
    if (m_chain.Tip()->GetBlockTime() < (GetTime() - nMaxTipAge))
        return true;
    LogPrintf("Leaving InitialBlockDownload (latching to false)\n");
    m_cached_finished_ibd.store(true, std::memory_order_relaxed);
    return false;
}

static CBlockIndex *pindexBestForkTip = nullptr, *pindexBestForkBase = nullptr;

BlockMap& BlockIndex()
{
    return g_blockman.m_block_index;
}

static void AlertNotify(const std::string& strMessage)
{
    uiInterface.NotifyAlertChanged();
#if HAVE_SYSTEM
    std::string strCmd = gArgs.GetArg("-alertnotify", "");
    if (strCmd.empty()) return;

    // Alert text should be plain ascii coming from a trusted source, but to
    // be safe we first strip anything not in safeChars, then add single quotes around
    // the whole string before passing it to the shell:
    std::string singleQuote("'");
    std::string safeStatus = SanitizeString(strMessage);
    safeStatus = singleQuote + safeStatus + singleQuote;
    boost::replace_all(strCmd, "%s", safeStatus);

    std::thread t(runCommand, strCmd);
    t.detach(); // thread runs free
#endif
}

static void CheckForkWarningConditions() EXCLUSIVE_LOCKS_REQUIRED(cs_main)
{
    AssertLockHeld(cs_main);
    // Before we get past initial download, we cannot reliably alert about forks
    // (we assume we don't get stuck on a fork before finishing our initial sync)
    if (::ChainstateActive().IsInitialBlockDownload())
        return;

    // If our best fork is no longer within 72 blocks (+/- 12 hours if no one mines it)
    // of our head, drop it
    if (pindexBestForkTip && ::ChainActive().Height() - pindexBestForkTip->nHeight >= 72)
        pindexBestForkTip = nullptr;

    if (pindexBestForkTip || (pindexBestInvalid && pindexBestInvalid->nChainWork > ::ChainActive().Tip()->nChainWork + (GetBlockProof(*::ChainActive().Tip()) * 6))) {
        if (!GetfLargeWorkForkFound() && pindexBestForkBase) {
            std::string warning = std::string("'Warning: Large-work fork detected, forking after block ") +
                                  pindexBestForkBase->phashBlock->ToString() + std::string("'");
            AlertNotify(warning);
        }
        if (pindexBestForkTip && pindexBestForkBase) {
            LogPrintf("%s: Warning: Large valid fork found\n  forking the chain at height %d (%s)\n  lasting to height %d (%s).\nChain state database corruption likely.\n", __func__,
                pindexBestForkBase->nHeight, pindexBestForkBase->phashBlock->ToString(),
                pindexBestForkTip->nHeight, pindexBestForkTip->phashBlock->ToString());
            SetfLargeWorkForkFound(true);
        } else {
            LogPrintf("%s: Warning: Found invalid chain at least ~6 blocks longer than our best chain.\nChain state database corruption likely.\n", __func__);
            SetfLargeWorkInvalidChainFound(true);
        }
    } else {
        SetfLargeWorkForkFound(false);
        SetfLargeWorkInvalidChainFound(false);
    }
}

static void CheckForkWarningConditionsOnNewFork(CBlockIndex* pindexNewForkTip) EXCLUSIVE_LOCKS_REQUIRED(cs_main)
{
    AssertLockHeld(cs_main);
    // If we are on a fork that is sufficiently large, set a warning flag
    CBlockIndex* pfork = pindexNewForkTip;
    CBlockIndex* plonger = ::ChainActive().Tip();
    while (pfork && pfork != plonger) {
        while (plonger && plonger->nHeight > pfork->nHeight)
            plonger = plonger->pprev;
        if (pfork == plonger)
            break;
        pfork = pfork->pprev;
    }

    // We define a condition where we should warn the user about as a fork of at least 7 blocks
    // with a tip within 72 blocks (+/- 12 hours if no one mines it) of ours
    // We use 7 blocks rather arbitrarily as it represents just under 10% of sustained network
    // hash rate operating on the fork.
    // or a chain that is entirely longer than ours and invalid (note that this should be detected by both)
    // We define it this way because it allows us to only store the highest fork tip (+ base) which meets
    // the 7-block condition and from this always have the most-likely-to-cause-warning fork
    if (pfork && (!pindexBestForkTip || pindexNewForkTip->nHeight > pindexBestForkTip->nHeight) &&
        pindexNewForkTip->nChainWork - pfork->nChainWork > (GetBlockProof(*pfork) * 7) &&
        ::ChainActive().Height() - pindexNewForkTip->nHeight < 72) {
        pindexBestForkTip = pindexNewForkTip;
        pindexBestForkBase = pfork;
    }

    CheckForkWarningConditions();
}

// Called both upon regular invalid block discovery *and* InvalidateBlock
void static InvalidChainFound(CBlockIndex* pindexNew) EXCLUSIVE_LOCKS_REQUIRED(cs_main)
{
    if (!pindexBestInvalid || pindexNew->nChainWork > pindexBestInvalid->nChainWork)
        pindexBestInvalid = pindexNew;
    if (pindexBestHeader != nullptr && pindexBestHeader->GetAncestor(pindexNew->nHeight) == pindexNew) {
        pindexBestHeader = ::ChainActive().Tip();
    }

    LogPrintf("%s: invalid block=%s  height=%d  log2_work=%.8g  date=%s\n", __func__,
        pindexNew->GetBlockHash().ToString(), pindexNew->nHeight,
        log(pindexNew->nChainWork.getdouble()) / log(2.0), FormatISO8601DateTime(pindexNew->GetBlockTime()));
    CBlockIndex* tip = ::ChainActive().Tip();
    assert(tip);
    LogPrintf("%s:  current best=%s  height=%d  log2_work=%.8g  date=%s\n", __func__,
        tip->GetBlockHash().ToString(), ::ChainActive().Height(), log(tip->nChainWork.getdouble()) / log(2.0),
        FormatISO8601DateTime(tip->GetBlockTime()));
    CheckForkWarningConditions();
}

// Same as InvalidChainFound, above, except not called directly from InvalidateBlock,
// which does its own setBlockIndexCandidates manageent.
void CChainState::InvalidBlockFound(CBlockIndex* pindex, const BlockValidationState& state)
{
    if (state.GetResult() != BlockValidationResult::BLOCK_MUTATED) {
        pindex->nStatus |= BLOCK_FAILED_VALID;
        m_blockman.m_failed_blocks.insert(pindex);
        setDirtyBlockIndex.insert(pindex);
        setBlockIndexCandidates.erase(pindex);
        InvalidChainFound(pindex);
    }
}

void UpdateCoins(const CTransaction& tx, CCoinsViewCache& inputs, CTxUndo& txundo, int nHeight, std::shared_ptr<std::map<COutPoint, Coin>> removedCoins)
{
    // mark inputs spent
    if (!tx.IsCoinBase()) {
        txundo.vprevout.reserve(tx.vin.size());
        for (const CTxIn& txin : tx.vin) {
            if (removedCoins)
                removedCoins->emplace(txin.prevout, inputs.AccessCoin(txin.prevout));
            txundo.vprevout.emplace_back();
            bool is_spent = inputs.SpendCoin(txin.prevout, &txundo.vprevout.back());
            assert(is_spent);
        }
    }
    // add outputs
    AddCoins(inputs, tx, nHeight);
}

void UpdateCoins(const CTransaction& tx, CCoinsViewCache& inputs, int nHeight)
{
    CTxUndo txundo;
    UpdateCoins(tx, inputs, txundo, nHeight, nullptr);
}

bool CScriptCheck::operator()()
{
    const CScript &scriptSig = ptxTo->vin[nIn].scriptSig;
    const CScriptWitness *witness = &ptxTo->vin[nIn].scriptWitness;
    return VerifyScript(scriptSig, m_tx_out.scriptPubKey, witness, nFlags, CachingTransactionSignatureChecker(ptxTo, nIn, m_tx_out.nValue, chain, cacheStore, *txdata), &error);
}

int GetSpendHeight(const CCoinsViewCache& inputs)
{
    LOCK(cs_main);
    CBlockIndex* pindexPrev = LookupBlockIndex(inputs.GetBestBlock());
    return pindexPrev->nHeight + 1;
}


static CuckooCache::cache<uint256, SignatureCacheHasher> scriptExecutionCache;
static uint256 scriptExecutionCacheNonce(GetRandHash());
static CSHA256 g_scriptExecutionCacheHasher;

void InitScriptExecutionCache()
{
    // Setup the salted hasher
    uint256 nonce = GetRandHash();
    // We want the nonce to be 64 bytes long to force the hasher to process
    // this chunk, which makes later hash computations more efficient. We
    // just write our 32-byte entropy twice to fill the 64 bytes.
    g_scriptExecutionCacheHasher.Write(nonce.begin(), 32);
    g_scriptExecutionCacheHasher.Write(nonce.begin(), 32);

    // nMaxCacheSize is unsigned. If -maxsigcachesize is set to zero,
    // setup_bytes creates the minimum possible cache (2 elements).
    size_t nMaxCacheSize = std::min(std::max((int64_t)0, gArgs.GetArg("-maxsigcachesize", DEFAULT_MAX_SIG_CACHE_SIZE) / 2), MAX_MAX_SIG_CACHE_SIZE) * ((size_t)1 << 20);
    size_t nElems = scriptExecutionCache.setup_bytes(nMaxCacheSize);
    LogPrintf("Using %zu MiB out of %zu/2 requested for script execution cache, able to store %zu elements\n",
        (nElems * sizeof(uint256)) >> 20, (nMaxCacheSize * 2) >> 20, nElems);
}

/**
 * Check whether all of this transaction's input scripts succeed.
 *
 * This involves ECDSA signature checks so can be computationally intensive. This function should
 * only be called after the cheap sanity checks in CheckTxInputs passed.
 *
 * If pvChecks is not nullptr, script checks are pushed onto it instead of being performed inline. Any
 * script checks which are not necessary (eg due to script execution cache hits) are, obviously,
 * not pushed onto pvChecks/run.
 *
 * Setting cacheSigStore/cacheFullScriptStore to false will remove elements from the corresponding cache
 * which are matched. This is useful for checking blocks where we will likely never need the cache
 * entry again.
 *
 * Note that we may set state.reason to NOT_STANDARD for extra soft-fork flags in flags, block-checking
 * callers should probably reset it to CONSENSUS in such cases.
 *
 * Non-static (and re-declared) in src/test/txvalidationcache_tests.cpp
 */
bool CheckInputScripts(const CTransaction& tx, TxValidationState &state, const CCoinsViewCache &inputs, const CChain& chain, unsigned int flags, bool cacheSigStore, bool cacheFullScriptStore, PrecomputedTransactionData& txdata, std::vector<CScriptCheck> *pvChecks) EXCLUSIVE_LOCKS_REQUIRED(cs_main)
{
    if (tx.IsCoinBase()) return true;

    if (pvChecks) {
        pvChecks->reserve(tx.vin.size());
    }

    // First check if script executions have been cached with the same
    // flags. Note that this assumes that the inputs provided are
    // correct (ie that the transaction hash which is in tx's prevouts
    // properly commits to the scriptPubKey in the inputs view of that
    // transaction).
    uint256 hashCacheEntry;
   
    CSHA256 hasher = g_scriptExecutionCacheHasher;
    hasher.Write(tx.GetWitnessHash().begin(), 32).Write((unsigned char*)&flags, sizeof(flags)).Finalize(hashCacheEntry.begin());
    AssertLockHeld(cs_main); // TODO: Remove this requirement by making CuckooCache not require external locks
    if (scriptExecutionCache.contains(hashCacheEntry, !cacheFullScriptStore)) {
        return true;
    }
/*
    // We only use the first 19 bytes of nonce to avoid a second SHA
    // round - giving us 19 + 32 + 4 = 55 bytes (+ 8 + 1 = 64)
    static_assert(55 - sizeof(flags) - 32 >= 128 / 8, "Want at least 128 bits of nonce for script execution cache");
    CSHA256().Write(scriptExecutionCacheNonce.begin(), 55 - sizeof(flags) - 32).Write(tx.GetWitnessHash().begin(), 32).Write((unsigned char*)&flags, sizeof(flags)).Finalize(hashCacheEntry.begin());
    AssertLockHeld(cs_main); // TODO: Remove this requirement by making CuckooCache not require external locks
    if (scriptExecutionCache.contains(hashCacheEntry, !cacheFullScriptStore)) {
        return true;
    }
*/
<<<<<<< HEAD
=======

    //if (!txdata.ready) {
>>>>>>> 72ae303f
    if (!txdata.m_spent_outputs_ready) {
        std::vector<CTxOut> spent_outputs;
        spent_outputs.reserve(tx.vin.size());

        for (const auto& txin : tx.vin) {
            const COutPoint& prevout = txin.prevout;
            const Coin& coin = inputs.AccessCoin(prevout);
            assert(!coin.IsSpent());
            spent_outputs.emplace_back(coin.out);
        }
        txdata.Init(tx, std::move(spent_outputs));
    }
    
    assert(txdata.m_spent_outputs.size() == tx.vin.size());

    for (unsigned int i = 0; i < tx.vin.size(); i++) {
        // We very carefully only pass in things to CScriptCheck which
        // are clearly committed to by tx' witness hash. This provides
        // a sanity check that our caching is not introducing consensus
        // failures through additional data in, eg, the coins being
        // spent being checked as a part of CScriptCheck.

        // Verify signature
        CScriptCheck check(txdata.m_spent_outputs[i], tx, i, &chain, flags, cacheSigStore, &txdata);
        if (pvChecks) {
            pvChecks->push_back(CScriptCheck());
            check.swap(pvChecks->back());
        } else if (!check()) {
            if (check.GetScriptError() == SCRIPT_ERR_NOT_FINAL) {
                return state.Invalid(TxValidationResult::TX_PREMATURE_SPEND, strprintf("non-final (%s)", ScriptErrorString(check.GetScriptError())));
            }
            if (flags & STANDARD_CONTEXTUAL_NOT_MANDATORY_VERIFY_FLAGS) {
                // Check whether the failure was caused by a
                // non-mandatory script verification check, such as
                // non-standard DER encodings or non-null dummy
                // arguments; if so, ensure we return NOT_STANDARD
                // instead of CONSENSUS to avoid downstream users
                // splitting the network between upgraded and
                // non-upgraded nodes by banning CONSENSUS-failing
                // data providers.
                CScriptCheck check2(txdata.m_spent_outputs[i], tx, i, &chain,
                        flags & ~STANDARD_CONTEXTUAL_NOT_MANDATORY_VERIFY_FLAGS, cacheSigStore, &txdata);
                if (check2())
                    return state.Invalid(TxValidationResult::TX_NOT_STANDARD, strprintf("non-mandatory-script-verify-flag (%s)", ScriptErrorString(check.GetScriptError())));
            }
            // MANDATORY flag failures correspond to
            // TxValidationResult::TX_CONSENSUS. Because CONSENSUS
            // failures are the most serious case of validation
            // failures, we may need to consider using
            // RECENT_CONSENSUS_CHANGE for any script failure that
            // could be due to non-upgraded nodes which we may want to
            // support, to avoid splitting the network (but this
            // depends on the details of how net_processing handles
            // such errors).
            return state.Invalid(TxValidationResult::TX_CONSENSUS, strprintf("mandatory-script-verify-flag-failed (%s)", ScriptErrorString(check.GetScriptError())));
        }
    }

    if (cacheFullScriptStore && !pvChecks) {
        // We executed all of the provided scripts, and were told to
        // cache the result. Do so now.
        scriptExecutionCache.insert(hashCacheEntry);
    }

    return true;
}

static bool UndoWriteToDisk(const CBlockUndo& blockundo, FlatFilePos& pos, const uint256& hashBlock, const CMessageHeader::MessageStartChars& messageStart)
{
    // Open history file to append
    CAutoFile fileout(OpenUndoFile(pos), SER_DISK, CLIENT_VERSION);
    if (fileout.IsNull())
        return error("%s: OpenUndoFile failed", __func__);

    // Write index header
    unsigned int nSize = GetSerializeSize(blockundo, fileout.GetVersion());
    fileout << messageStart << nSize;

    // Write undo data
    long fileOutPos = ftell(fileout.Get());
    if (fileOutPos < 0)
        return error("%s: ftell failed", __func__);
    pos.nPos = (unsigned int)fileOutPos;
    fileout << blockundo;

    // calculate & write checksum
    CHashWriter hasher(SER_GETHASH, PROTOCOL_VERSION);
    hasher << hashBlock;
    hasher << blockundo;
    fileout << hasher.GetHash();

    return true;
}

bool UndoReadFromDisk(CBlockUndo& blockundo, const CBlockIndex* pindex)
{
    FlatFilePos pos = pindex->GetUndoPos();
    if (pos.IsNull()) {
        return error("%s: no undo data available", __func__);
    }

    // Open history file to read
    CAutoFile filein(OpenUndoFile(pos, true), SER_DISK, CLIENT_VERSION);
    if (filein.IsNull())
        return error("%s: OpenUndoFile failed", __func__);

    // Read block
    uint256 hashChecksum;
    CHashVerifier<CAutoFile> verifier(&filein); // We need a CHashVerifier as reserializing may lose data
    try {
        verifier << pindex->pprev->GetBlockHash();
        verifier >> blockundo;
        filein >> hashChecksum;
    } catch (const std::exception& e) {
        return error("%s: Deserialize or I/O error - %s", __func__, e.what());
    }

    // Verify checksum
    if (hashChecksum != verifier.GetHash())
        return error("%s: Checksum mismatch", __func__);

    return true;
}

/** Abort with a message */
bool AbortNode(const std::string& strMessage, const std::string& userMessage, unsigned int prefix)
{
    SetMiscWarning(strMessage);
    LogPrintf("*** %s\n", strMessage);
    if (!userMessage.empty()) {
        uiInterface.ThreadSafeMessageBox(userMessage, "", CClientUIInterface::MSG_ERROR | prefix);
    } else {
        uiInterface.ThreadSafeMessageBox(_("Error: A fatal internal error occurred, see debug.log for details").translated, "", CClientUIInterface::MSG_ERROR | CClientUIInterface::MSG_NOPREFIX);
    }
    StartShutdown();
    return false;
}

static bool AbortNode(BlockValidationState& state, const std::string& strMessage, const std::string& userMessage = "", unsigned int prefix = 0)
{
    AbortNode(strMessage, userMessage, prefix);
    return state.Error(strMessage);
}

/**
 * Restore the UTXO in a Coin at a given COutPoint
 * @param undo The Coin to be restored.
 * @param view The coins view to which to apply the changes.
 * @param out The out point that corresponds to the tx input.
 * @return A DisconnectResult as an int
 */
int ApplyTxInUndo(Coin&& undo, CCoinsViewCache& view, const COutPoint& out)
{
    bool fClean = true;

    if (view.HaveCoin(out)) fClean = false; // overwriting transaction output

    // We have to exclude the genesis coinbase from this check because its height actually is zero and the wallet will think there is database corruption otherwise
    if (undo.nHeight == 0 && out.hash != Params().GenesisBlock().hashMerkleRoot) {
        // Missing undo metadata (height and coinbase). Older versions included this
        // information only in undo records for the last spend of a transactions'
        // outputs. This implies that it must be present for some other output of the same tx.
        const Coin& alternate = AccessByTxid(view, out.hash);
        if (!alternate.IsSpent()) {
            undo.nHeight = alternate.nHeight;
            undo.fCoinBase = alternate.fCoinBase;
            undo.fCoinStake = alternate.fCoinStake; // peercoin
        } else {
            return DISCONNECT_FAILED; // adding output for transaction without known metadata
        }
    }
    // The potential_overwrite parameter to AddCoin is only allowed to be false if we know for
    // sure that the coin did not already exist in the cache. As we have queried for that above
    // using HaveCoin, we don't need to guess. When fClean is false, a coin already existed and
    // it is an overwrite.
    view.AddCoin(out, std::move(undo), !fClean);

    return fClean ? DISCONNECT_OK : DISCONNECT_UNCLEAN;
}

/** Undo the effects of this block (with given index) on the UTXO set represented by coins.
 *  When FAILED is returned, view is left in an indeterminate state. */
DisconnectResult CChainState::DisconnectBlock(const CBlock& block, const CBlockIndex* pindex, CCoinsViewCache& view, bool clean)
{
    bool fClean = true;

    CBlockUndo blockUndo;
    if (!UndoReadFromDisk(blockUndo, pindex)) {
        error("DisconnectBlock(): failure reading undo data");
        return DISCONNECT_FAILED;
    }

    if (blockUndo.vtxundo.size() + 1 != block.vtx.size()) {
        error("DisconnectBlock(): block and undo data inconsistent");
        return DISCONNECT_FAILED;
    }

    std::vector<std::pair<CAddressIndexKey, CAmount>> addressIndex;
    std::vector<std::pair<CAddressUnspentKey, CAddressUnspentValue>> addressUnspentIndex;

    // undo transactions in reverse order
    for (int i = block.vtx.size() - 1; i >= 0; i--) {
        const CTransaction& tx = *(block.vtx[i]);
        uint256 hash = tx.GetHash();
        bool is_coinbase = tx.IsCoinBase();
        bool is_coinstake = tx.IsCoinStake();

        // Check that all outputs are available and match the outputs in the block itself
        // exactly.
        for (size_t o = 0; o < tx.vout.size(); o++) {
            if (!tx.vout[o].scriptPubKey.IsUnspendable() && tx.vout[o].nValue != 0 && !tx.vout[o].scriptPubKey.empty()) {
                COutPoint out(hash, o);
                Coin coin;
                bool is_spent = view.SpendCoin(out, &coin);
                if (!is_spent || tx.vout[o] != coin.out || pindex->nHeight != coin.nHeight || is_coinbase != coin.fCoinBase || is_coinstake != coin.fCoinStake) {
                    // Don't mark as unclean if this output is from an empty, unspendable coinbase transaction that has been duplicated (SpendCoin does move and invalidate its Coin object, but we shouldn't be disconnecting any blocks from prior to nMandatoryUpgradeBlock)
                    // if (!is_spent || coin.out != CTxOut() || coin.nHeight != 0 || coin.fCoinBase || coin.fCoinStake || tx.vout[o] != CTxOut(0, CScript()) || !is_coinbase)
                    // fClean = false; // transaction output mismatch

                    fClean = false; // transaction output mismatch
                }
            }
        }

        if (!clean && fAddressIndex) {
            for (unsigned int k = tx.vout.size(); k-- > 0;) {
                const CTxOut& out = tx.vout[k];

                CTxDestination dest;
                if (ExtractDestination(out.scriptPubKey, dest)) {
                    std::vector<unsigned char> bytesID(boost::apply_visitor(DataVisitor(), dest));
                    if (bytesID.empty()) {
                        continue;
                    }
                    std::vector<unsigned char> addressBytes(32);
                    std::copy(bytesID.begin(), bytesID.end(), addressBytes.begin());
                    // undo receiving activity
                    addressIndex.push_back(std::make_pair(CAddressIndexKey(dest.which(), uint256(addressBytes), pindex->nHeight, i, hash, k, false), out.nValue));
                    // undo unspent index
                    addressUnspentIndex.push_back(std::make_pair(CAddressUnspentKey(dest.which(), uint256(addressBytes), hash, k), CAddressUnspentValue()));
                }
            }
        }

        // restore inputs
        if (i > 0) { // not coinbases
            CTxUndo& txundo = blockUndo.vtxundo[i - 1];
            if (txundo.vprevout.size() != tx.vin.size()) {
                error("DisconnectBlock(): transaction and undo data inconsistent");
                return DISCONNECT_FAILED;
            }
            for (unsigned int j = tx.vin.size(); j-- > 0;) {
                const COutPoint& out = tx.vin[j].prevout;
                int res = ApplyTxInUndo(std::move(txundo.vprevout[j]), view, out);
                if (res == DISCONNECT_FAILED) return DISCONNECT_FAILED;
                fClean = fClean && res != DISCONNECT_UNCLEAN;

                const auto& undo = txundo.vprevout[j];
                const bool isTxCoinBase = tx.IsCoinBase();
                const CTxIn input = tx.vin[j];
                if (!clean && fAddressIndex) {
                    const CTxOut& prevout = view.GetOutputFor(input);

                    CTxDestination dest;
                    if (ExtractDestination(prevout.scriptPubKey, dest)) {
                        std::vector<unsigned char> bytesID(boost::apply_visitor(DataVisitor(), dest));
                        if (bytesID.empty()) {
                            continue;
                        }
                        std::vector<unsigned char> addressBytes(32);
                        std::copy(bytesID.begin(), bytesID.end(), addressBytes.begin());
                        // undo spending activity
                        addressIndex.push_back(std::make_pair(CAddressIndexKey(dest.which(), uint256(addressBytes), pindex->nHeight, i, hash, j, true), prevout.nValue * -1));
                        // restore unspent index
                        addressUnspentIndex.push_back(std::make_pair(CAddressUnspentKey(dest.which(), uint256(addressBytes), input.prevout.hash, input.prevout.n), CAddressUnspentValue(prevout.nValue, prevout.scriptPubKey, undo.nHeight, isTxCoinBase)));
                    }
                }
            }
            // At this point, all of txundo.vprevout should have been moved out.
        }
    }

    // move best block pointer to prevout block
    view.SetBestBlock(pindex->pprev->GetBlockHash());

    if (!clean && fAddressIndex) {
        if (!pblocktree->EraseAddressIndex(addressIndex)) {
            error("Failed to delete address index");
            return DISCONNECT_FAILED;
        }
        if (!pblocktree->UpdateAddressUnspentIndex(addressUnspentIndex)) {
            error("Failed to write address unspent index");
            return DISCONNECT_FAILED;
        }
    }

    return fClean ? DISCONNECT_OK : DISCONNECT_UNCLEAN;
}

void static FlushBlockFile(bool fFinalize = false)
{
    LOCK(cs_LastBlockFile);

    FlatFilePos block_pos_old(nLastBlockFile, vinfoBlockFile[nLastBlockFile].nSize);
    FlatFilePos undo_pos_old(nLastBlockFile, vinfoBlockFile[nLastBlockFile].nUndoSize);

    bool status = true;
    status &= BlockFileSeq().Flush(block_pos_old, fFinalize);
    status &= UndoFileSeq().Flush(undo_pos_old, fFinalize);
    if (!status) {
        AbortNode("Flushing block file to disk failed. This is likely the result of an I/O error.");
    }
}

static bool FindUndoPos(BlockValidationState& state, int nFile, FlatFilePos& pos, unsigned int nAddSize);

static bool WriteUndoDataForBlock(const CBlockUndo& blockundo, BlockValidationState& state, CBlockIndex* pindex, const CChainParams& chainparams)
{
    // Write undo information to disk
    if (pindex->GetUndoPos().IsNull()) {
        FlatFilePos _pos;
        if (!FindUndoPos(state, pindex->nFile, _pos, ::GetSerializeSize(blockundo, CLIENT_VERSION) + 40))
            return error("ConnectBlock(): FindUndoPos failed");
        if (!UndoWriteToDisk(blockundo, _pos, pindex->pprev->GetBlockHash(), chainparams.MessageStart()))
            return AbortNode(state, "Failed to write undo data");

        // update nUndoPos in block index
        pindex->nUndoPos = _pos.nPos;
        pindex->nStatus |= BLOCK_HAVE_UNDO;
        setDirtyBlockIndex.insert(pindex);
    }

    return true;
}

static CCheckQueue<CScriptCheck> scriptcheckqueue(128);

void ThreadScriptCheck(int worker_num)
{
    util::ThreadRename(strprintf("scriptch.%i", worker_num));
    scriptcheckqueue.Thread();
}

VersionBitsCache versionbitscache GUARDED_BY(cs_main);

int32_t ComputeBlockVersion(const CBlockIndex* pindexPrev, int algo, const Consensus::Params& params)
{
    LOCK(cs_main);
    int32_t nVersion = CBlockHeader::GetAlgoFlag(algo); // VERSIONBITS_TOP_BITS;

    for (int i = 0; i < (int)Consensus::MAX_VERSION_BITS_DEPLOYMENTS; i++) {
        ThresholdState state = VersionBitsState(pindexPrev, params, static_cast<Consensus::DeploymentPos>(i), versionbitscache);
        if (state == ThresholdState::LOCKED_IN || state == ThresholdState::STARTED) {
            nVersion |= VersionBitsMask(params, static_cast<Consensus::DeploymentPos>(i));
        }
    }

    return nVersion;
}

/**
 * Threshold condition checker that triggers when unknown versionbits are seen on the network.
 */
class WarningBitsConditionChecker : public AbstractThresholdConditionChecker
{
private:
    int bit;

public:
    explicit WarningBitsConditionChecker(int bitIn) : bit(bitIn) {}

    int64_t BeginTime(const Consensus::Params& params) const override { return 0; }
    int64_t EndTime(const Consensus::Params& params) const override { return std::numeric_limits<int64_t>::max(); }
    int Period(const Consensus::Params& params) const override { return params.nMinerConfirmationWindow; }
    int Threshold(const Consensus::Params& params) const override { return params.nRuleChangeActivationThreshold; }

    bool Condition(const CBlockIndex* pindex, const Consensus::Params& params) const override
    {
        return pindex->nHeight >= params.MinBIP9WarningHeight &&
               ((pindex->nVersion & VERSIONBITS_TOP_MASK) != 0) &&
               ((pindex->nVersion >> bit) & 1) != 0 &&
               ((ComputeBlockVersion(pindex->pprev, CBlockHeader::GetAlgoType(pindex->nVersion), params) >> bit) & 1) == 0;
    }
};

static ThresholdConditionCache warningcache[VERSIONBITS_NUM_BITS] GUARDED_BY(cs_main);

// 0.13.0 was shipped with a segwit deployment defined for testnet, but not for
// mainnet. We no longer need to support disabling the segwit deployment
// except for testing purposes, due to limitations of the functional test
// environment. See test/functional/p2p-segwit.py.
static bool IsScriptWitnessEnabled(const Consensus::Params& params)
{
    return params.SegwitHeight != std::numeric_limits<int>::max();
}

static unsigned int GetBlockScriptFlags(const CBlockIndex* pindex, const Consensus::Params& consensusparams) EXCLUSIVE_LOCKS_REQUIRED(cs_main)
{
    AssertLockHeld(cs_main);

    unsigned int flags = MANDATORY_SCRIPT_VERIFY_FLAGS;

    // BIP16 didn't become active until Apr 1 2012 (on mainnet, and
    // retroactively applied to testnet)
    // However, only one historical block violated the P2SH rules (on both
    // mainnet and testnet), so for simplicity, always leave P2SH
    // on except for the one violating block.
    if (consensusparams.BIP16Exception.IsNull() ||             // no bip16 exception on this chain
        pindex->phashBlock == nullptr ||                       // this is a new candidate block, eg from TestBlockValidity()
        *pindex->phashBlock != consensusparams.BIP16Exception) // this block isn't the historical exception
    {
        flags |= SCRIPT_VERIFY_P2SH;
    }

    // Enforce WITNESS rules whenever P2SH is in effect (and the segwit
    // deployment is defined).
    if (flags & SCRIPT_VERIFY_P2SH && IsScriptWitnessEnabled(consensusparams)) {
        flags |= SCRIPT_VERIFY_WITNESS;
        flags |= SCRIPT_VERIFY_CLEANSTACK;
    }

    // Start enforcing the DERSIG (BIP66) rule
    if (pindex->nHeight >= consensusparams.BIP66Height) {
        flags |= SCRIPT_VERIFY_DERSIG;
    }

    // Start enforcing CHECKLOCKTIMEVERIFY (BIP65) rule
    if (pindex->nHeight >= consensusparams.BIP65Height) {
        flags |= SCRIPT_VERIFY_CHECKLOCKTIMEVERIFY;
    }

    // Start enforcing BIP112 (CHECKSEQUENCEVERIFY)
    if (pindex->nHeight >= consensusparams.CSVHeight) {
        flags |= SCRIPT_VERIFY_CHECKSEQUENCEVERIFY;
    }

    // Start enforcing BIP147 NULLDUMMY (activated simultaneously with segwit)
    if (IsWitnessEnabled(pindex->pprev, consensusparams)) {
        flags |= SCRIPT_VERIFY_NULLDUMMY;
    }

    // Start enforcing BIP115 (CHECKBLOCKATHEIGHTVERIFY)
    if (pindex->nHeight >= 1) {
        flags |= SCRIPT_VERIFY_CHECKBLOCKATHEIGHTVERIFY;
    }

    return flags;
}

// These checks can only be done when all previous blocks have been added.
static inline bool ContextualCheckPoSBlock(const CBlock& block, const bool& fProofOfStake, BlockValidationState& state, const CCoinsViewCache& view, CBlockIndex* pindex, const Consensus::Params& params, bool fJustCheck)
{
    uint256 hashProofOfStake = uint256();
    // peercoin: verify hash target and signature of coinstake tx
    if (fProofOfStake && !CheckProofOfStake(state, view, pindex->pprev, block.vtx[1], block.nBits, block.nTime, hashProofOfStake)) {
        LogPrintf("WARNING: %s: check proof-of-stake failed for block %s %d\n", __func__, pindex->GetBlockHash().ToString(), fProofOfStake);
        return false; // do not error here as we expect this during initial block download
    }

    // peercoin: compute stake entropy bit for stake modifier
    const unsigned int nEntropyBit = GetStakeEntropyBit(block);

    // peercoin: compute stake modifier
    uint64_t nStakeModifier = 0;
    // uint256 nStakeModifierV2 = uint256();
    bool fGeneratedStakeModifier = false;
    // if (!ComputeNextStakeModifier(pindex, nStakeModifier, fGeneratedStakeModifier))
    // return error("ConnectBlock(): ComputeNextStakeModifier() failed");
    // The stake modifier kernel must be derived from some data which cannot be changed without invalidating the entire block in order to prevent stake grinding
    if (pindex->nHeight >= params.nMandatoryUpgradeBlock) {
        // The stake modifier kernel must be derived from some data which cannot be changed without invalidating the entire block in order to prevent stake grinding
        nStakeModifier = ComputeStakeModifierV3(pindex->pprev, fProofOfStake ? block.vtx[1]->vin[0].prevout.hash : pindex->GetBlockHash());
        fGeneratedStakeModifier = true;
    } else {
        nStakeModifier = ComputeStakeModifierV3(pindex->pprev, pindex->GetBlockHash());
        fGeneratedStakeModifier = true;
    }
    // nStakeModifierV2 = ComputeStakeModifierV2(pindex->pprev, fProofOfStake ? block.vtx[1]->vin[0].prevout.hash : pindex->GetBlockHash());
    // fGeneratedStakeModifier = true;

    // compute nStakeModifierChecksum begin
    const unsigned int nFlagsBackup = pindex->nFlags;
    const uint64_t nStakeModifierBackup = pindex->nStakeModifier;
    const uint256 hashProofOfStakeBackup = pindex->hashProofOfStake;

    // set necessary pindex fields
    if (!pindex->SetStakeEntropyBit(nEntropyBit))
        return error("ConnectBlock(): SetStakeEntropyBit() failed");
    pindex->SetStakeModifier(nStakeModifier, fGeneratedStakeModifier);
    if (fProofOfStake) {
        pindex->hashProofOfStake = hashProofOfStake;
    }

    const unsigned int nStakeModifierChecksum = GetStakeModifierChecksum(pindex);

    // undo pindex fields
    pindex->nFlags = nFlagsBackup;
    pindex->nStakeModifier = nStakeModifierBackup;
    if (fProofOfStake) {
        pindex->hashProofOfStake = hashProofOfStakeBackup;
    }
    // compute nStakeModifierChecksum end

    if (!CheckStakeModifierCheckpoints(pindex->nHeight, nStakeModifierChecksum))
        return error("ConnectBlock(): Rejected by stake modifier checkpoint height=%d, modifier=0x%016llx", pindex->nHeight, nStakeModifier);

    if (fJustCheck)
        return true;


    // write everything to index
    if (!pindex->SetStakeEntropyBit(nEntropyBit))
        return error("ConnectBlock(): SetStakeEntropyBit() failed");
    pindex->SetStakeModifier(nStakeModifier, fGeneratedStakeModifier);
    // pindex->SetStakeModifierV2(nStakeModifierV2, fGeneratedStakeModifier);
    if (fProofOfStake) {
        pindex->hashProofOfStake = hashProofOfStake;
    }
    pindex->nStakeModifierChecksum = nStakeModifierChecksum;
    setDirtyBlockIndex.insert(pindex); // queue a write to disk

    return true;
}

static inline CAmount GetValueIn(const CTransaction& tx, const CCoinsViewCache& view)
{
    if (tx.IsCoinBase())
        return 0;

    CAmount nResult = 0;
    for (unsigned int i = 0; i < tx.vin.size(); i++)
        nResult += view.AccessCoin(tx.vin[i].prevout).out.nValue;

    return nResult;
}

static int64_t nTimeCheck = 0;
static int64_t nTimeForks = 0;
static int64_t nTimeVerify = 0;
static int64_t nTimeConnect = 0;
static int64_t nTimeIndex = 0;
static int64_t nTimeCallbacks = 0;
static int64_t nTimeTotal = 0;
static int64_t nBlocksTotal = 0;

/** Apply the effects of this block (with given index) on the UTXO set represented by coins.
 *  Validity checks that depend on the UTXO set are also done; ConnectBlock()
 *  can fail if those validity checks fail (among other reasons). */
bool CChainState::ConnectBlock(const CBlock& block, BlockValidationState& state, CBlockIndex* pindex, CCoinsViewCache& view, const CChainParams& chainparams, bool fJustCheck, std::shared_ptr<std::map<COutPoint, Coin>> removedCoins)
{
    AssertLockHeld(cs_main);
    assert(pindex);
    assert(*pindex->phashBlock == block.GetHash());
    int64_t nTimeStart = GetTimeMicros();

    const bool fProofOfStake = block.IsProofOfStake();

    // Check it again in case a previous version let a bad block in
    // NOTE: We don't currently (re-)invoke ContextualCheckBlock() or
    // ContextualCheckBlockHeader() here. This means that if we add a new
    // consensus rule that is enforced in one of those two functions, then we
    // may have let in a block that violates the rule prior to updating the
    // software, and we would NOT be enforcing the rule here. Fully solving
    // upgrade from one software version to the next after a consensus rule
    // change is potentially tricky and issue-specific (see RewindBlockIndex()
    // for one general approach that was used for BIP 141 deployment).
    // Also, currently the rule against blocks more than 2 hours in the future
    // is enforced in ContextualCheckBlockHeader(); we wouldn't want to
    // re-enforce that rule here (at least until we make it impossible for
    // GetAdjustedTime() to go backward).
    if (!CheckBlock(block, state, chainparams.GetConsensus(), !fJustCheck, !fJustCheck)) {
        if (state.GetResult() == BlockValidationResult::BLOCK_MUTATED) {
            // We don't write down blocks to disk if they may have been
            // corrupted, so this should be impossible unless we're having hardware
            // problems.
            return AbortNode(state, "Corrupt block found indicating potential hardware failure; shutting down");
        }
        return error("%s: Consensus::CheckBlock: %s", __func__, state.ToString());
    }

    // verify that the view's current state corresponds to the previous block
    uint256 hashPrevBlock = pindex->pprev == nullptr ? uint256() : pindex->pprev->GetBlockHash();
    assert(hashPrevBlock == view.GetBestBlock());

    nBlocksTotal++;

    // Special case for the genesis block, skipping connection of its transactions
    // (its coinbase is unspendable)
    /*if (block.GetHash() == chainparams.GetConsensus().hashGenesisBlock) {
        if (!fJustCheck)
            view.SetBestBlock(pindex->GetBlockHash());
        return true;
    }*/

    if (fProofOfStake && pindex->nHeight < chainparams.GetConsensus().nPoSStartBlock)
        return state.Invalid(BlockValidationResult::BLOCK_CONSENSUS, "PoS-early", strprintf("%s: PoS period not active", __func__));
    else if (!fProofOfStake && pindex->nHeight > chainparams.GetConsensus().nLastPoWBlock)
        return state.Invalid(BlockValidationResult::BLOCK_CONSENSUS, "PoW-ended", strprintf("%s: PoW period ended", __func__));

    if (!pindex->GeneratedStakeModifier() && /*pindex->nStakeModifierChecksum == 0 &&*/ !ContextualCheckPoSBlock(block, fProofOfStake, state, view, pindex, chainparams.GetConsensus(), fJustCheck))
    {
        return state.Invalid(BlockValidationResult::BLOCK_CONSENSUS, "bad-pos", "proof of stake is incorrect"); // return invalid state here because we don't check in AcceptBlock
        // return error("%s: failed PoS check %s", __func__, state.ToString());
    }

    bool fScriptChecks = true;
    if (!hashAssumeValid.IsNull()) {
        // We've been configured with the hash of a block which has been externally verified to have a valid history.
        // A suitable default value is included with the software and updated from time to time.  Because validity
        //  relative to a piece of software is an objective fact these defaults can be easily reviewed.
        // This setting doesn't force the selection of any particular chain but makes validating some faster by
        //  effectively caching the result of part of the verification.
        BlockMap::const_iterator it = m_blockman.m_block_index.find(hashAssumeValid);
        if (it != m_blockman.m_block_index.end()) {
            if (it->second->GetAncestor(pindex->nHeight) == pindex &&
                pindexBestHeader->GetAncestor(pindex->nHeight) == pindex &&
                pindexBestHeader->nChainWork >= nMinimumChainWork) {
                // This block is a member of the assumed verified chain and an ancestor of the best header.
                // Script verification is skipped when connecting blocks under the
                // assumevalid block. Assuming the assumevalid block is valid this
                // is safe because block merkle hashes are still computed and checked,
                // Of course, if an assumed valid block is invalid due to false scriptSigs
                // this optimization would allow an invalid chain to be accepted.
                // The equivalent time check discourages hash power from extorting the network via DOS attack
                //  into accepting an invalid block through telling users they must manually set assumevalid.
                //  Requiring a software change or burying the invalid block, regardless of the setting, makes
                //  it hard to hide the implication of the demand.  This also avoids having release candidates
                //  that are hardly doing any signature verification at all in testing without having to
                //  artificially set the default assumed verified block further back.
                // The test against nMinimumChainWork prevents the skipping when denied access to any chain at
                //  least as good as the expected chain.
                fScriptChecks = (GetBlockProofEquivalentTime(*pindexBestHeader, *pindex, *pindexBestHeader, chainparams.GetConsensus()) <= 60 * 60 * 24 * 7 * 2);
            }
        }
    }

    int64_t nTime1 = GetTimeMicros();
    nTimeCheck += nTime1 - nTimeStart;
    LogPrint(BCLog::BENCH, "    - Sanity checks: %.2fms [%.2fs (%.2fms/blk)]\n", MILLI * (nTime1 - nTimeStart), nTimeCheck * MICRO, nTimeCheck * MILLI / nBlocksTotal);

    // Do not allow blocks that contain transactions which 'overwrite' older transactions,
    // unless those are already completely spent.
    // If such overwrites are allowed, coinbases and transactions depending upon those
    // can be duplicated to remove the ability to spend the first instance -- even after
    // being sent to another address.
    // See BIP30, CVE-2012-1909, and http://r6.ca/blog/20120206T005236Z.html for more information.
    // This logic is not necessary for memory pool transactions, as AcceptToMemoryPool
    // already refuses previously-known transaction ids entirely.
    // This rule was originally applied to all blocks with a timestamp after March 15, 2012, 0:00 UTC.
    // Now that the whole chain is irreversibly beyond that time it is applied to all blocks except the
    // two in the chain that violate it. This prevents exploiting the issue against nodes during their
    // initial block download.
    bool fEnforceBIP30 = true;

    // Once BIP34 activated it was not possible to create new duplicate coinbases and thus other than starting
    // with the 2 existing duplicate coinbase pairs, not possible to create overwriting txs.  But by the
    // time BIP34 activated, in each of the existing pairs the duplicate coinbase had overwritten the first
    // before the first had been spent.  Since those coinbases are sufficiently buried it's no longer possible to create further
    // duplicate transactions descending from the known pairs either.
    // If we're on the known chain at height greater than where BIP34 activated, we can save the db accesses needed for the BIP30 check.

    // BIP34 requires that a block at height X (block X) has its coinbase
    // scriptSig start with a CScriptNum of X (indicated height X).  The above
    // logic of no longer requiring BIP30 once BIP34 activates is flawed in the
    // case that there is a block X before the BIP34 height of 227,931 which has
    // an indicated height Y where Y is greater than X.  The coinbase for block
    // X would also be a valid coinbase for block Y, which could be a BIP30
    // violation.  An exhaustive search of all mainnet coinbases before the
    // BIP34 height which have an indicated height greater than the block height
    // reveals many occurrences. The 3 lowest indicated heights found are
    // 209,921, 490,897, and 1,983,702 and thus coinbases for blocks at these 3
    // heights would be the first opportunity for BIP30 to be violated.

    // The search reveals a great many blocks which have an indicated height
    // greater than 1,983,702, so we simply remove the optimization to skip
    // BIP30 checking for blocks at height 1,983,702 or higher.  Before we reach
    // that block in another 25 years or so, we should take advantage of a
    // future consensus change to do a new and improved version of BIP34 that
    // will actually prevent ever creating any duplicate coinbases in the
    // future.
    static constexpr int BIP34_IMPLIES_BIP30_LIMIT = std::numeric_limits<int>::max();

    // There is no potential to create a duplicate coinbase at block 209,921
    // because this is still before the BIP34 height and so explicit BIP30
    // checking is still active.

    // The final case is block 176,684 which has an indicated height of
    // 490,897. Unfortunately, this issue was not discovered until about 2 weeks
    // before block 490,897 so there was not much opportunity to address this
    // case other than to carefully analyze it and determine it would not be a
    // problem. Block 490,897 was, in fact, mined with a different coinbase than
    // block 176,684, but it is important to note that even if it hadn't been or
    // is remined on an alternate fork with a duplicate coinbase, we would still
    // not run into a BIP30 violation.  This is because the coinbase for 176,684
    // is spent in block 185,956 in transaction
    // d4f7fbbf92f4a3014a230b2dc70b8058d02eb36ac06b4a0736d9d60eaa9e8781.  This
    // spending transaction can't be duplicated because it also spends coinbase
    // 0328dd85c331237f18e781d692c92de57649529bd5edf1d01036daea32ffde29.  This
    // coinbase has an indicated height of over 4.2 billion, and wouldn't be
    // duplicatable until that height, and it's currently impossible to create a
    // chain that long. Nevertheless we may wish to consider a future soft fork
    // which retroactively prevents block 490,897 from creating a duplicate
    // coinbase. The two historical BIP30 violations often provide a confusing
    // edge case when manipulating the UTXO and it would be simpler not to have
    // another edge case to deal with.

    // testnet3 has no blocks before the BIP34 height with indicated heights
    // post BIP34 before approximately height 486,000,000 and presumably will
    // be reset before it reaches block 1,983,702 and starts doing unnecessary
    // BIP30 checking again.
    CBlockIndex* pindexBIP34height = nullptr;
    if (pindex->GetBlockHash() != chainparams.GetConsensus().hashGenesisBlock) {
        assert(pindex->pprev);
        pindexBIP34height = pindex->pprev->GetAncestor(chainparams.GetConsensus().BIP34Height);
    } else
        fEnforceBIP30 = false;
    // Only continue to enforce if we're below BIP34 activation height or the block hash at that height doesn't correspond.
    fEnforceBIP30 = fEnforceBIP30 && (!pindexBIP34height || !(pindexBIP34height->GetBlockHash() == chainparams.GetConsensus().BIP34Hash));

    // TODO: Remove BIP30 checking from block height 1,983,702 on, once we have a
    // consensus change that ensures coinbases at those heights can not
    // duplicate earlier coinbases.
    if (fEnforceBIP30 || pindex->nHeight >= BIP34_IMPLIES_BIP30_LIMIT) {
        for (const auto& tx : block.vtx) {
            for (size_t o = 0; o < tx->vout.size(); o++) {
                if (view.HaveCoin(COutPoint(tx->GetHash(), o))) {
                    LogPrintf("ERROR: ConnectBlock(): tried to overwrite transaction\n");
                    return state.Invalid(BlockValidationResult::BLOCK_CONSENSUS, "bad-txns-BIP30");
                }
            }
        }
    }

    // Start enforcing BIP68 (sequence locks)
    int nLockTimeFlags = 0;
    if (pindex->nHeight >= chainparams.GetConsensus().CSVHeight) {
        nLockTimeFlags |= LOCKTIME_VERIFY_SEQUENCE;
    }

    // Get the script flags for this block
    unsigned int flags = GetBlockScriptFlags(pindex, chainparams.GetConsensus());

    int64_t nTime2 = GetTimeMicros();
    nTimeForks += nTime2 - nTime1;
    LogPrint(BCLog::BENCH, "    - Fork checks: %.2fms [%.2fs (%.2fms/blk)]\n", MILLI * (nTime2 - nTime1), nTimeForks * MICRO, nTimeForks * MILLI / nBlocksTotal);

    CBlockUndo blockundo;

    CCheckQueueControl<CScriptCheck> control(fScriptChecks && g_parallel_script_checks ? &scriptcheckqueue : nullptr);

    std::vector<int> prevheights;
    CAmount nFees = 0;
    CAmount nValueIn = 0;
    CAmount nValueOut = 0;
    CAmount nAmountBurned = 0;
    uint64_t nCoinAge = 0;
    int nInputs = 0;
    int64_t nSigOpsCost = 0;
    blockundo.vtxundo.reserve(block.vtx.size() - 1);

    std::vector<std::pair<CAddressIndexKey, CAmount>> addressIndex;
    std::vector<std::pair<CAddressUnspentKey, CAddressUnspentValue>> addressUnspentIndex;
    std::vector<std::pair<CSpentIndexKey, CSpentIndexValue>> spentIndex;

    std::vector<PrecomputedTransactionData> txdata;
    txdata.reserve(block.vtx.size()); // Required so that pointers to individual PrecomputedTransactionData don't get invalidated
    for (unsigned int i = 0; i < block.vtx.size(); i++) {
        const CTransaction& tx = *(block.vtx[i]);

        nInputs += tx.vin.size();

        if (!tx.IsCoinBase()) {
            CAmount txfee = 0;
            TxValidationState tx_state;
            if (!Consensus::CheckTxInputs(tx, tx_state, view, pindex->nHeight, txfee)) {
                // Any transaction validation failure in ConnectBlock is a block consensus failure
                state.Invalid(BlockValidationResult::BLOCK_CONSENSUS,
                    tx_state.GetRejectReason(), tx_state.GetDebugMessage());
                return error("%s: Consensus::CheckTxInputs: %s, %s", __func__, tx.GetHash().ToString(), state.ToString());
            }
            nValueIn += GetValueIn(tx, view);
            nFees += txfee;
            if (!MoneyRange(nFees)) {
                LogPrintf("ERROR: %s: accumulated fee in the block out of range.\n", __func__);
                return state.Invalid(BlockValidationResult::BLOCK_CONSENSUS, "bad-txns-accumulated-fee-outofrange");
            }
            if (tx.IsCoinStake() && !GetCoinAge(tx, view, block.nTime, pindex->nHeight, nCoinAge))
                return state.Invalid(BlockValidationResult::BLOCK_CONSENSUS, "bad-txns-coinage", strprintf("%s: unable to get coin age for coinstake %s", __func__, tx.GetHash().ToString()));

            // Check that transaction is BIP68 final
            // BIP68 lock checks (as opposed to nLockTime checks) must
            // be in ConnectBlock because they require the UTXO set
            prevheights.resize(tx.vin.size());
            for (size_t j = 0; j < tx.vin.size(); j++) {
                prevheights[j] = view.AccessCoin(tx.vin[j].prevout).nHeight;
            }

            if (!SequenceLocks(tx, nLockTimeFlags, &prevheights, *pindex)) {
                LogPrintf("ERROR: %s: contains a non-BIP68-final transaction\n", __func__);
                return state.Invalid(BlockValidationResult::BLOCK_CONSENSUS, "bad-txns-nonfinal");
            }

            if (fAddressIndex) {
                for (size_t j = 0; j < tx.vin.size(); j++) {
                    const CTxIn input = tx.vin[j];
                    const CTxOut& prevout = view.GetOutputFor(tx.vin[j]);

                    CTxDestination dest;
                    if (ExtractDestination(prevout.scriptPubKey, dest)) {
                        std::vector<unsigned char> bytesID(boost::apply_visitor(DataVisitor(), dest));
                        if (bytesID.empty()) {
                            continue;
                        }
                        std::vector<unsigned char> addressBytes(32);
                        std::copy(bytesID.begin(), bytesID.end(), addressBytes.begin());
                        addressIndex.push_back(std::make_pair(CAddressIndexKey(dest.which(), uint256(addressBytes), pindex->nHeight, i, tx.GetHash(), j, true), prevout.nValue * -1));

                        // remove address from unspent index
                        addressUnspentIndex.push_back(std::make_pair(CAddressUnspentKey(dest.which(), uint256(addressBytes), input.prevout.hash, input.prevout.n), CAddressUnspentValue()));
                        spentIndex.push_back(std::make_pair(CSpentIndexKey(input.prevout.hash, input.prevout.n), CSpentIndexValue(tx.GetHash(), j, pindex->nHeight, prevout.nValue, dest.which(), uint256(addressBytes))));
                    }
                }
            }
        }
        nValueOut += tx.GetValueOut();
        for (const CTxOut& tx_out : tx.vout) {
            if (tx_out.scriptPubKey.IsUnspendable() || tx_out.scriptPubKey.empty())
                nAmountBurned += tx_out.nValue;
        }

        // GetTransactionSigOpCost counts 3 types of sigops:
        // * legacy (always)
        // * p2sh (when P2SH enabled in flags and excludes coinbase)
        // * witness (when witness enabled in flags and excludes coinbase)
        nSigOpsCost += GetTransactionSigOpCost(tx, view, flags);
        if (nSigOpsCost > MAX_BLOCK_SIGOPS_COST) {
            LogPrintf("ERROR: ConnectBlock(): too many sigops\n");
            return state.Invalid(BlockValidationResult::BLOCK_CONSENSUS, "bad-blk-sigops");
        }

        txdata.emplace_back(tx);

        if (!tx.IsCoinBase()) {
            std::vector<CScriptCheck> vChecks;
            bool fCacheResults = fJustCheck; /* Don't cache results if we're actually connecting blocks (still consult the cache, though) */
            TxValidationState tx_state;
            if (fScriptChecks && !CheckInputScripts(tx, tx_state, view, m_chain, flags, fCacheResults, fCacheResults, txdata[i], g_parallel_script_checks ? &vChecks : nullptr)) {
                // Any transaction validation failure in ConnectBlock is a block consensus failure
                state.Invalid(BlockValidationResult::BLOCK_CONSENSUS,
                    tx_state.GetRejectReason(), tx_state.GetDebugMessage());
                return error("ConnectBlock(): CheckInputScripts on %s failed with %s",
                    tx.GetHash().ToString(), state.ToString());
            }
            control.Add(vChecks);
        }

        if (fAddressIndex) {
            for (unsigned int k = 0; k < tx.vout.size(); k++) {
                const CTxOut& out = tx.vout[k];
                const bool isTxCoinBase = tx.IsCoinBase();

                CTxDestination dest;
                if (ExtractDestination(out.scriptPubKey, dest)) {
                    std::vector<unsigned char> bytesID(boost::apply_visitor(DataVisitor(), dest));
                    if (bytesID.empty()) {
                        continue;
                    }
                    std::vector<unsigned char> addressBytes(32);
                    std::copy(bytesID.begin(), bytesID.end(), addressBytes.begin());
                    // record receiving activity
                    addressIndex.push_back(std::make_pair(CAddressIndexKey(dest.which(), uint256(addressBytes), pindex->nHeight, i, tx.GetHash(), k, false), out.nValue));
                    // record unspent output
                    addressUnspentIndex.push_back(std::make_pair(CAddressUnspentKey(dest.which(), uint256(addressBytes), tx.GetHash(), k), CAddressUnspentValue(out.nValue, out.scriptPubKey, pindex->nHeight, isTxCoinBase)));
                }
            }
        }

        CTxUndo undoDummy;
        if (i > 0) {
            blockundo.vtxundo.push_back(CTxUndo());
        }
        UpdateCoins(tx, view, i == 0 ? undoDummy : blockundo.vtxundo.back(), pindex->nHeight, removedCoins);
    }
    int64_t nTime3 = GetTimeMicros();
    nTimeConnect += nTime3 - nTime2;
    LogPrint(BCLog::BENCH, "      - Connect %u transactions: %.2fms (%.3fms/tx, %.3fms/txin) [%.2fs (%.2fms/blk)]\n", (unsigned)block.vtx.size(), MILLI * (nTime3 - nTime2), MILLI * (nTime3 - nTime2) / block.vtx.size(), nInputs <= 1 ? 0 : MILLI * (nTime3 - nTime2) / (nInputs - 1), nTimeConnect * MICRO, nTimeConnect * MILLI / nBlocksTotal);

    const CAmount nActualBlockReward = nFees + nValueOut - nValueIn;
    CAmount nExpectedBlockReward = GetBlockSubsidy(pindex->nHeight, fProofOfStake, nCoinAge, chainparams.GetConsensus());
    CAmount nTreasuryPayment = GetTreasuryPayment(pindex->nHeight, chainparams.GetConsensus());

    // if (fProofOfStake) { // Half of fees are burned on and after the first PoS block
    nExpectedBlockReward += nFees / 2;
    //}

    if (nTreasuryPayment > 0 && IsTreasuryBlock(pindex->nHeight, chainparams.GetConsensus())) {
        const CTransaction& txNew = fProofOfStake ? *block.vtx[1] : *block.vtx[0];
        const std::map<CScript, unsigned int>& treasuryPayees = chainparams.GetConsensus().mTreasuryPayees;
        CAmount nActualTreasuryPayment = 0;
        nExpectedBlockReward += nTreasuryPayment;

        unsigned int found = 0;
        for (const std::pair<const CScript, unsigned int>& payee : treasuryPayees) {
            for (const CTxOut& out : txNew.vout) {
                if (out.scriptPubKey == payee.first && out.nValue == nTreasuryPayment * payee.second / 100) {
                    nActualTreasuryPayment += out.nValue;
                    found++; // Found a valid treasury payment, move onto the next output
                    break;
                }
            }
        }

        if (found != treasuryPayees.size())
            return state.Invalid(BlockValidationResult::BLOCK_CONSENSUS, "missing-treasury-payment", strprintf("%s: %u payments expected, %u payments found", __func__, treasuryPayees.size(), found));
        nTreasuryPayment = nActualTreasuryPayment;
    }

    // LogPrintf("ConnectBlock(): INFO: Block reward (actual=%s vs limit=%s) maximum: %s\n", FormatMoney(nActualBlockReward), FormatMoney(nExpectedBlockReward), nActualBlockReward == nExpectedBlockReward);
    // if (nActualBlockReward > nExpectedBlockReward) {
    if (pindex->nHeight != 0 && nActualBlockReward > nExpectedBlockReward) {
        LogPrintf("ERROR: ConnectBlock(): %s pays too much (actual=%s vs limit=%s)\n", fProofOfStake ? "coinstake" : "coinbase", FormatMoney(nActualBlockReward), FormatMoney(nExpectedBlockReward));
        return state.Invalid(BlockValidationResult::BLOCK_CONSENSUS, "bad-cb-amount");
    }

    if (!control.Wait()) {
        LogPrintf("ERROR: %s: CheckQueue failed\n", __func__);
        return state.Invalid(BlockValidationResult::BLOCK_CONSENSUS, "block-validation-failed");
    }
    int64_t nTime4 = GetTimeMicros();
    nTimeVerify += nTime4 - nTime2;
    LogPrint(BCLog::BENCH, "    - Verify %u txins: %.2fms (%.3fms/txin) [%.2fs (%.2fms/blk)]\n", nInputs - 1, MILLI * (nTime4 - nTime2), nInputs <= 1 ? 0 : MILLI * (nTime4 - nTime2) / (nInputs - 1), nTimeVerify * MICRO, nTimeVerify * MILLI / nBlocksTotal);

    if (fJustCheck)
        return true;

    // peercoin: track money supply and mint amount info
    pindex->nMint = nActualBlockReward;
    pindex->nMoneySupply = (pindex->pprev ? pindex->pprev->nMoneySupply : 0) + pindex->nMint - nAmountBurned - nFees; // Fees are not added to nMoneySupply because they are already part of the circulating supply
    pindex->nTreasuryPayment = nTreasuryPayment;
    // LogPrintf("ConnectBlock(): INFO: nValueOut: %s, nValueIn: %s, nFees: %s, nMint: %s\n", FormatMoney(nValueOut), FormatMoney(nValueIn), FormatMoney(nFees), FormatMoney(pindex->nMint));

    // peercoin: fees are not collected by miners as in xep
    // peercoin: fees are destroyed to compensate the entire network
    if (gArgs.GetBoolArg("-printcreation", false))
        LogPrintf("%s: destroy=%s nFees=%lld\n", __func__, FormatMoney(nAmountBurned), FormatMoney(nFees));

    if (pindex->GetBlockHash() != chainparams.GetConsensus().hashGenesisBlock && !WriteUndoDataForBlock(blockundo, state, pindex, chainparams))
        return false;

    if (!pindex->IsValid(BLOCK_VALID_SCRIPTS)) {
        pindex->RaiseValidity(BLOCK_VALID_SCRIPTS);
        setDirtyBlockIndex.insert(pindex);
    }

    assert(pindex->phashBlock);

    if (fAddressIndex) {
        if (!pblocktree->WriteAddressIndex(addressIndex)) {
            return AbortNode(state, "Failed to write address index");
        }
        if (!pblocktree->UpdateAddressUnspentIndex(addressUnspentIndex)) {
            return AbortNode(state, "Failed to write address unspent index");
        }

        if (!pblocktree->UpdateSpentIndex(spentIndex))
            return AbortNode(state, "Failed to write transaction index");

        unsigned int logicalTS = pindex->nTime;
        unsigned int prevLogicalTS = 0;

        // retrieve logical timestamp of the previous block
        if (pindex->pprev)
            if (!pblocktree->ReadTimestampBlockIndex(pindex->pprev->GetBlockHash(), prevLogicalTS))
                LogPrintf("%s: Failed to read previous block's logical timestamp\n", __func__);

        if (logicalTS <= prevLogicalTS) {
            logicalTS = prevLogicalTS + 1;
            LogPrintf("%s: Previous logical timestamp is newer Actual[%d] prevLogical[%d] Logical[%d]\n", __func__, pindex->nTime, prevLogicalTS, logicalTS);
        }

        if (!pblocktree->WriteTimestampIndex(CTimestampIndexKey(logicalTS, pindex->GetBlockHash())))
            return AbortNode(state, "Failed to write timestamp index");

        if (!pblocktree->WriteTimestampBlockIndex(CTimestampBlockIndexKey(pindex->GetBlockHash()), CTimestampBlockIndexValue(logicalTS)))
            return AbortNode(state, "Failed to write blockhash index");
    }

    // add this block to the view's block chain
    view.SetBestBlock(pindex->GetBlockHash());

    int64_t nTime5 = GetTimeMicros();
    nTimeIndex += nTime5 - nTime4;
    LogPrint(BCLog::BENCH, "    - Index writing: %.2fms [%.2fs (%.2fms/blk)]\n", MILLI * (nTime5 - nTime4), nTimeIndex * MICRO, nTimeIndex * MILLI / nBlocksTotal);

    int64_t nTime6 = GetTimeMicros();
    nTimeCallbacks += nTime6 - nTime5;
    LogPrint(BCLog::BENCH, "    - Callbacks: %.2fms [%.2fs (%.2fms/blk)]\n", MILLI * (nTime6 - nTime5), nTimeCallbacks * MICRO, nTimeCallbacks * MILLI / nBlocksTotal);

    return true;
}

CoinsCacheSizeState CChainState::GetCoinsCacheSizeState(const CTxMemPool& tx_pool)
{
    return this->GetCoinsCacheSizeState(
        tx_pool,
        nCoinCacheUsage,
        gArgs.GetArg("-maxmempool", DEFAULT_MAX_MEMPOOL_SIZE) * 1000000);
}

CoinsCacheSizeState CChainState::GetCoinsCacheSizeState(
    const CTxMemPool& tx_pool,
    size_t max_coins_cache_size_bytes,
    size_t max_mempool_size_bytes)
{
    int64_t nMempoolUsage = tx_pool.DynamicMemoryUsage();
    int64_t cacheSize = CoinsTip().DynamicMemoryUsage();
    int64_t nTotalSpace =
        max_coins_cache_size_bytes + std::max<int64_t>(max_mempool_size_bytes - nMempoolUsage, 0);

    //! No need to periodic flush if at least this much space still available.
    static constexpr int64_t MAX_BLOCK_COINSDB_USAGE_BYTES = 10 * 1024 * 1024; // 10MB
    int64_t large_threshold =
        std::max((9 * nTotalSpace) / 10, nTotalSpace - MAX_BLOCK_COINSDB_USAGE_BYTES);

    if (cacheSize > nTotalSpace) {
        LogPrintf("Cache size (%s) exceeds total space (%s)\n", cacheSize, nTotalSpace);
        return CoinsCacheSizeState::CRITICAL;
    } else if (cacheSize > large_threshold) {
        return CoinsCacheSizeState::LARGE;
    }
    return CoinsCacheSizeState::OK;
}

bool CChainState::FlushStateToDisk(
    const CChainParams& chainparams,
    BlockValidationState& state,
    FlushStateMode mode,
    int nManualPruneHeight)
{
    LOCK(cs_main);
    assert(this->CanFlushToDisk());
    static int64_t nLastWrite = 0;
    static int64_t nLastFlush = 0;
    std::set<int> setFilesToPrune;
    bool full_flush_completed = false;

    const size_t coins_count = CoinsTip().GetCacheSize();
    const size_t coins_mem_usage = CoinsTip().DynamicMemoryUsage();

    try {
        {
            bool fFlushForPrune = false;
            bool fDoFullFlush = false;
            CoinsCacheSizeState cache_state = GetCoinsCacheSizeState(::mempool);
            LOCK(cs_LastBlockFile);
            if (fPruneMode && (fCheckForPruning || nManualPruneHeight > 0) && !fReindex) {
                if (nManualPruneHeight > 0) {
                    LOG_TIME_MILLIS("find files to prune (manual)", BCLog::BENCH);

                    FindFilesToPruneManual(setFilesToPrune, nManualPruneHeight);
                } else {
                    LOG_TIME_MILLIS("find files to prune", BCLog::BENCH);

                    FindFilesToPrune(setFilesToPrune, chainparams.PruneAfterHeight());
                    fCheckForPruning = false;
                }
                if (!setFilesToPrune.empty()) {
                    fFlushForPrune = true;
                    if (!fHavePruned) {
                        pblocktree->WriteFlag("prunedblockfiles", true);
                        fHavePruned = true;
                    }
                }
            }
            int64_t nNow = GetTimeMicros();
            // Avoid writing/flushing immediately after startup.
            if (nLastWrite == 0) {
                nLastWrite = nNow;
            }
            if (nLastFlush == 0) {
                nLastFlush = nNow;
            }
            // The cache is large and we're within 10% and 10 MiB of the limit, but we have time now (not in the middle of a block processing).
            bool fCacheLarge = mode == FlushStateMode::PERIODIC && cache_state >= CoinsCacheSizeState::LARGE;
            // The cache is over the limit, we have to write now.
            bool fCacheCritical = mode == FlushStateMode::IF_NEEDED && cache_state >= CoinsCacheSizeState::CRITICAL;
            // It's been a while since we wrote the block index to disk. Do this frequently, so we don't need to redownload after a crash.
            bool fPeriodicWrite = mode == FlushStateMode::PERIODIC && nNow > nLastWrite + (int64_t)DATABASE_WRITE_INTERVAL * 1000000;
            // It's been very long since we flushed the cache. Do this infrequently, to optimize cache usage.
            bool fPeriodicFlush = mode == FlushStateMode::PERIODIC && nNow > nLastFlush + (int64_t)DATABASE_FLUSH_INTERVAL * 1000000;
            // Combine all conditions that result in a full cache flush.
            fDoFullFlush = (mode == FlushStateMode::ALWAYS) || fCacheLarge || fCacheCritical || fPeriodicFlush || fFlushForPrune;
            // Write blocks and block index to disk.
            if (fDoFullFlush || fPeriodicWrite) {
                // Depend on nMinDiskSpace to ensure we can write block index
                if (!CheckDiskSpace(GetBlocksDir())) {
                    return AbortNode(state, "Disk space is too low!", _("Error: Disk space is too low!").translated, CClientUIInterface::MSG_NOPREFIX);
                }
                {
                    LOG_TIME_MILLIS("write block and undo data to disk", BCLog::BENCH);

                    // First make sure all block and undo data is flushed to disk.
                    FlushBlockFile();
                }

                // Then update all block file information (which may refer to block and undo files).
                {
                    LOG_TIME_MILLIS("write block index to disk", BCLog::BENCH);

                    std::vector<std::pair<int, const CBlockFileInfo*>> vFiles;
                    vFiles.reserve(setDirtyFileInfo.size());
                    for (std::set<int>::iterator it = setDirtyFileInfo.begin(); it != setDirtyFileInfo.end();) {
                        vFiles.push_back(std::make_pair(*it, &vinfoBlockFile[*it]));
                        setDirtyFileInfo.erase(it++);
                    }
                    std::vector<const CBlockIndex*> vBlocks;
                    vBlocks.reserve(setDirtyBlockIndex.size());
                    for (std::set<CBlockIndex*>::iterator it = setDirtyBlockIndex.begin(); it != setDirtyBlockIndex.end();) {
                        vBlocks.push_back(*it);
                        setDirtyBlockIndex.erase(it++);
                    }
                    if (!pblocktree->WriteBatchSync(vFiles, nLastBlockFile, vBlocks)) {
                        return AbortNode(state, "Failed to write to block index database");
                    }
                }
                // Finally remove any pruned files
                if (fFlushForPrune) {
                    LOG_TIME_MILLIS("unlink pruned files", BCLog::BENCH);

                    UnlinkPrunedFiles(setFilesToPrune);
                }
                nLastWrite = nNow;
            }
            // Flush best chain related state. This can only be done if the blocks / block index write was also done.
            if (fDoFullFlush && !CoinsTip().GetBestBlock().IsNull()) {
                LOG_TIME_SECONDS(strprintf("write coins cache to disk (%d coins, %.2fkB)",
                    coins_count, coins_mem_usage / 1000));

                // Typical Coin structures on disk are around 48 bytes in size.
                // Pushing a new one to the database can cause it to be written
                // twice (once in the log, and once in the tables). This is already
                // an overestimation, as most will delete an existing entry or
                // overwrite one. Still, use a conservative safety factor of 2.
                if (!CheckDiskSpace(GetDataDir(), 48 * 2 * 2 * CoinsTip().GetCacheSize())) {
                    return AbortNode(state, "Disk space is too low!", _("Error: Disk space is too low!").translated, CClientUIInterface::MSG_NOPREFIX);
                }
                // Flush the chainstate (which may refer to block index entries).
                if (!CoinsTip().Flush())
                    return AbortNode(state, "Failed to write to coin database");
                nLastFlush = nNow;
                full_flush_completed = true;
            }
        }
        if (full_flush_completed) {
            // Update best block in wallet (so we can detect restored wallets).
            GetMainSignals().ChainStateFlushed(m_chain.GetLocator());
        }
    } catch (const std::runtime_error& e) {
        return AbortNode(state, std::string("System error while flushing: ") + e.what());
    }
    return true;
}

void CChainState::ForceFlushStateToDisk()
{
    BlockValidationState state;
    const CChainParams& chainparams = Params();
    if (!this->FlushStateToDisk(chainparams, state, FlushStateMode::ALWAYS)) {
        LogPrintf("%s: failed to flush state (%s)\n", __func__, state.ToString());
    }
}

void CChainState::PruneAndFlush()
{
    BlockValidationState state;
    fCheckForPruning = true;
    const CChainParams& chainparams = Params();

    if (!this->FlushStateToDisk(chainparams, state, FlushStateMode::NONE)) {
        LogPrintf("%s: failed to flush state (%s)\n", __func__, state.ToString());
    }
}

void DoWarning(const std::string& strWarning)
{
    static bool fWarned = false;
    SetMiscWarning(strWarning);
    if (!fWarned) {
        AlertNotify(strWarning);
        fWarned = true;
    }
}

/** Private helper function that concatenates warning messages. */
static void AppendWarning(std::string& res, const std::string& warn)
{
    if (!res.empty()) res += ", ";
    res += warn;
}

/** Check warning conditions and do some notifications on new chain tip set. */
void static UpdateTip(const CBlockIndex* pindexNew, const CChainParams& chainParams)
    EXCLUSIVE_LOCKS_REQUIRED(::cs_main)
{
    // New best block
    mempool.AddTransactionsUpdated(1);

    {
        LOCK(g_best_block_mutex);
        g_best_block = pindexNew->GetBlockHash();
        g_best_block_cv.notify_all();
    }

    std::string warningMessages;
    if (!::ChainstateActive().IsInitialBlockDownload()) {
        int nUpgraded = 0;
        const CBlockIndex* pindex = pindexNew;
        for (int bit = 0; bit < VERSIONBITS_NUM_BITS; bit++) {
            WarningBitsConditionChecker checker(bit);
            ThresholdState state = checker.GetStateFor(pindex, chainParams.GetConsensus(), warningcache[bit]);
            if (state == ThresholdState::ACTIVE || state == ThresholdState::LOCKED_IN) {
                const std::string strWarning = strprintf(_("Warning: unknown new rules activated (versionbit %i)").translated, bit);
                if (state == ThresholdState::ACTIVE) {
                    DoWarning(strWarning);
                } else {
                    AppendWarning(warningMessages, strWarning);
                }
            }
        }
        // Check the version of the last 100 blocks to see if we need to upgrade:
        for (int i = 0; i < 100 && pindex != nullptr; i++) {
            int32_t nExpectedVersion = ComputeBlockVersion(pindex->pprev, CBlockHeader::GetAlgoType(pindex->nVersion), chainParams.GetConsensus());
            if (pindex->nVersion > VERSIONBITS_LAST_OLD_BLOCK_VERSION && (pindex->nVersion & ~nExpectedVersion) != 0)
                ++nUpgraded;
            pindex = pindex->pprev;
        }
        if (nUpgraded > 0)
            AppendWarning(warningMessages, strprintf(_("%d of last 100 blocks have unexpected version").translated, nUpgraded));
    }
    LogPrintf("%s: new best=%s height=%d version=0x%08x type=%i log2_work=%f tx=%lu date='%s' progress=%f cache=%.1fMiB(%utxo)%s\n", __func__,
        pindexNew->GetBlockHash().ToString(), pindexNew->nHeight, pindexNew->nVersion, CBlockHeader::GetAlgoType(pindexNew->nVersion) == -1 ? pindexNew->IsProofOfWork() : CBlockHeader::GetAlgoType(pindexNew->nVersion),
        log(pindexNew->nChainWork.getdouble()) / log(2.0), (unsigned long)pindexNew->nChainTx,
        FormatISO8601DateTime(pindexNew->GetBlockTime()),
        GuessVerificationProgress(chainParams.TxData(), pindexNew), ::ChainstateActive().CoinsTip().DynamicMemoryUsage() * (1.0 / (1 << 20)), ::ChainstateActive().CoinsTip().GetCacheSize(),
        !warningMessages.empty() ? strprintf(" warning='%s'", warningMessages) : "");
}

/** Disconnect m_chain's tip.
 * After calling, the mempool will be in an inconsistent state, with
 * transactions from disconnected blocks being added to disconnectpool.  You
 * should make the mempool consistent again by calling UpdateMempoolForReorg.
 * with cs_main held.
 *
 * If disconnectpool is nullptr, then no disconnected transactions are added to
 * disconnectpool (note that the caller is responsible for mempool consistency
 * in any case).
 */
bool CChainState::DisconnectTip(BlockValidationState& state, const CChainParams& chainparams, DisconnectedBlockTransactions* disconnectpool)
{
    CBlockIndex* pindexDelete = m_chain.Tip();
    assert(pindexDelete);
    // Read block from disk.
    std::shared_ptr<CBlock> pblock = std::make_shared<CBlock>();
    CBlock& block = *pblock;
    if (!ReadBlockFromDisk(block, pindexDelete, chainparams.GetConsensus()))
        return error("DisconnectTip(): Failed to read block");
    // Apply the block atomically to the chain state.
    int64_t nStart = GetTimeMicros();
    {
        CCoinsViewCache view(&CoinsTip());
        assert(view.GetBestBlock() == pindexDelete->GetBlockHash());
        if (DisconnectBlock(block, pindexDelete, view, false) != DISCONNECT_OK)
            return error("DisconnectTip(): DisconnectBlock %s failed", pindexDelete->GetBlockHash().ToString());
        bool flushed = view.Flush();
        assert(flushed);
    }
    LogPrint(BCLog::BENCH, "- Disconnect block: %.2fms\n", (GetTimeMicros() - nStart) * MILLI);
    // Write the chain state to disk, if necessary.
    if (!FlushStateToDisk(chainparams, state, FlushStateMode::IF_NEEDED))
        return false;

    if (disconnectpool) {
        // Save transactions to re-add to mempool at end of reorg
        for (auto it = block.vtx.rbegin(); it != block.vtx.rend(); ++it) {
            disconnectpool->addTransaction(*it);
        }
        while (disconnectpool->DynamicMemoryUsage() > MAX_DISCONNECTED_TX_POOL_SIZE * 1000) {
            // Drop the earliest entry, and remove its children from the mempool.
            auto it = disconnectpool->queuedTx.get<insertion_order>().begin();
            mempool.removeRecursive(**it, MemPoolRemovalReason::REORG);
            disconnectpool->removeEntry(it);
        }
    }

    m_chain.SetTip(pindexDelete->pprev);

    UpdateTip(pindexDelete->pprev, chainparams);

    //! Omni Core: begin block disconnect notification
    LogPrint(BCLog::HANDLER, "Omni Core handler: block disconnect begin [height: %d, reindex: %d]\n", ::ChainActive().Height(), (int)fReindex);
    mastercore_handler_disc_begin(pindexDelete->nHeight);

    // Let wallets know transactions went from 1-confirmed to
    // 0-confirmed or conflicted:
    GetMainSignals().BlockDisconnected(pblock, pindexDelete);

    for (const CTransactionRef& ptx : pblock->vtx) {
        TryToAddToMarkerCache(ptx);
    }

    //! Omni Core: end of block disconnect notification
    LogPrint(BCLog::HANDLER, "Omni Core handler: block disconnect end [height: %d, reindex: %d]\n", ::ChainActive().Height(), (int)fReindex);

    return true;
}

static int64_t nTimeReadFromDisk = 0;
static int64_t nTimeConnectTotal = 0;
static int64_t nTimeFlush = 0;
static int64_t nTimeChainState = 0;
static int64_t nTimePostConnect = 0;

struct PerBlockConnectTrace {
    CBlockIndex* pindex = nullptr;
    std::shared_ptr<const CBlock> pblock;
    PerBlockConnectTrace() {}
};
/**
 * Used to track blocks whose transactions were applied to the UTXO state as a
 * part of a single ActivateBestChainStep call.
 *
 * This class is single-use, once you call GetBlocksConnected() you have to throw
 * it away and make a new one.
 */
class ConnectTrace
{
private:
    std::vector<PerBlockConnectTrace> blocksConnected;

public:
    explicit ConnectTrace() : blocksConnected(1) {}

    void BlockConnected(CBlockIndex* pindex, std::shared_ptr<const CBlock> pblock)
    {
        assert(!blocksConnected.back().pindex);
        assert(pindex);
        assert(pblock);
        blocksConnected.back().pindex = pindex;
        blocksConnected.back().pblock = std::move(pblock);
        blocksConnected.emplace_back();
    }

    std::vector<PerBlockConnectTrace>& GetBlocksConnected()
    {
        // We always keep one extra block at the end of our list because
        // blocks are added after all the conflicted transactions have
        // been filled in. Thus, the last entry should always be an empty
        // one waiting for the transactions from the next block. We pop
        // the last entry here to make sure the list we return is sane.
        assert(!blocksConnected.back().pindex);
        blocksConnected.pop_back();
        return blocksConnected;
    }
};

/**
 * Connect a new block to m_chain. pblock is either nullptr or a pointer to a CBlock
 * corresponding to pindexNew, to bypass loading it again from disk.
 *
 * The block is added to connectTrace if connection succeeds.
 */
bool CChainState::ConnectTip(BlockValidationState& state, const CChainParams& chainparams, CBlockIndex* pindexNew, const std::shared_ptr<const CBlock>& pblock, ConnectTrace& connectTrace, DisconnectedBlockTransactions& disconnectpool)
{
    assert(pindexNew->pprev == m_chain.Tip());
    // Read block from disk.
    int64_t nTime1 = GetTimeMicros();
    std::shared_ptr<const CBlock> pthisBlock;
    if (!pblock) {
        std::shared_ptr<CBlock> pblockNew = std::make_shared<CBlock>();
        if (!ReadBlockFromDisk(*pblockNew, pindexNew, chainparams.GetConsensus()))
            return AbortNode(state, "Failed to read block");
        pthisBlock = pblockNew;
    } else {
        pthisBlock = pblock;
    }
    const CBlock& blockConnecting = *pthisBlock;
    // Map used by Omni to track removals from the UTXO DB for this block.
    std::shared_ptr<std::map<COutPoint, Coin>> removedCoins = std::make_shared<std::map<COutPoint, Coin>>();
    // Apply the block atomically to the chain state.
    int64_t nTime2 = GetTimeMicros();
    nTimeReadFromDisk += nTime2 - nTime1;
    int64_t nTime3;
    LogPrint(BCLog::BENCH, "  - Load block from disk: %.2fms [%.2fs]\n", (nTime2 - nTime1) * MILLI, nTimeReadFromDisk * MICRO);
    {
        CCoinsViewCache view(&CoinsTip());
        bool rv = ConnectBlock(blockConnecting, state, pindexNew, view, chainparams, false, removedCoins);
        GetMainSignals().BlockChecked(blockConnecting, state);
        if (!rv) {
            if (state.IsInvalid())
                InvalidBlockFound(pindexNew, state);
            return error("%s: ConnectBlock %s failed, %s", __func__, pindexNew->GetBlockHash().ToString(), state.ToString());
        }
        nTime3 = GetTimeMicros();
        nTimeConnectTotal += nTime3 - nTime2;
        assert(nBlocksTotal > 0);
        LogPrint(BCLog::BENCH, "  - Connect total: %.2fms [%.2fs (%.2fms/blk)]\n", (nTime3 - nTime2) * MILLI, nTimeConnectTotal * MICRO, nTimeConnectTotal * MILLI / nBlocksTotal);
        bool flushed = view.Flush();
        assert(flushed);
    }
    int64_t nTime4 = GetTimeMicros();
    nTimeFlush += nTime4 - nTime3;
    LogPrint(BCLog::BENCH, "  - Flush: %.2fms [%.2fs (%.2fms/blk)]\n", (nTime4 - nTime3) * MILLI, nTimeFlush * MICRO, nTimeFlush * MILLI / nBlocksTotal);
    // Write the chain state to disk, if necessary.
    if (!FlushStateToDisk(chainparams, state, FlushStateMode::IF_NEEDED))
        return false;
    int64_t nTime5 = GetTimeMicros();
    nTimeChainState += nTime5 - nTime4;
    LogPrint(BCLog::BENCH, "  - Writing chainstate: %.2fms [%.2fs (%.2fms/blk)]\n", (nTime5 - nTime4) * MILLI, nTimeChainState * MICRO, nTimeChainState * MILLI / nBlocksTotal);

    //! Omni Core: begin block connect notification
    LogPrint(BCLog::HANDLER, "Omni Core handler: block connect begin [height: %d]\n", ::ChainActive().Height());
    mastercore_handler_block_begin(::ChainActive().Height(), pindexNew);

    // Remove conflicting transactions from the mempool.;
    mempool.removeForBlock(blockConnecting.vtx, pindexNew->nHeight);
    disconnectpool.removeForBlock(blockConnecting.vtx);
    // Update m_chain & related variables.
    m_chain.SetTip(pindexNew);
    UpdateTip(pindexNew, chainparams);

    int64_t nTime6 = GetTimeMicros();
    nTimePostConnect += nTime6 - nTime5;
    nTimeTotal += nTime6 - nTime1;
    LogPrint(BCLog::BENCH, "  - Connect postprocess: %.2fms [%.2fs (%.2fms/blk)]\n", (nTime6 - nTime5) * MILLI, nTimePostConnect * MICRO, nTimePostConnect * MILLI / nBlocksTotal);
    LogPrint(BCLog::BENCH, "- Connect block: %.2fms [%.2fs (%.2fms/blk)]\n", (nTime6 - nTime1) * MILLI, nTimeTotal * MICRO, nTimeTotal * MILLI / nBlocksTotal);

    //! Omni Core: transaction position within the block
    unsigned int nTxIdx = 0;

    //! Omni Core: number of meta transactions found
    unsigned int nNumMetaTxs = 0;

    for (size_t i = 0; i < blockConnecting.vtx.size(); i++) {
        //! Omni Core: new confirmed transaction notification
        LogPrint(BCLog::HANDLER, "Omni Core handler: new confirmed transaction [height: %d, idx: %u]\n", pindexNew->nHeight, nTxIdx);
        if (mastercore_handler_tx(*blockConnecting.vtx[i], pindexNew->nHeight, nTxIdx++, pindexNew, removedCoins)) ++nNumMetaTxs;
    }

    //! Omni Core: end of block connect notification
    LogPrint(BCLog::HANDLER, "Omni Core handler: block connect end [new height: %d, found: %u txs]\n", pindexNew->nHeight, nNumMetaTxs);
    mastercore_handler_block_end(pindexNew->nHeight, pindexNew, nNumMetaTxs);

    connectTrace.BlockConnected(pindexNew, std::move(pthisBlock));
    return true;
}

/**
 * Return the tip of the chain with the most work in it, that isn't
 * known to be invalid (it's however far from certain to be valid).
 */
CBlockIndex* CChainState::FindMostWorkChain()
{
    do {
        CBlockIndex* pindexNew = nullptr;

        // Find the best candidate header.
        {
            std::set<CBlockIndex*, CBlockIndexWorkComparator>::reverse_iterator it = setBlockIndexCandidates.rbegin();
            if (it == setBlockIndexCandidates.rend())
                return nullptr;
            pindexNew = *it;
        }

        // Check whether all blocks on the path between the currently active chain and the candidate are valid.
        // Just going until the active chain is an optimization, as we know all blocks in it are valid already.
        CBlockIndex* pindexTest = pindexNew;
        bool fInvalidAncestor = false;
        while (pindexTest && !m_chain.Contains(pindexTest)) {
            assert(pindexTest->HaveTxsDownloaded() || pindexTest->nHeight == 0);

            // Pruned nodes may have entries in setBlockIndexCandidates for
            // which block files have been deleted.  Remove those as candidates
            // for the most work chain if we come across them; we can't switch
            // to a chain unless we have all the non-active-chain parent blocks.
            bool fFailedChain = pindexTest->nStatus & BLOCK_FAILED_MASK;
            bool fMissingData = !(pindexTest->nStatus & BLOCK_HAVE_DATA);
            if (fFailedChain || fMissingData) {
                // Candidate chain is not usable (either invalid or missing data)
                if (fFailedChain && (pindexBestInvalid == nullptr || pindexNew->nChainWork > pindexBestInvalid->nChainWork))
                    pindexBestInvalid = pindexNew;
                CBlockIndex* pindexFailed = pindexNew;
                // Remove the entire chain from the set.
                while (pindexTest != pindexFailed) {
                    if (fFailedChain) {
                        pindexFailed->nStatus |= BLOCK_FAILED_CHILD;
                    } else if (fMissingData) {
                        // If we're missing data, then add back to m_blocks_unlinked,
                        // so that if the block arrives in the future we can try adding
                        // to setBlockIndexCandidates again.
                        m_blockman.m_blocks_unlinked.insert(
                            std::make_pair(pindexFailed->pprev, pindexFailed));
                    }
                    setBlockIndexCandidates.erase(pindexFailed);
                    pindexFailed = pindexFailed->pprev;
                }
                setBlockIndexCandidates.erase(pindexTest);
                fInvalidAncestor = true;
                break;
            }
            pindexTest = pindexTest->pprev;
        }
        if (!fInvalidAncestor)
            return pindexNew;
    } while (true);
}

/** Delete all entries in setBlockIndexCandidates that are worse than the current tip. */
void CChainState::PruneBlockIndexCandidates()
{
    // Note that we can't delete the current block itself, as we may need to return to it later in case a
    // reorganization to a better block fails.
    std::set<CBlockIndex*, CBlockIndexWorkComparator>::iterator it = setBlockIndexCandidates.begin();
    while (it != setBlockIndexCandidates.end() && setBlockIndexCandidates.value_comp()(*it, m_chain.Tip())) {
        setBlockIndexCandidates.erase(it++);
    }
    // Either the current tip or a successor of it we're working towards is left in setBlockIndexCandidates.
    assert(!setBlockIndexCandidates.empty());
}

/**
 * Try to make some progress towards making pindexMostWork the active block.
 * pblock is either nullptr or a pointer to a CBlock corresponding to pindexMostWork.
 *
 * @returns true unless a system error occurred
 */
bool CChainState::ActivateBestChainStep(BlockValidationState& state, const CChainParams& chainparams, CBlockIndex* pindexMostWork, const std::shared_ptr<const CBlock>& pblock, bool& fInvalidFound, ConnectTrace& connectTrace)
{
    AssertLockHeld(cs_main);

    const CBlockIndex* pindexOldTip = m_chain.Tip();
    const CBlockIndex* pindexFork = m_chain.FindFork(pindexMostWork);

    // Disconnect active blocks which are no longer in the best chain.
    bool fBlocksDisconnected = false;
    DisconnectedBlockTransactions disconnectpool;
    while (m_chain.Tip() && m_chain.Tip() != pindexFork) {
        if (!DisconnectTip(state, chainparams, &disconnectpool)) {
            // This is likely a fatal error, but keep the mempool consistent,
            // just in case. Only remove from the mempool in this case.
            UpdateMempoolForReorg(disconnectpool, false);

            // If we're unable to disconnect a block during normal operation,
            // then that is a failure of our local system -- we should abort
            // rather than stay on a less work chain.
            AbortNode(state, "Failed to disconnect block; see debug.log for details");
            return false;
        }
        fBlocksDisconnected = true;
    }

    // Build list of new blocks to connect.
    std::vector<CBlockIndex*> vpindexToConnect;
    bool fContinue = true;
    int nHeight = pindexFork ? pindexFork->nHeight : -1;
    while (fContinue && nHeight != pindexMostWork->nHeight) {
        // Don't iterate the entire list of potential improvements toward the best tip, as we likely only need
        // a few blocks along the way.
        int nTargetHeight = std::min(nHeight + 32, pindexMostWork->nHeight);
        vpindexToConnect.clear();
        vpindexToConnect.reserve(nTargetHeight - nHeight);
        CBlockIndex* pindexIter = pindexMostWork->GetAncestor(nTargetHeight);
        while (pindexIter && pindexIter->nHeight != nHeight) {
            vpindexToConnect.push_back(pindexIter);
            pindexIter = pindexIter->pprev;
        }
        nHeight = nTargetHeight;

        // Connect new blocks.
        for (CBlockIndex* pindexConnect : reverse_iterate(vpindexToConnect)) {
            if (!ConnectTip(state, chainparams, pindexConnect, pindexConnect == pindexMostWork ? pblock : std::shared_ptr<const CBlock>(), connectTrace, disconnectpool)) {
                if (state.IsInvalid()) {
                    // The block violates a consensus rule.
                    if (state.GetResult() != BlockValidationResult::BLOCK_MUTATED) {
                        InvalidChainFound(vpindexToConnect.front());
                    }
                    state = BlockValidationState();
                    fInvalidFound = true;
                    fContinue = false;
                    break;
                } else {
                    // A system error occurred (disk space, database error, ...).
                    // Make the mempool consistent with the current tip, just in case
                    // any observers try to use it before shutdown.
                    UpdateMempoolForReorg(disconnectpool, false);
                    return false;
                }
            } else {
                PruneBlockIndexCandidates();
                if (!pindexOldTip || m_chain.Tip()->nChainWork > pindexOldTip->nChainWork) {
                    // We're in a better position than we were. Return temporarily to release the lock.
                    fContinue = false;
                    break;
                }
            }
        }
    }

    if (fBlocksDisconnected) {
        // If any blocks were disconnected, disconnectpool may be non empty.  Add
        // any disconnected transactions back to the mempool.
        UpdateMempoolForReorg(disconnectpool, true);
    }
    mempool.check(&CoinsTip());

    // Callbacks/notifications for a new best chain.
    if (fInvalidFound)
        CheckForkWarningConditionsOnNewFork(vpindexToConnect.back());
    else
        CheckForkWarningConditions();

    return true;
}

static bool NotifyHeaderTip() LOCKS_EXCLUDED(cs_main)
{
    bool fNotify = false;
    bool fInitialBlockDownload = false;
    static CBlockIndex* pindexHeaderOld = nullptr;
    CBlockIndex* pindexHeader = nullptr;
    {
        LOCK(cs_main);
        pindexHeader = pindexBestHeader;

        if (pindexHeader != pindexHeaderOld) {
            fNotify = true;
            fInitialBlockDownload = ::ChainstateActive().IsInitialBlockDownload();
            pindexHeaderOld = pindexHeader;
        }
    }
    // Send block tip changed notifications without cs_main
    if (fNotify) {
        uiInterface.NotifyHeaderTip(fInitialBlockDownload, pindexHeader);
    }
    return fNotify;
}

static void LimitValidationInterfaceQueue() LOCKS_EXCLUDED(cs_main)
{
    AssertLockNotHeld(cs_main);

    if (GetMainSignals().CallbacksPending() > 10) {
        SyncWithValidationInterfaceQueue();
    }
}

bool CChainState::ActivateBestChain(BlockValidationState& state, const CChainParams& chainparams, std::shared_ptr<const CBlock> pblock)
{
    // Note that while we're often called here from ProcessNewBlock, this is
    // far from a guarantee. Things in the P2P/RPC will often end up calling
    // us in the middle of ProcessNewBlock - do not assume pblock is set
    // sanely for performance or correctness!
    AssertLockNotHeld(cs_main);

    // ABC maintains a fair degree of expensive-to-calculate internal state
    // because this function periodically releases cs_main so that it does not lock up other threads for too long
    // during large connects - and to allow for e.g. the callback queue to drain
    // we use m_cs_chainstate to enforce mutual exclusion so that only one caller may execute this function at a time
    LOCK(m_cs_chainstate);

    CBlockIndex* pindexMostWork = nullptr;
    CBlockIndex* pindexNewTip = nullptr;
    int nStopAtHeight = gArgs.GetArg("-stopatheight", DEFAULT_STOPATHEIGHT);
    do {
        boost::this_thread::interruption_point();

        // Block until the validation queue drains. This should largely
        // never happen in normal operation, however may happen during
        // reindex, causing memory blowup if we run too far ahead.
        // Note that if a validationinterface callback ends up calling
        // ActivateBestChain this may lead to a deadlock! We should
        // probably have a DEBUG_LOCKORDER test for this in the future.
        LimitValidationInterfaceQueue();

        {
            LOCK2(cs_main, ::mempool.cs); // Lock transaction pool for at least as long as it takes for connectTrace to be consumed
            CBlockIndex* starting_tip = m_chain.Tip();
            bool blocks_connected = false;
            do {
                // We absolutely may not unlock cs_main until we've made forward progress
                // (with the exception of shutdown due to hardware issues, low disk space, etc).
                ConnectTrace connectTrace; // Destructed before cs_main is unlocked

                if (pindexMostWork == nullptr) {
                    pindexMostWork = FindMostWorkChain();
                }

                // Whether we have anything to do at all.
                if (pindexMostWork == nullptr || pindexMostWork == m_chain.Tip()) {
                    break;
                }

                bool fInvalidFound = false;
                std::shared_ptr<const CBlock> nullBlockPtr;
                if (!ActivateBestChainStep(state, chainparams, pindexMostWork, pblock && pblock->GetHash() == pindexMostWork->GetBlockHash() ? pblock : nullBlockPtr, fInvalidFound, connectTrace)) {
                    // A system error occurred
                    return false;
                }
                blocks_connected = true;

                if (fInvalidFound) {
                    // Wipe cache, we may need another branch now.
                    pindexMostWork = nullptr;
                }
                pindexNewTip = m_chain.Tip();

                for (const PerBlockConnectTrace& trace : connectTrace.GetBlocksConnected()) {
                    assert(trace.pblock && trace.pindex);
                    GetMainSignals().BlockConnected(trace.pblock, trace.pindex);
                    for (size_t i = 0; i < trace.pblock->vtx.size(); i++) {
                        RemoveFromMarkerCache(trace.pblock->vtx[i]->GetHash());
                    }
                }
            } while (!m_chain.Tip() || (starting_tip && CBlockIndexWorkComparator()(m_chain.Tip(), starting_tip)));
            if (!blocks_connected) return true;

            const CBlockIndex* pindexFork = m_chain.FindFork(starting_tip);
            bool fInitialDownload = IsInitialBlockDownload();

            // Notify external listeners about the new tip.
            // Enqueue while holding cs_main to ensure that UpdatedBlockTip is called in the order in which blocks are connected
            if (pindexFork != pindexNewTip) {
                // Notify ValidationInterface subscribers
                GetMainSignals().UpdatedBlockTip(pindexNewTip, pindexFork, fInitialDownload);

                // Always notify the UI if a new block tip was connected
                uiInterface.NotifyBlockTip(fInitialDownload, pindexNewTip);
            }
        }
        // When we reach this point, we switched to a new tip (stored in pindexNewTip).

        if (nStopAtHeight && pindexNewTip && pindexNewTip->nHeight >= nStopAtHeight) StartShutdown();

        // We check shutdown only after giving ActivateBestChainStep a chance to run once so that we
        // never shutdown before connecting the genesis block during LoadChainTip(). Previously this
        // caused an assert() failure during shutdown in such cases as the UTXO DB flushing checks
        // that the best block hash is non-null.
        if (ShutdownRequested())
            break;
    } while (pindexNewTip != pindexMostWork);
    CheckBlockIndex(chainparams.GetConsensus());

    // Write changes periodically to disk, after relay.
    if (!FlushStateToDisk(chainparams, state, FlushStateMode::PERIODIC)) {
        return false;
    }

    return true;
}

bool ActivateBestChain(BlockValidationState& state, const CChainParams& chainparams, std::shared_ptr<const CBlock> pblock)
{
    return ::ChainstateActive().ActivateBestChain(state, chainparams, std::move(pblock));
}

bool CChainState::PreciousBlock(BlockValidationState& state, const CChainParams& params, CBlockIndex* pindex)
{
    {
        LOCK(cs_main);
        if (pindex->nChainWork < m_chain.Tip()->nChainWork) {
            // Nothing to do, this block is not at the tip.
            return true;
        }
        if (m_chain.Tip()->nChainWork > nLastPreciousChainwork) {
            // The chain has been extended since the last call, reset the counter.
            nBlockReverseSequenceId = -1;
        }
        nLastPreciousChainwork = m_chain.Tip()->nChainWork;
        setBlockIndexCandidates.erase(pindex);
        pindex->nSequenceId = nBlockReverseSequenceId;
        if (nBlockReverseSequenceId > std::numeric_limits<int32_t>::min()) {
            // We can't keep reducing the counter if somebody really wants to
            // call preciousblock 2**31-1 times on the same set of tips...
            nBlockReverseSequenceId--;
        }
        if (pindex->IsValid(BLOCK_VALID_TRANSACTIONS) && pindex->HaveTxsDownloaded()) {
            setBlockIndexCandidates.insert(pindex);
            PruneBlockIndexCandidates();
        }
    }

    return ActivateBestChain(state, params, std::shared_ptr<const CBlock>());
}
bool PreciousBlock(BlockValidationState& state, const CChainParams& params, CBlockIndex* pindex)
{
    return ::ChainstateActive().PreciousBlock(state, params, pindex);
}

bool CChainState::InvalidateBlock(BlockValidationState& state, const CChainParams& chainparams, CBlockIndex* pindex)
{
    CBlockIndex* to_mark_failed = pindex;
    bool pindex_was_in_chain = false;
    int disconnected = 0;

    // We do not allow ActivateBestChain() to run while InvalidateBlock() is
    // running, as that could cause the tip to change while we disconnect
    // blocks.
    LOCK(m_cs_chainstate);

    // We'll be acquiring and releasing cs_main below, to allow the validation
    // callbacks to run. However, we should keep the block index in a
    // consistent state as we disconnect blocks -- in particular we need to
    // add equal-work blocks to setBlockIndexCandidates as we disconnect.
    // To avoid walking the block index repeatedly in search of candidates,
    // build a map once so that we can look up candidate blocks by chain
    // work as we go.
    std::multimap<const arith_uint256, CBlockIndex*> candidate_blocks_by_work;

    {
        LOCK(cs_main);
        for (const auto& entry : m_blockman.m_block_index) {
            CBlockIndex* candidate = entry.second;
            // We don't need to put anything in our active chain into the
            // multimap, because those candidates will be found and considered
            // as we disconnect.
            // Instead, consider only non-active-chain blocks that have at
            // least as much work as where we expect the new tip to end up.
            if (!m_chain.Contains(candidate) &&
                !CBlockIndexWorkComparator()(candidate, pindex->pprev) &&
                candidate->IsValid(BLOCK_VALID_TRANSACTIONS) &&
                candidate->HaveTxsDownloaded()) {
                candidate_blocks_by_work.insert(std::make_pair(candidate->nChainWork, candidate));
            }
        }
    }

    // Disconnect (descendants of) pindex, and mark them invalid.
    while (true) {
        if (ShutdownRequested()) break;

        // Make sure the queue of validation callbacks doesn't grow unboundedly.
        LimitValidationInterfaceQueue();

        LOCK(cs_main);
        LOCK(::mempool.cs); // Lock for as long as disconnectpool is in scope to make sure UpdateMempoolForReorg is called after DisconnectTip without unlocking in between
        if (!m_chain.Contains(pindex)) break;
        pindex_was_in_chain = true;
        CBlockIndex* invalid_walk_tip = m_chain.Tip();

        // ActivateBestChain considers blocks already in m_chain
        // unconditionally valid already, so force disconnect away from it.
        DisconnectedBlockTransactions disconnectpool;
        bool ret = DisconnectTip(state, chainparams, &disconnectpool);
        // DisconnectTip will add transactions to disconnectpool.
        // Adjust the mempool to be consistent with the new tip, adding
        // transactions back to the mempool if disconnecting was successful,
        // and we're not doing a very deep invalidation (in which case
        // keeping the mempool up to date is probably futile anyway).
        UpdateMempoolForReorg(disconnectpool, /* fAddToMempool = */ (++disconnected <= 10) && ret);
        if (!ret) return false;
        assert(invalid_walk_tip->pprev == m_chain.Tip());

        // We immediately mark the disconnected blocks as invalid.
        // This prevents a case where pruned nodes may fail to invalidateblock
        // and be left unable to start as they have no tip candidates (as there
        // are no blocks that meet the "have data and are not invalid per
        // nStatus" criteria for inclusion in setBlockIndexCandidates).
        invalid_walk_tip->nStatus |= BLOCK_FAILED_VALID;
        setDirtyBlockIndex.insert(invalid_walk_tip);
        setBlockIndexCandidates.erase(invalid_walk_tip);
        setBlockIndexCandidates.insert(invalid_walk_tip->pprev);
        if (invalid_walk_tip->pprev == to_mark_failed && (to_mark_failed->nStatus & BLOCK_FAILED_VALID)) {
            // We only want to mark the last disconnected block as BLOCK_FAILED_VALID; its children
            // need to be BLOCK_FAILED_CHILD instead.
            to_mark_failed->nStatus = (to_mark_failed->nStatus ^ BLOCK_FAILED_VALID) | BLOCK_FAILED_CHILD;
            setDirtyBlockIndex.insert(to_mark_failed);
        }

        // Add any equal or more work headers to setBlockIndexCandidates
        auto candidate_it = candidate_blocks_by_work.lower_bound(invalid_walk_tip->pprev->nChainWork);
        while (candidate_it != candidate_blocks_by_work.end()) {
            if (!CBlockIndexWorkComparator()(candidate_it->second, invalid_walk_tip->pprev)) {
                setBlockIndexCandidates.insert(candidate_it->second);
                candidate_it = candidate_blocks_by_work.erase(candidate_it);
            } else {
                ++candidate_it;
            }
        }

        // Track the last disconnected block, so we can correct its BLOCK_FAILED_CHILD status in future
        // iterations, or, if it's the last one, call InvalidChainFound on it.
        to_mark_failed = invalid_walk_tip;
    }

    CheckBlockIndex(chainparams.GetConsensus());

    {
        LOCK(cs_main);
        if (m_chain.Contains(to_mark_failed)) {
            // If the to-be-marked invalid block is in the active chain, something is interfering and we can't proceed.
            return false;
        }

        // Mark pindex (or the last disconnected block) as invalid, even when it never was in the main chain
        to_mark_failed->nStatus |= BLOCK_FAILED_VALID;
        setDirtyBlockIndex.insert(to_mark_failed);
        setBlockIndexCandidates.erase(to_mark_failed);
        m_blockman.m_failed_blocks.insert(to_mark_failed);

        // If any new blocks somehow arrived while we were disconnecting
        // (above), then the pre-calculation of what should go into
        // setBlockIndexCandidates may have missed entries. This would
        // technically be an inconsistency in the block index, but if we clean
        // it up here, this should be an essentially unobservable error.
        // Loop back over all block index entries and add any missing entries
        // to setBlockIndexCandidates.
        BlockMap::iterator it = m_blockman.m_block_index.begin();
        while (it != m_blockman.m_block_index.end()) {
            if (it->second->IsValid(BLOCK_VALID_TRANSACTIONS) && it->second->HaveTxsDownloaded() && !setBlockIndexCandidates.value_comp()(it->second, m_chain.Tip())) {
                setBlockIndexCandidates.insert(it->second);
            }
            it++;
        }

        InvalidChainFound(to_mark_failed);
    }

    // Only notify about a new block tip if the active chain was modified.
    if (pindex_was_in_chain) {
        uiInterface.NotifyBlockTip(IsInitialBlockDownload(), to_mark_failed->pprev);
    }
    return true;
}

bool InvalidateBlock(BlockValidationState& state, const CChainParams& chainparams, CBlockIndex* pindex)
{
    return ::ChainstateActive().InvalidateBlock(state, chainparams, pindex);
}

void CChainState::ResetBlockFailureFlags(CBlockIndex* pindex)
{
    AssertLockHeld(cs_main);

    int nHeight = pindex->nHeight;

    // Remove the invalidity flag from this block and all its descendants.
    BlockMap::iterator it = m_blockman.m_block_index.begin();
    while (it != m_blockman.m_block_index.end()) {
        if (!it->second->IsValid() && it->second->GetAncestor(nHeight) == pindex) {
            it->second->nStatus &= ~BLOCK_FAILED_MASK;
            setDirtyBlockIndex.insert(it->second);
            if (it->second->IsValid(BLOCK_VALID_TRANSACTIONS) && it->second->HaveTxsDownloaded() && setBlockIndexCandidates.value_comp()(m_chain.Tip(), it->second)) {
                setBlockIndexCandidates.insert(it->second);
            }
            if (it->second == pindexBestInvalid) {
                // Reset invalid block marker if it was pointing to one of those.
                pindexBestInvalid = nullptr;
            }
            m_blockman.m_failed_blocks.erase(it->second);
        }
        it++;
    }

    // Remove the invalidity flag from all ancestors too.
    while (pindex != nullptr) {
        if (pindex->nStatus & BLOCK_FAILED_MASK) {
            pindex->nStatus &= ~BLOCK_FAILED_MASK;
            setDirtyBlockIndex.insert(pindex);
            m_blockman.m_failed_blocks.erase(pindex);
        }
        pindex = pindex->pprev;
    }
}

void ResetBlockFailureFlags(CBlockIndex* pindex)
{
    return ::ChainstateActive().ResetBlockFailureFlags(pindex);
}

CBlockIndex* BlockManager::AddToBlockIndex(const CBlockHeader& block)
{
    AssertLockHeld(cs_main);

    // Check for duplicate
    uint256 hash = block.GetHash();
    BlockMap::iterator it = m_block_index.find(hash);
    if (it != m_block_index.end())
        return it->second;

    // Construct new block index object
    CBlockIndex* pindexNew = new CBlockIndex(block);
    // We assign the sequence id to blocks only when the full data is available,
    // to avoid miners withholding blocks but broadcasting headers, to get a
    // competitive advantage.
    pindexNew->nSequenceId = 0;
    BlockMap::iterator mi = m_block_index.insert(std::make_pair(hash, pindexNew)).first;
    pindexNew->phashBlock = &((*mi).first);
    BlockMap::iterator miPrev = m_block_index.find(block.hashPrevBlock);
    if (miPrev != m_block_index.end()) {
        pindexNew->pprev = (*miPrev).second;
        pindexNew->nHeight = pindexNew->pprev->nHeight + 1;
        pindexNew->BuildSkip();
    }
    pindexNew->nTimeMax = (pindexNew->pprev ? std::max(pindexNew->pprev->nTimeMax, pindexNew->nTime) : pindexNew->nTime);
    if (block.IsProofOfStake()) {
        pindexNew->SetProofOfStake();
        if (pindexNew->pprev) { // Increase the count of PoS blocks in the chain
            pindexNew->nHeightPoW = pindexNew->pprev->nHeightPoW;
            pindexNew->nHeightPoS = pindexNew->pprev->nHeightPoS + 1;
        }
    } else if (pindexNew->pprev) { // Increase the count of PoW blocks in the chain
        pindexNew->nHeightPoW = pindexNew->pprev->nHeightPoW + 1;
        pindexNew->nHeightPoS = pindexNew->pprev->nHeightPoS;
    }
    if (IsTreasuryBlock(pindexNew->nHeight, Params().GetConsensus()))
        pindexNew->SetTreasuryBlock();
    pindexNew->nChainWork = (pindexNew->pprev ? pindexNew->pprev->nChainWork : 0) + GetBlockProof(*pindexNew);
    pindexNew->RaiseValidity(BLOCK_VALID_TREE);
    if (pindexBestHeader == nullptr || pindexBestHeader->nChainWork < pindexNew->nChainWork)
        pindexBestHeader = pindexNew;

    setDirtyBlockIndex.insert(pindexNew);

    return pindexNew;
}

/** Mark a block as having its data received and checked (up to BLOCK_VALID_TRANSACTIONS). */
void CChainState::ReceivedBlockTransactions(const CBlock& block, CBlockIndex* pindexNew, const FlatFilePos& pos, const Consensus::Params& consensusParams)
{
    pindexNew->nTx = block.vtx.size();
    pindexNew->nChainTx = 0;
    pindexNew->nFile = pos.nFile;
    pindexNew->nDataPos = pos.nPos;
    pindexNew->nUndoPos = 0;
    pindexNew->nStatus |= BLOCK_HAVE_DATA;
    if (IsWitnessEnabled(pindexNew->pprev, consensusParams)) {
        pindexNew->nStatus |= BLOCK_OPT_WITNESS;
    }
    pindexNew->RaiseValidity(BLOCK_VALID_TRANSACTIONS);
    setDirtyBlockIndex.insert(pindexNew);

    if (pindexNew->pprev == nullptr || pindexNew->pprev->HaveTxsDownloaded()) {
        // If pindexNew is the genesis block or all parents are BLOCK_VALID_TRANSACTIONS.
        std::deque<CBlockIndex*> queue;
        queue.push_back(pindexNew);

        // Recursively process any descendant blocks that now may be eligible to be connected.
        while (!queue.empty()) {
            CBlockIndex* pindex = queue.front();
            queue.pop_front();
            pindex->nChainTx = (pindex->pprev ? pindex->pprev->nChainTx : 0) + pindex->nTx;
            {
                LOCK(cs_nBlockSequenceId);
                pindex->nSequenceId = nBlockSequenceId++;
            }
            if (m_chain.Tip() == nullptr || !setBlockIndexCandidates.value_comp()(pindex, m_chain.Tip())) {
                setBlockIndexCandidates.insert(pindex);
            }
            std::pair<std::multimap<CBlockIndex*, CBlockIndex*>::iterator, std::multimap<CBlockIndex*, CBlockIndex*>::iterator> range = m_blockman.m_blocks_unlinked.equal_range(pindex);
            while (range.first != range.second) {
                std::multimap<CBlockIndex*, CBlockIndex*>::iterator it = range.first;
                queue.push_back(it->second);
                range.first++;
                m_blockman.m_blocks_unlinked.erase(it);
            }
        }
    } else {
        if (pindexNew->pprev && pindexNew->pprev->IsValid(BLOCK_VALID_TREE)) {
            m_blockman.m_blocks_unlinked.insert(std::make_pair(pindexNew->pprev, pindexNew));
        }
    }
}

static bool FindBlockPos(FlatFilePos& pos, unsigned int nAddSize, unsigned int nHeight, uint64_t nTime, bool fKnown = false)
{
    LOCK(cs_LastBlockFile);

    unsigned int nFile = fKnown ? pos.nFile : nLastBlockFile;
    if (vinfoBlockFile.size() <= nFile) {
        vinfoBlockFile.resize(nFile + 1);
    }

    if (!fKnown) {
        while (vinfoBlockFile[nFile].nSize + nAddSize >= MAX_BLOCKFILE_SIZE) {
            nFile++;
            if (vinfoBlockFile.size() <= nFile) {
                vinfoBlockFile.resize(nFile + 1);
            }
        }
        pos.nFile = nFile;
        pos.nPos = vinfoBlockFile[nFile].nSize;
    }

    if ((int)nFile != nLastBlockFile) {
        if (!fKnown) {
            LogPrintf("Leaving block file %i: %s\n", nLastBlockFile, vinfoBlockFile[nLastBlockFile].ToString());
        }
        FlushBlockFile(!fKnown);
        nLastBlockFile = nFile;
    }

    vinfoBlockFile[nFile].AddBlock(nHeight, nTime);
    if (fKnown)
        vinfoBlockFile[nFile].nSize = std::max(pos.nPos + nAddSize, vinfoBlockFile[nFile].nSize);
    else
        vinfoBlockFile[nFile].nSize += nAddSize;

    if (!fKnown) {
        bool out_of_space;
        size_t bytes_allocated = BlockFileSeq().Allocate(pos, nAddSize, out_of_space);
        if (out_of_space) {
            return AbortNode("Disk space is too low!", _("Error: Disk space is too low!").translated, CClientUIInterface::MSG_NOPREFIX);
        }
        if (bytes_allocated != 0 && fPruneMode) {
            fCheckForPruning = true;
        }
    }

    setDirtyFileInfo.insert(nFile);
    return true;
}

static bool FindUndoPos(BlockValidationState& state, int nFile, FlatFilePos& pos, unsigned int nAddSize)
{
    pos.nFile = nFile;

    LOCK(cs_LastBlockFile);

    pos.nPos = vinfoBlockFile[nFile].nUndoSize;
    vinfoBlockFile[nFile].nUndoSize += nAddSize;
    setDirtyFileInfo.insert(nFile);

    bool out_of_space;
    size_t bytes_allocated = UndoFileSeq().Allocate(pos, nAddSize, out_of_space);
    if (out_of_space) {
        return AbortNode(state, "Disk space is too low!", _("Error: Disk space is too low!").translated, CClientUIInterface::MSG_NOPREFIX);
    }
    if (bytes_allocated != 0 && fPruneMode) {
        fCheckForPruning = true;
    }

    return true;
}

static bool CheckBlockHeader(const CBlockHeader& block, BlockValidationState& state, const Consensus::Params& consensusParams, bool fCheckPOW = true)
{
    const int algo = CBlockHeader::GetAlgoType(block.nVersion);
    if ((block.nVersion >= CBlockHeader::FIRST_FORK_VERSION && algo == -1) || (block.IsProofOfStake() && block.nNonce != 0))
        return state.Invalid(BlockValidationResult::BLOCK_INVALID_HEADER, "invalid-type", "block type is invalid");

    // Check proof of work matches claimed amount
    if (block.IsProofOfWork() && fCheckPOW && !CheckProofOfWork(block.GetPoWHash(), block.nBits, algo, consensusParams)) return state.Invalid(BlockValidationResult::BLOCK_INVALID_HEADER, "high-hash", "proof of work failed");

    return true;
}

bool CheckBlock(const CBlock& block, BlockValidationState& state, const Consensus::Params& consensusParams, bool fCheckPOW, bool fCheckMerkleRoot, bool fCheckSignature)
{
    // These are checks that are independent of context.
    const bool IsPoS = block.IsProofOfStake();
    LogPrint(BCLog::VALIDATION, "%s: block=%s is %s with type=%i\n", __func__, block.GetHash().ToString(), IsPoS ? "proof of stake" : "proof of work", CBlockHeader::GetAlgoType(block.nVersion) == -1 ? !IsPoS : CBlockHeader::GetAlgoType(block.nVersion));

    if (block.fChecked)
        return true;

    // Check that the header is valid (particularly PoW).  This is mostly
    // redundant with the call in AcceptBlockHeader.
    if (!CheckBlockHeader(block, state, consensusParams, fCheckPOW))
        return false;

    // Check the merkle root.
    if (fCheckMerkleRoot) {
        bool mutated;
        uint256 hashMerkleRoot2 = BlockMerkleRoot(block, &mutated);
        if (block.hashMerkleRoot != hashMerkleRoot2)
            return state.Invalid(BlockValidationResult::BLOCK_MUTATED, "bad-txnmrklroot", "hashMerkleRoot mismatch");

        // Check for merkle tree malleability (CVE-2012-2459): repeating sequences
        // of transactions in a block without affecting the merkle root of a block,
        // while still invalidating it.
        if (mutated)
            return state.Invalid(BlockValidationResult::BLOCK_MUTATED, "bad-txns-duplicate", "duplicate transaction");
    }

    // All potential-corruption validation must be done before we do any
    // transaction validation, as otherwise we may mark the header as invalid
    // because we receive the wrong transactions for it.
    // Note that witness malleability is checked in ContextualCheckBlock, so no
    // checks that use witness data may be performed here.

    // Size limits
    if (block.vtx.empty() || block.vtx.size() * WITNESS_SCALE_FACTOR > MAX_BLOCK_WEIGHT || ::GetSerializeSize(block, PROTOCOL_VERSION | SERIALIZE_TRANSACTION_NO_WITNESS) * WITNESS_SCALE_FACTOR > MAX_BLOCK_WEIGHT)
        return state.Invalid(BlockValidationResult::BLOCK_CONSENSUS, "bad-blk-length", "size limits failed");

    // First transaction must be coinbase, the rest must not be
    if (block.vtx.empty() || !block.vtx[0]->IsCoinBase())
        return state.Invalid(BlockValidationResult::BLOCK_CONSENSUS, "bad-cb-missing", "first tx is not coinbase");
    for (unsigned int i = 1; i < block.vtx.size(); i++)
        if (block.vtx[i]->IsCoinBase())
            return state.Invalid(BlockValidationResult::BLOCK_CONSENSUS, "bad-cb-multiple", "more than one coinbase");

    // peercoin: only the second transaction can be the coinstake
    if (IsPoS && (block.vtx.size() < 2 || !block.vtx[1]->IsCoinStake()))
        return state.Invalid(BlockValidationResult::BLOCK_CONSENSUS, "bad-cs-missing", "second tx is not coinstake");
    for (unsigned int i = IsPoS ? 2 : 1; i < block.vtx.size(); i++)
        if (block.vtx[i]->IsCoinStake())
            return state.Invalid(BlockValidationResult::BLOCK_CONSENSUS, "bad-cs-multiple", "coinstake in wrong position");

    // peercoin: first coinbase output should be empty if proof-of-stake block
    int voutSize = block.vtx[0]->vout.size();
    if (IsPoS && (voutSize < 1 || voutSize > 2 || block.vtx[0]->GetValueOut() != 0 || !block.vtx[0]->vout[0].IsEmpty() || (voutSize == 2 && (block.vtx[0]->vout[1].scriptPubKey.size() < 1 || block.vtx[0]->vout[1].scriptPubKey[0] != OP_RETURN /*|| block.vtx[0]->vout[1].scriptPubKey.size() > MAX_OP_RETURN_RELAY*/))))
        return state.Invalid(BlockValidationResult::BLOCK_CONSENSUS, "bad-cb-notempty", "coinbase output not empty in PoS block");

    // OP_RETURN outputs in coinbase/coinstake must not exceed the max data carrier bytes used in relay policy
    for (unsigned int i = 0; i <= IsPoS; i++)
        for (unsigned int j = 0; j < block.vtx[i]->vout.size(); j++)
            if (block.vtx[i]->vout[j].scriptPubKey.IsUnspendable() && block.vtx[i]->vout[j].scriptPubKey.size() > MAX_OP_RETURN_RELAY)
                return state.Invalid(BlockValidationResult::BLOCK_CONSENSUS, "bad-nulldata-size", strprintf("nulldata output %u in %s is too large", j, i ? "coinstake" : "coinbase"));

    // Coinbase/coinstake transaction must be correct version (PoS only)
    if (IsPoS && block.nVersion >= CBlockHeader::FIRST_FORK_VERSION && (block.vtx[0]->nVersion < CTransaction::CURRENT_VERSION || (/*IsPoS &&*/ block.vtx[1]->nVersion < CTransaction::CURRENT_VERSION)))
        return state.Invalid(BlockValidationResult::BLOCK_CONSENSUS, "bad-cb-version", "coinbase version is invalid");

    // Check transactions
    // Must check for duplicate inputs (see CVE-2018-17144)
    for (const auto& tx : block.vtx) {
        TxValidationState tx_state;
        if (!CheckTransaction(*tx, tx_state)) {
            // CheckBlock() does context-free validation checks. The only
            // possible failures are consensus failures.
            assert(tx_state.GetResult() == TxValidationResult::TX_CONSENSUS);
            return state.Invalid(BlockValidationResult::BLOCK_CONSENSUS, tx_state.GetRejectReason(),
                strprintf("Transaction check failed (tx hash %s) %s", tx->GetHash().ToString(), tx_state.GetDebugMessage()));
        }
    }
    unsigned int nSigOps = 0;
    for (const auto& tx : block.vtx) {
        nSigOps += GetLegacySigOpCount(*tx);
    }
    if (nSigOps * WITNESS_SCALE_FACTOR > MAX_BLOCK_SIGOPS_COST)
        return state.Invalid(BlockValidationResult::BLOCK_CONSENSUS, "bad-blk-sigops", "out-of-bounds SigOpCount");

    // peercoin: check block signature
    // Only check block signature if check merkle root, c.f. commit 3cd01fdf
    // rfc6: validate signatures of proof of stake blocks only after 0.8 fork
    if (fCheckMerkleRoot && fCheckSignature && IsPoS && !CheckBlockSignature(block))
        return state.Invalid(BlockValidationResult::BLOCK_CONSENSUS, "bad-blk-sign", strprintf("%s : bad block signature", __func__));

    if (fCheckPOW && fCheckMerkleRoot && fCheckSignature)
        block.fChecked = true;

    return true;
}

bool IsWitnessEnabled(const CBlockIndex* pindexPrev, const Consensus::Params& params)
{
    int height = pindexPrev == nullptr ? 0 : pindexPrev->nHeight + 1;
    return (height >= params.SegwitHeight);
}

int GetWitnessCommitmentIndex(const CBlock& block)
{
    int commitpos = -1;
    if (!block.vtx.empty()) {
        for (size_t o = 0; o < block.vtx[0]->vout.size(); o++) {
            if (block.vtx[0]->vout[o].scriptPubKey.size() >= 38 && block.vtx[0]->vout[o].scriptPubKey[0] == OP_RETURN && block.vtx[0]->vout[o].scriptPubKey[1] == 0x24 && block.vtx[0]->vout[o].scriptPubKey[2] == 0xaa && block.vtx[0]->vout[o].scriptPubKey[3] == 0x21 && block.vtx[0]->vout[o].scriptPubKey[4] == 0xa9 && block.vtx[0]->vout[o].scriptPubKey[5] == 0xed) {
                commitpos = o;
            }
        }
    }
    return commitpos;
}

void UpdateUncommittedBlockStructures(CBlock& block, const CBlockIndex* pindexPrev, const Consensus::Params& consensusParams)
{
    int commitpos = GetWitnessCommitmentIndex(block);
    static const std::vector<unsigned char> nonce(32, 0x00);
    if (commitpos != -1 && IsWitnessEnabled(pindexPrev, consensusParams) && !block.vtx[0]->HasWitness()) {
        CMutableTransaction tx(*block.vtx[0]);
        tx.vin[0].scriptWitness.stack.resize(1);
        tx.vin[0].scriptWitness.stack[0] = nonce;
        block.vtx[0] = MakeTransactionRef(std::move(tx));
    }
}

std::vector<unsigned char> GenerateCoinbaseCommitment(CBlock& block, const CBlockIndex* pindexPrev, const Consensus::Params& consensusParams)
{
    std::vector<unsigned char> commitment;
    int commitpos = GetWitnessCommitmentIndex(block);
    std::vector<unsigned char> ret(32, 0x00);
    if (consensusParams.SegwitHeight != std::numeric_limits<int>::max()) {
        if (commitpos == -1) {
            uint256 witnessroot = BlockWitnessMerkleRoot(block, nullptr);
            CHash256().Write(witnessroot.begin(), 32).Write(ret.data(), 32).Finalize(witnessroot.begin());
            CTxOut out;
            out.nValue = 0;
            out.scriptPubKey.resize(38);
            out.scriptPubKey[0] = OP_RETURN;
            out.scriptPubKey[1] = 0x24;
            out.scriptPubKey[2] = 0xaa;
            out.scriptPubKey[3] = 0x21;
            out.scriptPubKey[4] = 0xa9;
            out.scriptPubKey[5] = 0xed;
            memcpy(&out.scriptPubKey[6], witnessroot.begin(), 32);
            commitment = std::vector<unsigned char>(out.scriptPubKey.begin(), out.scriptPubKey.end());
            CMutableTransaction tx(*block.vtx[0]);
            tx.vout.push_back(out);
            block.vtx[0] = MakeTransactionRef(std::move(tx));
        }
    }
    UpdateUncommittedBlockStructures(block, pindexPrev, consensusParams);
    return commitment;
}

//! Returns last CBlockIndex* that is a checkpoint
static CBlockIndex* GetLastCheckpoint(const CCheckpointData& data) EXCLUSIVE_LOCKS_REQUIRED(cs_main)
{
    const MapCheckpoints& checkpoints = data.mapCheckpoints;

    for (const MapCheckpoints::value_type& i : reverse_iterate(checkpoints)) {
        const uint256& hash = i.second;
        CBlockIndex* pindex = LookupBlockIndex(hash);
        if (pindex) {
            return pindex;
        }
    }
    return nullptr;
}

/** Context-dependent validity checks.
 *  By "context", we mean only the previous block headers, but not the UTXO
 *  set; UTXO-related validity checks are done in ConnectBlock().
 *  NOTE: This function is not currently invoked by ConnectBlock(), so we
 *  should consider upgrade issues if we change which consensus rules are
 *  enforced in this function (eg by adding a new consensus rule). See comment
 *  in ConnectBlock().
 *  Note that -reindex-chainstate skips the validation that happens here!
 */
static bool ContextualCheckBlockHeader(const CBlockHeader& block, BlockValidationState& state, const CChainParams& params, const CBlockIndex* pindexPrev, int64_t nAdjustedTime) EXCLUSIVE_LOCKS_REQUIRED(cs_main)
{
    assert(pindexPrev != nullptr);
    const int nHeight = pindexPrev->nHeight + 1;
    const int chainHeight = ::ChainActive().Height();

    // If this is a reorg and we have been synced for at least an hour, check that it is not too deep
    const int nMaxReorgDepth = gArgs.GetArg("-maxreorgdepth", DEFAULT_MAX_REORG_DEPTH);
    static int64_t nReorgCheckTime = GetTime() + 60 * 60;
    static bool fCheckReorgDepth = false;
    if (!fCheckReorgDepth && GetTime() >= nReorgCheckTime)
        fCheckReorgDepth = true;
    if (nMaxReorgDepth >= 0 && fCheckReorgDepth && chainHeight - nHeight >= nMaxReorgDepth)
        return state.Invalid(BlockValidationResult::BLOCK_CHECKPOINT, "bad-fork-prior-to-max-reorg-depth", strprintf("%s: forked chain older than max reorganization depth (height %d, depth %d)", __func__, nHeight, chainHeight - nHeight));

    // Check proof of work
    const Consensus::Params& consensusParams = params.GetConsensus();
    const uint32_t nRequiredBits = GetNextWorkRequired(pindexPrev, &block, consensusParams);
    // LogPrintf("%s: block %i - bnTarget = %s, expected bnTarget = %s\n", __func__, nHeight, arith_uint256().SetCompactBase256(block.nBits).ToString(), arith_uint256().SetCompactBase256(nRequiredBits).ToString());
    if (block.nBits != nRequiredBits)
        return state.Invalid(BlockValidationResult::BLOCK_INVALID_HEADER, "bad-diffbits", "incorrect difficulty target");

    // Reject new PoW algorithms until they have been activated
    if (nHeight < 1 && CBlockHeader::GetAlgoType(block.nVersion) > CBlockHeader::AlgoType::ALGO_POW_SHA256)
        return state.Invalid(BlockValidationResult::BLOCK_INVALID_HEADER, "new-algo", "block using new algo before activation");

    // Check against checkpoints
    if (fCheckpointsEnabled) {
        // Don't accept any forks from the main chain prior to last checkpoint.
        // GetLastCheckpoint finds the last checkpoint in MapCheckpoints that's in our
        // g_blockman.m_block_index.
        CBlockIndex* pcheckpoint = GetLastCheckpoint(params.Checkpoints());
        if (pcheckpoint && nHeight < pcheckpoint->nHeight) {
            LogPrintf("ERROR: %s: forked chain older than last checkpoint (height %d)\n", __func__, nHeight);
            return state.Invalid(BlockValidationResult::BLOCK_CHECKPOINT, "bad-fork-prior-to-checkpoint");
        }
    }

    // Check timestamp against prev
    if (block.GetBlockTime() <= pindexPrev->GetMedianTimePast())
        return state.Invalid(BlockValidationResult::BLOCK_INVALID_HEADER, "time-too-old", "block's timestamp is too early");

    // Check masked timestamp for PoS
    if (block.IsProofOfStake() && (block.GetBlockTime() & consensusParams.nStakeTimestampMask) != 0)
        return state.Invalid(BlockValidationResult::BLOCK_INVALID_HEADER, "invalid-time-mask", "block timestamp mask not valid");

    // Check timestamp
    const uint32_t nFutureTimeLimit = block.nVersion >= CBlockHeader::FIRST_FORK_VERSION ? MAX_FUTURE_BLOCK_TIME : 180;
    if (block.GetBlockTime() > nAdjustedTime + nFutureTimeLimit && Params().NetworkIDString() != CBaseChainParams::REGTEST)
        return state.Invalid(BlockValidationResult::BLOCK_TIME_FUTURE, "time-too-new", "block timestamp too far in the future");

    // Reject outdated version blocks when 95% (75% on testnet) of the network has upgraded:
    // check for version 2, 3 and 4 upgrades
    if ((block.nVersion < 2 && nHeight >= consensusParams.BIP34Height) ||
        (block.nVersion < 3 && nHeight >= consensusParams.BIP66Height) ||
        (block.nVersion < 4 && nHeight >= consensusParams.BIP65Height) ||
        (block.nVersion < CBlockHeader::FIRST_FORK_VERSION && nHeight >= 1))
        return state.Invalid(BlockValidationResult::BLOCK_INVALID_HEADER, strprintf("bad-version(0x%08x)", block.nVersion),
            strprintf("rejected nVersion=0x%08x block", block.nVersion));

    return true;
}

/** NOTE: This function is not currently invoked by ConnectBlock(), so we
 *  should consider upgrade issues if we change which consensus rules are
 *  enforced in this function (eg by adding a new consensus rule). See comment
 *  in ConnectBlock().
 *  Note that -reindex-chainstate skips the validation that happens here!
 */
static bool ContextualCheckBlock(const CBlock& block, BlockValidationState& state, const Consensus::Params& consensusParams, const CBlockIndex* pindexPrev)
{
    const int nHeight = pindexPrev == nullptr ? 0 : pindexPrev->nHeight + 1;

    // Start enforcing BIP113 (Median Time Past).
    int nLockTimeFlags = 0;
    if (nHeight >= consensusParams.CSVHeight) {
        assert(pindexPrev != nullptr);
        nLockTimeFlags |= LOCKTIME_MEDIAN_TIME_PAST;
    }

    int64_t nLockTimeCutoff = (nLockTimeFlags & LOCKTIME_MEDIAN_TIME_PAST) ? pindexPrev->GetMedianTimePast() : block.GetBlockTime();

    // Check that all transactions are canonically ordered and finalized
    const bool fEnforceCTOR = false;
    const CTransaction* prevTx = nullptr;
    for (const auto& ptx : block.vtx) {
        const CTransaction& tx = *ptx;
        if (fEnforceCTOR) {
            if (prevTx) {
                const uint256 &txWitHash = tx.GetWitnessHash(), &prevTxWitHash = prevTx->GetWitnessHash(), &prevTxHash = prevTx->GetHash();
                if (tx.GetHash() == prevTxHash) {
                    return state.Invalid(BlockValidationResult::BLOCK_CONSENSUS, "tx-duplicate",
                        strprintf("Duplicated transaction %s",
                            prevTxHash.ToString()));
                }

                bool prevTxIsInput = false;
                for (const CTxIn& vin : tx.vin) {
                    if (vin.prevout.hash == prevTxHash) {
                        prevTxIsInput = true;
                        break;
                    }
                }
                if (!prevTxIsInput && UintToArith256(txWitHash) < UintToArith256(prevTxWitHash)) {
                    return state.Invalid(BlockValidationResult::BLOCK_CONSENSUS, "tx-ordering",
                        strprintf("Transaction order is invalid (%s < %s)",
                            txWitHash.ToString(),
                            prevTxWitHash.ToString()));
                }
                // if (prevTxIsInput)
                // LogPrintf("Transaction %s with witness hash %s is an input of transaction %s with witness hash %s\n", prevTxHash.ToString(), prevTxWitHash.ToString(), tx.GetHash().ToString(), txWitHash.ToString());
                // else
                // LogPrintf("Transaction %s has witness hash %s which is greater than transaction %s with witness hash %s\n", tx.GetHash().ToString(), txWitHash.ToString(), prevTxHash.ToString(), prevTxWitHash.ToString());
            }

            if (prevTx || (!tx.IsCoinBase() && !tx.IsCoinStake())) {
                prevTx = &tx;
            }
        }

        if (!IsFinalTx(tx, nHeight, nLockTimeCutoff)) {
            return state.Invalid(BlockValidationResult::BLOCK_CONSENSUS, "bad-txns-nonfinal", "non-final transaction");
        }
    }

    // Enforce rule that the coinbase starts with serialized block height
    if (nHeight >= consensusParams.BIP34Height) {
        CScript expect = CScript() << nHeight;
        if (block.vtx[0]->vin[0].scriptSig.size() < expect.size() ||
            !std::equal(expect.begin(), expect.end(), block.vtx[0]->vin[0].scriptSig.begin())) {
            return state.Invalid(BlockValidationResult::BLOCK_CONSENSUS, "bad-cb-height", "block height mismatch in coinbase");
        }
    }

    // Validation for witness commitments.
    // * We compute the witness hash (which is the hash including witnesses) of all the block's transactions, except the
    //   coinbase (where 0x0000....0000 is used instead).
    // * The coinbase scriptWitness is a stack of a single 32-byte vector, containing a witness reserved value (unconstrained).
    // * We build a merkle tree with all those witness hashes as leaves (similar to the hashMerkleRoot in the block header).
    // * There must be at least one output whose scriptPubKey is a single 36-byte push, the first 4 bytes of which are
    //   {0xaa, 0x21, 0xa9, 0xed}, and the following 32 bytes are SHA256^2(witness root, witness reserved value). In case there are
    //   multiple, the last one is used.
    bool fHaveWitness = false;
    if (nHeight >= consensusParams.SegwitHeight) {
        int commitpos = GetWitnessCommitmentIndex(block);
        if (commitpos != -1) {
            bool malleated = false;
            uint256 hashWitness = BlockWitnessMerkleRoot(block, &malleated);
            // The malleation check is ignored; as the transaction tree itself
            // already does not permit it, it is impossible to trigger in the
            // witness tree.
            if (block.vtx[0]->vin[0].scriptWitness.stack.size() != 1 || block.vtx[0]->vin[0].scriptWitness.stack[0].size() != 32) {
                return state.Invalid(BlockValidationResult::BLOCK_MUTATED, "bad-witness-nonce-size", strprintf("%s : invalid witness reserved value size", __func__));
            }
            CHash256().Write(hashWitness.begin(), 32).Write(&block.vtx[0]->vin[0].scriptWitness.stack[0][0], 32).Finalize(hashWitness.begin());
            if (memcmp(hashWitness.begin(), &block.vtx[0]->vout[commitpos].scriptPubKey[6], 32)) {
                return state.Invalid(BlockValidationResult::BLOCK_MUTATED, "bad-witness-merkle-match", strprintf("%s : witness merkle commitment mismatch", __func__));
            }
            fHaveWitness = true;
        }
    }

    // No witness data is allowed in blocks that don't commit to witness data, as this would otherwise leave room for spam
    if (!fHaveWitness) {
        for (const auto& tx : block.vtx) {
            if (tx->HasWitness()) {
                return state.Invalid(BlockValidationResult::BLOCK_MUTATED, "unexpected-witness", strprintf("%s : unexpected witness data found", __func__));
            }
        }
    }

    // After the coinbase witness reserved value and commitment are verified,
    // we can check if the block weight passes (before we've checked the
    // coinbase witness, it would be possible for the weight to be too
    // large by filling up the coinbase witness, which doesn't change
    // the block hash, so we couldn't mark the block as permanently
    // failed).
    if (GetBlockWeight(block) > MAX_BLOCK_WEIGHT) {
        return state.Invalid(BlockValidationResult::BLOCK_CONSENSUS, "bad-blk-weight", strprintf("%s : weight limit failed", __func__));
    }

    return true;
}

bool BlockManager::AcceptBlockHeader(const CBlockHeader& block, BlockValidationState& state, const CChainParams& chainparams, CBlockIndex** ppindex)
{
    AssertLockHeld(cs_main);
    // Check for duplicate
    uint256 hash = block.GetHash();
    BlockMap::iterator miSelf = m_block_index.find(hash);
    CBlockIndex* pindex = nullptr;
    if (hash != chainparams.GetConsensus().hashGenesisBlock) {
        if (miSelf != m_block_index.end()) {
            // Block header is already known.
            pindex = miSelf->second;
            if (ppindex)
                *ppindex = pindex;
            if (pindex->nStatus & BLOCK_FAILED_MASK) {
                LogPrintf("ERROR: %s: block %s is marked invalid\n", __func__, hash.ToString());
                return state.Invalid(BlockValidationResult::BLOCK_CACHED_INVALID, "duplicate");
            }
            return true;
        }

        if (!CheckBlockHeader(block, state, chainparams.GetConsensus()))
            return error("%s: Consensus::CheckBlockHeader: %s, %s", __func__, hash.ToString(), state.ToString());

        // Get prev block index
        CBlockIndex* pindexPrev = nullptr;
        BlockMap::iterator mi = m_block_index.find(block.hashPrevBlock);
        if (mi == m_block_index.end()) {
            LogPrintf("ERROR: %s: prev block not found\n", __func__);
            return state.Invalid(BlockValidationResult::BLOCK_MISSING_PREV, "prev-blk-not-found");
        }
        pindexPrev = (*mi).second;
        if (pindexPrev->nStatus & BLOCK_FAILED_MASK) {
            LogPrintf("ERROR: %s: prev block invalid\n", __func__);
            return state.Invalid(BlockValidationResult::BLOCK_INVALID_PREV, "bad-prevblk");
        }
        if (!ContextualCheckBlockHeader(block, state, chainparams, pindexPrev, GetAdjustedTime())) {
            LogPrint(BCLog::VALIDATION, "%s: Consensus::ContextualCheckBlockHeader: %s, %s\n", __func__, hash.ToString(), state.ToString());
            return false;
            // return error("%s: Consensus::ContextualCheckBlockHeader: %s, %s", __func__, hash.ToString(), state.ToString());
        }

        /* Determine if this block descends from any block which has been found
         * invalid (m_failed_blocks), then mark pindexPrev and any blocks between
         * them as failed. For example:
         *
         *                D3
         *              /
         *      B2 - C2
         *    /         \
         *  A             D2 - E2 - F2
         *    \
         *      B1 - C1 - D1 - E1
         *
         * In the case that we attempted to reorg from E1 to F2, only to find
         * C2 to be invalid, we would mark D2, E2, and F2 as BLOCK_FAILED_CHILD
         * but NOT D3 (it was not in any of our candidate sets at the time).
         *
         * In any case D3 will also be marked as BLOCK_FAILED_CHILD at restart
         * in LoadBlockIndex.
         */
        if (!pindexPrev->IsValid(BLOCK_VALID_SCRIPTS)) {
            // The above does not mean "invalid": it checks if the previous block
            // hasn't been validated up to BLOCK_VALID_SCRIPTS. This is a performance
            // optimization, in the common case of adding a new block to the tip,
            // we don't need to iterate over the failed blocks list.
            for (const CBlockIndex* failedit : m_failed_blocks) {
                if (pindexPrev->GetAncestor(failedit->nHeight) == failedit) {
                    assert(failedit->nStatus & BLOCK_FAILED_VALID);
                    CBlockIndex* invalid_walk = pindexPrev;
                    while (invalid_walk != failedit) {
                        invalid_walk->nStatus |= BLOCK_FAILED_CHILD;
                        setDirtyBlockIndex.insert(invalid_walk);
                        invalid_walk = invalid_walk->pprev;
                    }
                    LogPrintf("ERROR: %s: prev block invalid\n", __func__);
                    return state.Invalid(BlockValidationResult::BLOCK_INVALID_PREV, "bad-prevblk");
                }
            }
        }
    }
    if (pindex == nullptr)
        pindex = AddToBlockIndex(block);

    if (ppindex)
        *ppindex = pindex;

    return true;
}

// Exposed wrapper for AcceptBlockHeader
bool ProcessNewBlockHeaders(const std::vector<CBlockHeader>& headers, BlockValidationState& state, const CChainParams& chainparams, const CBlockIndex** ppindex)
{
    {
        LOCK(cs_main);
        for (const CBlockHeader& header : headers) {
            CBlockIndex* pindex = nullptr; // Use a temp pindex instead of ppindex to avoid a const_cast
            bool accepted = g_blockman.AcceptBlockHeader(header, state, chainparams, &pindex);
            ::ChainstateActive().CheckBlockIndex(chainparams.GetConsensus());

            if (!accepted) {
                return false;
            }
            if (ppindex) {
                *ppindex = pindex;
            }
        }
    }
    if (NotifyHeaderTip()) {
        if (::ChainstateActive().IsInitialBlockDownload() && ppindex && *ppindex) {
            LogPrintf("Synchronizing blockheaders, height: %d (~%.2f%%)\n", (*ppindex)->nHeight, 100.0 / ((*ppindex)->nHeight + (GetAdjustedTime() - (*ppindex)->GetBlockTime()) / Params().GetConsensus().nPowTargetSpacing) * (*ppindex)->nHeight);
        }
    }
    return true;
}

/** Store block on disk. If dbp is non-nullptr, the file is known to already reside on disk */
static FlatFilePos SaveBlockToDisk(const CBlock& block, int nHeight, const CChainParams& chainparams, const FlatFilePos* dbp)
{
    unsigned int nBlockSize = ::GetSerializeSize(block, CLIENT_VERSION);
    FlatFilePos blockPos;
    if (dbp != nullptr)
        blockPos = *dbp;
    if (!FindBlockPos(blockPos, nBlockSize + 8, nHeight, block.GetBlockTime(), dbp != nullptr)) {
        error("%s: FindBlockPos failed", __func__);
        return FlatFilePos();
    }
    if (dbp == nullptr) {
        if (!WriteBlockToDisk(block, blockPos, chainparams.MessageStart())) {
            AbortNode("Failed to write block");
            return FlatFilePos();
        }
    }
    return blockPos;
}

/** Store block on disk. If dbp is non-nullptr, the file is known to already reside on disk */
bool CChainState::AcceptBlock(const std::shared_ptr<const CBlock>& pblock, BlockValidationState& state, const CChainParams& chainparams, CBlockIndex** ppindex, bool fRequested, const FlatFilePos* dbp, bool* fNewBlock, bool fCheckPoS)
{
    const CBlock& block = *pblock;

    if (fNewBlock) *fNewBlock = false;
    AssertLockHeld(cs_main);

    CBlockIndex* pindexDummy = nullptr;
    CBlockIndex*& pindex = ppindex ? *ppindex : pindexDummy;

    bool accepted_header = m_blockman.AcceptBlockHeader(block, state, chainparams, &pindex);
    CheckBlockIndex(chainparams.GetConsensus());

    if (!accepted_header)
        return false;

    // peercoin: we should only accept blocks that can be connected to a prev block with validated PoS
    if (fCheckPoS && pindex->pprev && !pindex->pprev->IsValid(BLOCK_VALID_TRANSACTIONS))
        return error("%s: this block does not connect to any valid known block", __func__);

    // Try to process all requested blocks that we don't have, but only
    // process an unrequested block if it's new and has enough work to
    // advance our tip, and isn't too many blocks ahead.
    bool fAlreadyHave = pindex->nStatus & BLOCK_HAVE_DATA;
    bool fHasMoreOrSameWork = (m_chain.Tip() ? pindex->nChainWork >= m_chain.Tip()->nChainWork : true);
    // Blocks that are too out-of-order needlessly limit the effectiveness of
    // pruning, because pruning will not delete block files that contain any
    // blocks which are too close in height to the tip.  Apply this test
    // regardless of whether pruning is enabled; it should generally be safe to
    // not process unrequested blocks.
    bool fTooFarAhead = (pindex->nHeight > int(m_chain.Height() + MIN_BLOCKS_TO_KEEP));

    // TODO: Decouple this function from the block download logic by removing fRequested
    // This requires some new chain data structure to efficiently look up if a
    // block is in a chain leading to a candidate for best tip, despite not
    // being such a candidate itself.

    // TODO: deal better with return value and error conditions for duplicate
    // and unrequested blocks.
    if (fAlreadyHave) return true;
    if (!fRequested) {                        // If we didn't ask for it:
        if (pindex->nTx != 0) return true;    // This is a previously-processed block that was pruned
        if (!fHasMoreOrSameWork) return true; // Don't process less-work chains
        if (fTooFarAhead) return true;        // Block height is too high

        // Protect against DoS attacks from low-work chains.
        // If our tip is behind, a peer could try to send us
        // low-work blocks on a fake chain that we would never
        // request; don't process these.
        if (pindex->nChainWork < nMinimumChainWork) return true;
    }

    if (!CheckBlock(block, state, chainparams.GetConsensus()) ||
        !ContextualCheckBlock(block, state, chainparams.GetConsensus(), pindex->pprev)) {
        if (state.IsInvalid() && state.GetResult() != BlockValidationResult::BLOCK_MUTATED) {
            pindex->nStatus |= BLOCK_FAILED_VALID;
            setDirtyBlockIndex.insert(pindex);
        }
        return error("%s: %s", __func__, state.ToString());
    }

    // peercoin: check PoS
    if (fCheckPoS && !ContextualCheckPoSBlock(block, block.IsProofOfStake(), state, CoinsTip(), pindex, chainparams.GetConsensus(), false)) {
        pindex->nStatus |= BLOCK_FAILED_VALID;
        setDirtyBlockIndex.insert(pindex);
        LogPrintf("ContextualCheckPoSBlock ERROR 1\n");
        return state.Invalid(BlockValidationResult::BLOCK_CONSENSUS, "bad-pos", "proof of stake is incorrect");
    }

    // Header is valid/has work, merkle tree and segwit merkle tree are good...RELAY NOW
    // (but if it does not build on our best tip, let the SendMessages loop relay it)
    if (!IsInitialBlockDownload() && m_chain.Tip() == pindex->pprev)
        GetMainSignals().NewPoWValidBlock(pindex, pblock);

    // Write block to history file
    if (fNewBlock) *fNewBlock = true;
    try {
        FlatFilePos blockPos = SaveBlockToDisk(block, pindex->nHeight, chainparams, dbp);
        if (blockPos.IsNull()) {
            state.Error(strprintf("%s: Failed to find position to write new block to disk", __func__));
            return false;
        }
        ReceivedBlockTransactions(block, pindex, blockPos, chainparams.GetConsensus());
    } catch (const std::runtime_error& e) {
        return AbortNode(state, std::string("System error: ") + e.what());
    }

    FlushStateToDisk(chainparams, state, FlushStateMode::NONE);

    CheckBlockIndex(chainparams.GetConsensus());

    return true;
}

bool ProcessNewBlock(const CChainParams& chainparams, const std::shared_ptr<const CBlock> pblock, bool fForceProcessing, bool* fNewBlock)
{
    AssertLockNotHeld(cs_main);

    {
        CBlockIndex* pindex = nullptr;
        if (fNewBlock) *fNewBlock = false;
        BlockValidationState state;

        // CheckBlock() does not support multi-threaded block validation because CBlock::fChecked can cause data race.
        // Therefore, the following critical section must include the CheckBlock() call as well.
        LOCK(cs_main);

        // Ensure that CheckBlock() passes before calling AcceptBlock, as
        // belt-and-suspenders.
        bool ret = CheckBlock(*pblock, state, chainparams.GetConsensus());
        if (ret) {
            // Store to disk
            ret = ::ChainstateActive().AcceptBlock(pblock, state, chainparams, &pindex, fForceProcessing, nullptr, fNewBlock, false /*true*/); // Checking PoS is not necessary here and will be performed in ConnectBlock()
        }
        if (!ret) {
            GetMainSignals().BlockChecked(*pblock, state);
            return error("%s: AcceptBlock FAILED (%s)", __func__, state.ToString());
        }
    }

    NotifyHeaderTip();

    BlockValidationState state; // Only used to report errors, not invalidity - ignore it
    if (!::ChainstateActive().ActivateBestChain(state, chainparams, pblock))
        return error("%s: ActivateBestChain failed (%s)", __func__, state.ToString());

    return true;
}

bool TestBlockValidity(BlockValidationState& state, const CChainParams& chainparams, const CBlock& block, CBlockIndex* pindexPrev, bool fCheckPOW, bool fCheckMerkleRoot)
{
    AssertLockHeld(cs_main);
    assert(pindexPrev && pindexPrev == ::ChainActive().Tip());
    CCoinsViewCache viewNew(&::ChainstateActive().CoinsTip());
    uint256 block_hash(block.GetHash());
    CBlockIndex indexDummy(block);
    indexDummy.pprev = pindexPrev;
    indexDummy.nHeight = pindexPrev->nHeight + 1;
    indexDummy.phashBlock = &block_hash;

    // NOTE: CheckBlockHeader is called by CheckBlock
    if (!ContextualCheckBlockHeader(block, state, chainparams, pindexPrev, GetAdjustedTime()))
        return error("%s: Consensus::ContextualCheckBlockHeader: %s", __func__, state.ToString());
    if (!CheckBlock(block, state, chainparams.GetConsensus(), fCheckPOW, fCheckMerkleRoot))
        return error("%s: Consensus::CheckBlock: %s", __func__, state.ToString());
    if (!ContextualCheckBlock(block, state, chainparams.GetConsensus(), pindexPrev))
        return error("%s: Consensus::ContextualCheckBlock: %s", __func__, state.ToString());
    if (!::ChainstateActive().ConnectBlock(block, state, &indexDummy, viewNew, chainparams, true))
        return false;
    assert(state.IsValid());

    return true;
}

/**
 * BLOCK PRUNING CODE
 */

/* Calculate the amount of disk space the block & undo files currently use */
uint64_t CalculateCurrentUsage()
{
    LOCK(cs_LastBlockFile);

    uint64_t retval = 0;
    for (const CBlockFileInfo& file : vinfoBlockFile) {
        retval += file.nSize + file.nUndoSize;
    }
    return retval;
}

/* Prune a block file (modify associated database entries)*/
void PruneOneBlockFile(const int fileNumber)
{
    LOCK(cs_LastBlockFile);

    for (const auto& entry : g_blockman.m_block_index) {
        CBlockIndex* pindex = entry.second;
        if (pindex->nFile == fileNumber) {
            pindex->nStatus &= ~BLOCK_HAVE_DATA;
            pindex->nStatus &= ~BLOCK_HAVE_UNDO;
            pindex->nFile = 0;
            pindex->nDataPos = 0;
            pindex->nUndoPos = 0;
            setDirtyBlockIndex.insert(pindex);

            // Prune from m_blocks_unlinked -- any block we prune would have
            // to be downloaded again in order to consider its chain, at which
            // point it would be considered as a candidate for
            // m_blocks_unlinked or setBlockIndexCandidates.
            auto range = g_blockman.m_blocks_unlinked.equal_range(pindex->pprev);
            while (range.first != range.second) {
                std::multimap<CBlockIndex*, CBlockIndex*>::iterator _it = range.first;
                range.first++;
                if (_it->second == pindex) {
                    g_blockman.m_blocks_unlinked.erase(_it);
                }
            }
        }
    }

    vinfoBlockFile[fileNumber].SetNull();
    setDirtyFileInfo.insert(fileNumber);
}


void UnlinkPrunedFiles(const std::set<int>& setFilesToPrune)
{
    for (std::set<int>::iterator it = setFilesToPrune.begin(); it != setFilesToPrune.end(); ++it) {
        FlatFilePos pos(*it, 0);
        fs::remove(BlockFileSeq().FileName(pos));
        fs::remove(UndoFileSeq().FileName(pos));
        LogPrintf("Prune: %s deleted blk/rev (%05u)\n", __func__, *it);
    }
}

/* Calculate the block/rev files to delete based on height specified by user with RPC command pruneblockchain */
static void FindFilesToPruneManual(std::set<int>& setFilesToPrune, int nManualPruneHeight)
{
    assert(fPruneMode && nManualPruneHeight > 0);

    LOCK2(cs_main, cs_LastBlockFile);
    if (::ChainActive().Tip() == nullptr)
        return;

    // last block to prune is the lesser of (user-specified height, MIN_BLOCKS_TO_KEEP from the tip)
    unsigned int nLastBlockWeCanPrune = std::min((unsigned)nManualPruneHeight, ::ChainActive().Tip()->nHeight - MIN_BLOCKS_TO_KEEP);
    int count = 0;
    for (int fileNumber = 0; fileNumber < nLastBlockFile; fileNumber++) {
        if (vinfoBlockFile[fileNumber].nSize == 0 || vinfoBlockFile[fileNumber].nHeightLast > nLastBlockWeCanPrune)
            continue;
        PruneOneBlockFile(fileNumber);
        setFilesToPrune.insert(fileNumber);
        count++;
    }
    LogPrintf("Prune (Manual): prune_height=%d removed %d blk/rev pairs\n", nLastBlockWeCanPrune, count);
}

/* This function is called from the RPC code for pruneblockchain */
void PruneBlockFilesManual(int nManualPruneHeight)
{
    BlockValidationState state;
    const CChainParams& chainparams = Params();
    if (!::ChainstateActive().FlushStateToDisk(
            chainparams, state, FlushStateMode::NONE, nManualPruneHeight)) {
        LogPrintf("%s: failed to flush state (%s)\n", __func__, state.ToString());
    }
}

/**
 * Prune block and undo files (blk???.dat and undo???.dat) so that the disk space used is less than a user-defined target.
 * The user sets the target (in MB) on the command line or in config file.  This will be run on startup and whenever new
 * space is allocated in a block or undo file, staying below the target. Changing back to unpruned requires a reindex
 * (which in this case means the blockchain must be re-downloaded.)
 *
 * Pruning functions are called from FlushStateToDisk when the global fCheckForPruning flag has been set.
 * Block and undo files are deleted in lock-step (when blk00003.dat is deleted, so is rev00003.dat.)
 * Pruning cannot take place until the longest chain is at least a certain length (100000 on mainnet, 1000 on testnet, 1000 on regtest).
 * Pruning will never delete a block within a defined distance (currently 288) from the active chain's tip.
 * The block index is updated by unsetting HAVE_DATA and HAVE_UNDO for any blocks that were stored in the deleted files.
 * A db flag records the fact that at least some block files have been pruned.
 *
 * @param[out]   setFilesToPrune   The set of file indices that can be unlinked will be returned
 */
static void FindFilesToPrune(std::set<int>& setFilesToPrune, uint64_t nPruneAfterHeight)
{
    LOCK2(cs_main, cs_LastBlockFile);
    if (::ChainActive().Tip() == nullptr || nPruneTarget == 0) {
        return;
    }
    if ((uint64_t)::ChainActive().Tip()->nHeight <= nPruneAfterHeight) {
        return;
    }

    unsigned int nLastBlockWeCanPrune = ::ChainActive().Tip()->nHeight - MIN_BLOCKS_TO_KEEP;
    uint64_t nCurrentUsage = CalculateCurrentUsage();
    // We don't check to prune until after we've allocated new space for files
    // So we should leave a buffer under our target to account for another allocation
    // before the next pruning.
    uint64_t nBuffer = BLOCKFILE_CHUNK_SIZE + UNDOFILE_CHUNK_SIZE;
    uint64_t nBytesToPrune;
    int count = 0;

    if (nCurrentUsage + nBuffer >= nPruneTarget) {
        // On a prune event, the chainstate DB is flushed.
        // To avoid excessive prune events negating the benefit of high dbcache
        // values, we should not prune too rapidly.
        // So when pruning in IBD, increase the buffer a bit to avoid a re-prune too soon.
        if (::ChainstateActive().IsInitialBlockDownload()) {
            // Since this is only relevant during IBD, we use a fixed 10%
            nBuffer += nPruneTarget / 10;
        }

        for (int fileNumber = 0; fileNumber < nLastBlockFile; fileNumber++) {
            nBytesToPrune = vinfoBlockFile[fileNumber].nSize + vinfoBlockFile[fileNumber].nUndoSize;

            if (vinfoBlockFile[fileNumber].nSize == 0)
                continue;

            if (nCurrentUsage + nBuffer < nPruneTarget) // are we below our target?
                break;

            // don't prune files that could have a block within MIN_BLOCKS_TO_KEEP of the main chain's tip but keep scanning
            if (vinfoBlockFile[fileNumber].nHeightLast > nLastBlockWeCanPrune)
                continue;

            PruneOneBlockFile(fileNumber);
            // Queue up the files for removal
            setFilesToPrune.insert(fileNumber);
            nCurrentUsage -= nBytesToPrune;
            count++;
        }
    }

    LogPrint(BCLog::PRUNE, "Prune: target=%dMiB actual=%dMiB diff=%dMiB max_prune_height=%d removed %d blk/rev pairs\n",
        nPruneTarget / 1024 / 1024, nCurrentUsage / 1024 / 1024,
        ((int64_t)nPruneTarget - (int64_t)nCurrentUsage) / 1024 / 1024,
        nLastBlockWeCanPrune, count);
}

static FlatFileSeq BlockFileSeq()
{
    return FlatFileSeq(GetBlocksDir(), "blk", BLOCKFILE_CHUNK_SIZE);
}

static FlatFileSeq UndoFileSeq()
{
    return FlatFileSeq(GetBlocksDir(), "rev", UNDOFILE_CHUNK_SIZE);
}

FILE* OpenBlockFile(const FlatFilePos& pos, bool fReadOnly)
{
    return BlockFileSeq().Open(pos, fReadOnly);
}

/** Open an undo file (rev?????.dat) */
static FILE* OpenUndoFile(const FlatFilePos& pos, bool fReadOnly)
{
    return UndoFileSeq().Open(pos, fReadOnly);
}

fs::path GetBlockPosFilename(const FlatFilePos& pos)
{
    return BlockFileSeq().FileName(pos);
}

CBlockIndex* BlockManager::InsertBlockIndex(const uint256& hash)
{
    AssertLockHeld(cs_main);

    if (hash.IsNull())
        return nullptr;

    // Return existing
    BlockMap::iterator mi = m_block_index.find(hash);
    if (mi != m_block_index.end())
        return (*mi).second;

    // Create new
    CBlockIndex* pindexNew = new CBlockIndex();
    mi = m_block_index.insert(std::make_pair(hash, pindexNew)).first;
    pindexNew->phashBlock = &((*mi).first);

    return pindexNew;
}

bool BlockManager::LoadBlockIndex(
    const Consensus::Params& consensus_params,
    CBlockTreeDB& blocktree,
    std::set<CBlockIndex*, CBlockIndexWorkComparator>& block_index_candidates)
{
    if (!blocktree.LoadBlockIndexGuts(consensus_params, [this](const uint256& hash) EXCLUSIVE_LOCKS_REQUIRED(cs_main) { return this->InsertBlockIndex(hash); }))
        return false;

    // Calculate nChainWork
    std::vector<std::pair<int, CBlockIndex*>> vSortedByHeight;
    vSortedByHeight.reserve(m_block_index.size());
    for (const std::pair<const uint256, CBlockIndex*>& item : m_block_index) {
        CBlockIndex* pindex = item.second;
        vSortedByHeight.push_back(std::make_pair(pindex->nHeight, pindex));
    }
    sort(vSortedByHeight.begin(), vSortedByHeight.end());
    for (const std::pair<int, CBlockIndex*>& item : vSortedByHeight) {
        if (ShutdownRequested()) return false;
        CBlockIndex* pindex = item.second;
        pindex->nChainWork = (pindex->pprev ? pindex->pprev->nChainWork : 0) + GetBlockProof(*pindex);
        pindex->nTimeMax = (pindex->pprev ? std::max(pindex->pprev->nTimeMax, pindex->nTime) : pindex->nTime);
        // We can link the chain of blocks for which we've received transactions at some point.
        // Pruned nodes may have deleted the block.
        if (pindex->nTx > 0) {
            if (pindex->pprev) {
                if (pindex->pprev->HaveTxsDownloaded()) {
                    pindex->nChainTx = pindex->pprev->nChainTx + pindex->nTx;
                } else {
                    pindex->nChainTx = 0;
                    m_blocks_unlinked.insert(std::make_pair(pindex->pprev, pindex));
                }
            } else {
                pindex->nChainTx = pindex->nTx;
            }
        }
        if (!(pindex->nStatus & BLOCK_FAILED_MASK) && pindex->pprev && (pindex->pprev->nStatus & BLOCK_FAILED_MASK)) {
            pindex->nStatus |= BLOCK_FAILED_CHILD;
            setDirtyBlockIndex.insert(pindex);
        }
        if (pindex->IsValid(BLOCK_VALID_TRANSACTIONS) && (pindex->HaveTxsDownloaded() || pindex->pprev == nullptr)) {
            block_index_candidates.insert(pindex);
        }
        if (pindex->nStatus & BLOCK_FAILED_MASK && (!pindexBestInvalid || pindex->nChainWork > pindexBestInvalid->nChainWork))
            pindexBestInvalid = pindex;
        if (pindex->pprev)
            pindex->BuildSkip();
        if (pindex->IsValid(BLOCK_VALID_TREE) && (pindexBestHeader == nullptr || CBlockIndexWorkComparator()(pindexBestHeader, pindex)))
            pindexBestHeader = pindex;

        // peercoin: calculate stake modifier checksum
        pindex->nStakeModifierChecksum = GetStakeModifierChecksum(pindex);
        if (::ChainActive().Contains(pindex))
            if (!CheckStakeModifierCheckpoints(pindex->nHeight, pindex->nStakeModifierChecksum))
                return error("LoadBlockIndex() : Failed stake modifier checkpoint height=%d, modifier=0x%016llx", pindex->nHeight, pindex->nStakeModifier);
    }

    return true;
}

void BlockManager::Unload()
{
    m_failed_blocks.clear();
    m_blocks_unlinked.clear();

    for (const BlockMap::value_type& entry : m_block_index) {
        delete entry.second;
    }

    m_block_index.clear();
}

bool static LoadBlockIndexDB(const CChainParams& chainparams) EXCLUSIVE_LOCKS_REQUIRED(cs_main)
{
    if (!g_blockman.LoadBlockIndex(
            chainparams.GetConsensus(), *pblocktree, ::ChainstateActive().setBlockIndexCandidates))
        return false;

    // Load block file info
    pblocktree->ReadLastBlockFile(nLastBlockFile);
    vinfoBlockFile.resize(nLastBlockFile + 1);
    LogPrintf("%s: last block file = %i\n", __func__, nLastBlockFile);
    for (int nFile = 0; nFile <= nLastBlockFile; nFile++) {
        pblocktree->ReadBlockFileInfo(nFile, vinfoBlockFile[nFile]);
    }
    LogPrintf("%s: last block file info: %s\n", __func__, vinfoBlockFile[nLastBlockFile].ToString());
    for (int nFile = nLastBlockFile + 1; true; nFile++) {
        CBlockFileInfo info;
        if (pblocktree->ReadBlockFileInfo(nFile, info)) {
            vinfoBlockFile.push_back(info);
        } else {
            break;
        }
    }

    // Check presence of blk files
    LogPrintf("Checking all blk files are present...\n");
    std::set<int> setBlkDataFiles;
    for (const std::pair<const uint256, CBlockIndex*>& item : g_blockman.m_block_index) {
        CBlockIndex* pindex = item.second;
        if (pindex->nStatus & BLOCK_HAVE_DATA) {
            setBlkDataFiles.insert(pindex->nFile);
        }
    }
    for (std::set<int>::iterator it = setBlkDataFiles.begin(); it != setBlkDataFiles.end(); it++) {
        FlatFilePos pos(*it, 0);
        if (CAutoFile(OpenBlockFile(pos, true), SER_DISK, CLIENT_VERSION).IsNull()) {
            return false;
        }
    }

    // Check whether we have ever pruned block & undo files
    pblocktree->ReadFlag("prunedblockfiles", fHavePruned);
    if (fHavePruned)
        LogPrintf("LoadBlockIndexDB(): Block files have previously been pruned\n");

    // Check whether we need to continue reindexing
    bool fReindexing = false;
    pblocktree->ReadReindexing(fReindexing);
    if (fReindexing) fReindex = true;

    pblocktree->ReadFlag("addressindex", fAddressIndex);
    LogPrintf("LoadBlockIndexDB(): address index %s\n", fAddressIndex ? "enabled" : "disabled");

    return true;
}

bool CChainState::LoadChainTip(const CChainParams& chainparams)
{
    AssertLockHeld(cs_main);
    const CCoinsViewCache& coins_cache = CoinsTip();
    assert(!coins_cache.GetBestBlock().IsNull()); // Never called when the coins view is empty
    const CBlockIndex* tip = m_chain.Tip();

    if (tip && tip->GetBlockHash() == coins_cache.GetBestBlock()) {
        return true;
    }

    // Load pointer to end of best chain
    CBlockIndex* pindex = LookupBlockIndex(coins_cache.GetBestBlock());
    if (!pindex) {
        return false;
    }
    m_chain.SetTip(pindex);
    PruneBlockIndexCandidates();

    tip = m_chain.Tip();
    LogPrintf("Loaded best chain: hashBestChain=%s height=%d date=%s progress=%f\n",
        tip->GetBlockHash().ToString(),
        m_chain.Height(),
        FormatISO8601DateTime(tip->GetBlockTime()),
        GuessVerificationProgress(chainparams.TxData(), tip));
    return true;
}

CVerifyDB::CVerifyDB()
{
    uiInterface.ShowProgress(_("Verifying blocks...").translated, 0, false);
}

CVerifyDB::~CVerifyDB()
{
    uiInterface.ShowProgress("", 100, false);
}

bool CVerifyDB::VerifyDB(const CChainParams& chainparams, CCoinsView* coinsview, int nCheckLevel, int nCheckDepth)
{
    LOCK(cs_main);
    if (::ChainActive().Tip() == nullptr || ::ChainActive().Tip()->pprev == nullptr)
        return true;

    // Verify blocks in the best chain
    if (nCheckDepth <= 0 || nCheckDepth > ::ChainActive().Height())
        nCheckDepth = ::ChainActive().Height();
    nCheckLevel = std::max(0, std::min(4, nCheckLevel));
    LogPrintf("Verifying last %i blocks at level %i\n", nCheckDepth, nCheckLevel);
    CCoinsViewCache coins(coinsview);
    CBlockIndex* pindex;
    CBlockIndex* pindexFailure = nullptr;
    int nGoodTransactions = 0;
    BlockValidationState state;
    int reportDone = 0;
    LogPrintf("[0%%]..."); /* Continued */
    for (pindex = ::ChainActive().Tip(); pindex && pindex->pprev; pindex = pindex->pprev) {
        boost::this_thread::interruption_point();
        const int percentageDone = std::max(1, std::min(99, (int)(((double)(::ChainActive().Height() - pindex->nHeight)) / (double)nCheckDepth * (nCheckLevel >= 4 ? 50 : 100))));
        if (reportDone < percentageDone / 10) {
            // report every 10% step
            LogPrintf("[%d%%]...", percentageDone); /* Continued */
            reportDone = percentageDone / 10;
        }
        uiInterface.ShowProgress(_("Verifying blocks...").translated, percentageDone, false);
        if (pindex->nHeight <= ::ChainActive().Height() - nCheckDepth)
            break;
        if (fPruneMode && !(pindex->nStatus & BLOCK_HAVE_DATA)) {
            // If pruning, only go back as far as we have data.
            LogPrintf("VerifyDB(): block verification stopping at height %d (pruning, no data)\n", pindex->nHeight);
            break;
        }
        CBlock block;
        // check level 0: read from disk
        if (!ReadBlockFromDisk(block, pindex, chainparams.GetConsensus()))
            return error("VerifyDB(): *** ReadBlockFromDisk failed at %d, hash=%s", pindex->nHeight, pindex->GetBlockHash().ToString());
        // check level 1: verify block validity
        if (nCheckLevel >= 1 && !CheckBlock(block, state, chainparams.GetConsensus()))
            return error("%s: *** found bad block at %d, hash=%s (%s)\n", __func__,
                pindex->nHeight, pindex->GetBlockHash().ToString(), state.ToString());
        // check level 2: verify undo validity
        if (nCheckLevel >= 2 && pindex) {
            CBlockUndo undo;
            if (!pindex->GetUndoPos().IsNull()) {
                if (!UndoReadFromDisk(undo, pindex)) {
                    return error("VerifyDB(): *** found bad undo data at %d, hash=%s\n", pindex->nHeight, pindex->GetBlockHash().ToString());
                }
            }
        }
        // check level 3: check for inconsistencies during memory-only disconnect of tip blocks
        if (nCheckLevel >= 3 && (coins.DynamicMemoryUsage() + ::ChainstateActive().CoinsTip().DynamicMemoryUsage()) <= nCoinCacheUsage) {
            assert(coins.GetBestBlock() == pindex->GetBlockHash());
            DisconnectResult res = ::ChainstateActive().DisconnectBlock(block, pindex, coins);
            if (res == DISCONNECT_FAILED) {
                return error("VerifyDB(): *** irrecoverable inconsistency in block data at %d, hash=%s", pindex->nHeight, pindex->GetBlockHash().ToString());
            }
            if (res == DISCONNECT_UNCLEAN) {
                nGoodTransactions = 0;
                pindexFailure = pindex;
            } else {
                nGoodTransactions += block.vtx.size();
            }
        }
        if (ShutdownRequested())
            return true;
    }
    if (pindexFailure)
        return error("VerifyDB(): *** coin database inconsistencies found (last %i blocks, %i good transactions before that)\n", ::ChainActive().Height() - pindexFailure->nHeight + 1, nGoodTransactions);

    // store block count as we move pindex at check level >= 4
    int block_count = ::ChainActive().Height() - pindex->nHeight;

    // check level 4: try reconnecting blocks
    if (nCheckLevel >= 4) {
        while (pindex != ::ChainActive().Tip()) {
            boost::this_thread::interruption_point();
            const int percentageDone = std::max(1, std::min(99, 100 - (int)(((double)(::ChainActive().Height() - pindex->nHeight)) / (double)nCheckDepth * 50)));
            if (reportDone < percentageDone / 10) {
                // report every 10% step
                LogPrintf("[%d%%]...", percentageDone); /* Continued */
                reportDone = percentageDone / 10;
            }
            uiInterface.ShowProgress(_("Verifying blocks...").translated, percentageDone, false);
            pindex = ::ChainActive().Next(pindex);
            CBlock block;
            if (!ReadBlockFromDisk(block, pindex, chainparams.GetConsensus()))
                return error("VerifyDB(): *** ReadBlockFromDisk failed at %d, hash=%s", pindex->nHeight, pindex->GetBlockHash().ToString());
            if (!::ChainstateActive().ConnectBlock(block, state, pindex, coins, chainparams))
                return error("VerifyDB(): *** found unconnectable block at %d, hash=%s (%s)", pindex->nHeight, pindex->GetBlockHash().ToString(), state.ToString());
        }
    }

    LogPrintf("[DONE].\n");
    LogPrintf("No coin database inconsistencies in last %i blocks (%i transactions)\n", block_count, nGoodTransactions);

    return true;
}

/** Apply the effects of a block on the utxo cache, ignoring that it may already have been applied. */
bool CChainState::RollforwardBlock(const CBlockIndex* pindex, CCoinsViewCache& inputs, const CChainParams& params)
{
    // TODO: merge with ConnectBlock
    CBlock block;
    if (!ReadBlockFromDisk(block, pindex, params.GetConsensus())) {
        return error("ReplayBlock(): ReadBlockFromDisk failed at %d, hash=%s", pindex->nHeight, pindex->GetBlockHash().ToString());
    }

    for (const CTransactionRef& tx : block.vtx) {
        if (!tx->IsCoinBase()) {
            for (const CTxIn& txin : tx->vin) {
                inputs.SpendCoin(txin.prevout);
            }
        }
        // Pass check = true as every addition may be an overwrite.
        AddCoins(inputs, *tx, pindex->nHeight, true);
    }
    return true;
}

bool CChainState::ReplayBlocks(const CChainParams& params)
{
    LOCK(cs_main);

    CCoinsView& db = this->CoinsDB();
    CCoinsViewCache cache(&db);

    std::vector<uint256> hashHeads = db.GetHeadBlocks();
    if (hashHeads.empty()) return true; // We're already in a consistent state.
    if (hashHeads.size() != 2) return error("ReplayBlocks(): unknown inconsistent state");

    uiInterface.ShowProgress(_("Replaying blocks...").translated, 0, false);
    LogPrintf("Replaying blocks\n");

    const CBlockIndex* pindexOld = nullptr;  // Old tip during the interrupted flush.
    const CBlockIndex* pindexNew;            // New tip during the interrupted flush.
    const CBlockIndex* pindexFork = nullptr; // Latest block common to both the old and the new tip.

    if (m_blockman.m_block_index.count(hashHeads[0]) == 0) {
        return error("ReplayBlocks(): reorganization to unknown block requested");
    }
    pindexNew = m_blockman.m_block_index[hashHeads[0]];

    if (!hashHeads[1].IsNull()) { // The old tip is allowed to be 0, indicating it's the first flush.
        if (m_blockman.m_block_index.count(hashHeads[1]) == 0) {
            return error("ReplayBlocks(): reorganization from unknown block requested");
        }
        pindexOld = m_blockman.m_block_index[hashHeads[1]];
        pindexFork = LastCommonAncestor(pindexOld, pindexNew);
        assert(pindexFork != nullptr);
    }

    // Rollback along the old branch.
    while (pindexOld != pindexFork) {
        if (pindexOld->nHeight > 0) { // Never disconnect the genesis block.
            CBlock block;
            if (!ReadBlockFromDisk(block, pindexOld, params.GetConsensus())) {
                return error("RollbackBlock(): ReadBlockFromDisk() failed at %d, hash=%s", pindexOld->nHeight, pindexOld->GetBlockHash().ToString());
            }
            LogPrintf("Rolling back %s (%i)\n", pindexOld->GetBlockHash().ToString(), pindexOld->nHeight);
            DisconnectResult res = DisconnectBlock(block, pindexOld, cache);
            if (res == DISCONNECT_FAILED) {
                return error("RollbackBlock(): DisconnectBlock failed at %d, hash=%s", pindexOld->nHeight, pindexOld->GetBlockHash().ToString());
            }
            // If DISCONNECT_UNCLEAN is returned, it means a non-existing UTXO was deleted, or an existing UTXO was
            // overwritten. It corresponds to cases where the block-to-be-disconnect never had all its operations
            // applied to the UTXO set. However, as both writing a UTXO and deleting a UTXO are idempotent operations,
            // the result is still a version of the UTXO set with the effects of that block undone.
        }
        pindexOld = pindexOld->pprev;
    }

    // Roll forward from the forking point to the new tip.
    int nForkHeight = pindexFork ? pindexFork->nHeight : 0;
    for (int nHeight = nForkHeight + 1; nHeight <= pindexNew->nHeight; ++nHeight) {
        const CBlockIndex* pindex = pindexNew->GetAncestor(nHeight);
        LogPrintf("Rolling forward %s (%i)\n", pindex->GetBlockHash().ToString(), nHeight);
        uiInterface.ShowProgress(_("Replaying blocks...").translated, (int)((nHeight - nForkHeight) * 100.0 / (pindexNew->nHeight - nForkHeight)), false);
        if (!RollforwardBlock(pindex, cache, params)) return false;
    }

    cache.SetBestBlock(pindexNew->GetBlockHash());
    cache.Flush();
    uiInterface.ShowProgress("", 100, false);
    return true;
}

//! Helper for CChainState::RewindBlockIndex
void CChainState::EraseBlockData(CBlockIndex* index)
{
    AssertLockHeld(cs_main);
    assert(!m_chain.Contains(index)); // Make sure this block isn't active

    // Reduce validity
    index->nStatus = std::min<unsigned int>(index->nStatus & BLOCK_VALID_MASK, BLOCK_VALID_TREE) | (index->nStatus & ~BLOCK_VALID_MASK);
    // Remove have-data flags.
    index->nStatus &= ~(BLOCK_HAVE_DATA | BLOCK_HAVE_UNDO);
    // Remove storage location.
    index->nFile = 0;
    index->nDataPos = 0;
    index->nUndoPos = 0;
    // Remove various other things
    index->nTx = 0;
    index->nChainTx = 0;
    index->nSequenceId = 0;
    // Make sure it gets written.
    setDirtyBlockIndex.insert(index);
    // Update indexes
    setBlockIndexCandidates.erase(index);
    auto ret = m_blockman.m_blocks_unlinked.equal_range(index->pprev);
    while (ret.first != ret.second) {
        if (ret.first->second == index) {
            m_blockman.m_blocks_unlinked.erase(ret.first++);
        } else {
            ++ret.first;
        }
    }
    // Mark parent as eligible for main chain again
    if (index->pprev && index->pprev->IsValid(BLOCK_VALID_TRANSACTIONS) && index->pprev->HaveTxsDownloaded()) {
        setBlockIndexCandidates.insert(index->pprev);
    }
}

bool CChainState::RewindBlockIndex(const CChainParams& params)
{
    // Note that during -reindex-chainstate we are called with an empty m_chain!

    // First erase all post-segwit blocks without witness not in the main chain,
    // as this can we done without costly DisconnectTip calls. Active
    // blocks will be dealt with below (releasing cs_main in between).
    {
        LOCK(cs_main);
        for (const auto& entry : m_blockman.m_block_index) {
            if (IsWitnessEnabled(entry.second->pprev, params.GetConsensus()) && !(entry.second->nStatus & BLOCK_OPT_WITNESS) && !m_chain.Contains(entry.second)) {
                EraseBlockData(entry.second);
            }
        }
    }

    // Find what height we need to reorganize to.
    CBlockIndex* tip;
    int nHeight = 1;
    {
        LOCK(cs_main);
        while (nHeight <= m_chain.Height()) {
            // Although SCRIPT_VERIFY_WITNESS is now generally enforced on all
            // blocks in ConnectBlock, we don't need to go back and
            // re-download/re-verify blocks from before segwit actually activated.
            if (IsWitnessEnabled(m_chain[nHeight - 1], params.GetConsensus()) && !(m_chain[nHeight]->nStatus & BLOCK_OPT_WITNESS)) {
                break;
            }
            nHeight++;
        }

        tip = m_chain.Tip();
    }
    // nHeight is now the height of the first insufficiently-validated block, or tipheight + 1

    BlockValidationState state;
    // Loop until the tip is below nHeight, or we reach a pruned block.
    while (!ShutdownRequested()) {
        {
            LOCK2(cs_main, ::mempool.cs);
            // Make sure nothing changed from under us (this won't happen because RewindBlockIndex runs before importing/network are active)
            assert(tip == m_chain.Tip());
            if (tip == nullptr || tip->nHeight < nHeight) break;
            if (fPruneMode && !(tip->nStatus & BLOCK_HAVE_DATA)) {
                // If pruning, don't try rewinding past the HAVE_DATA point;
                // since older blocks can't be served anyway, there's
                // no need to walk further, and trying to DisconnectTip()
                // will fail (and require a needless reindex/redownload
                // of the blockchain).
                break;
            }

            // Disconnect block
            if (!DisconnectTip(state, params, nullptr)) {
                return error("RewindBlockIndex: unable to disconnect block at height %i (%s)", tip->nHeight, state.ToString());
            }

            // Reduce validity flag and have-data flags.
            // We do this after actual disconnecting, otherwise we'll end up writing the lack of data
            // to disk before writing the chainstate, resulting in a failure to continue if interrupted.
            // Note: If we encounter an insufficiently validated block that
            // is on m_chain, it must be because we are a pruning node, and
            // this block or some successor doesn't HAVE_DATA, so we were unable to
            // rewind all the way.  Blocks remaining on m_chain at this point
            // must not have their validity reduced.
            EraseBlockData(tip);

            tip = tip->pprev;
        }
        // Make sure the queue of validation callbacks doesn't grow unboundedly.
        LimitValidationInterfaceQueue();

        // Occasionally flush state to disk.
        if (!FlushStateToDisk(params, state, FlushStateMode::PERIODIC)) {
            LogPrintf("RewindBlockIndex: unable to flush state to disk (%s)\n", state.ToString());
            return false;
        }
    }

    {
        LOCK(cs_main);
        if (m_chain.Tip() != nullptr) {
            // We can't prune block index candidates based on our tip if we have
            // no tip due to m_chain being empty!
            PruneBlockIndexCandidates();

            CheckBlockIndex(params.GetConsensus());
        }
    }

    return true;
}

bool RewindBlockIndex(const CChainParams& params)
{
    if (!::ChainstateActive().RewindBlockIndex(params)) {
        return false;
    }

    LOCK(cs_main);
    if (::ChainActive().Tip() != nullptr) {
        // FlushStateToDisk can possibly read ::ChainActive(). Be conservative
        // and skip it here, we're about to -reindex-chainstate anyway, so
        // it'll get called a bunch real soon.
        BlockValidationState state;
        if (!::ChainstateActive().FlushStateToDisk(params, state, FlushStateMode::ALWAYS)) {
            LogPrintf("RewindBlockIndex: unable to flush state to disk (%s)\n", state.ToString());
            return false;
        }
    }

    return true;
}

void CChainState::UnloadBlockIndex()
{
    nBlockSequenceId = 1;
    setBlockIndexCandidates.clear();
}

// May NOT be used after any connections are up as much
// of the peer-processing logic assumes a consistent
// block index state
void UnloadBlockIndex()
{
    LOCK(cs_main);
    ::ChainActive().SetTip(nullptr);
    g_blockman.Unload();
    pindexBestInvalid = nullptr;
    pindexBestHeader = nullptr;
    mempool.clear();
    vinfoBlockFile.clear();
    nLastBlockFile = 0;
    setDirtyBlockIndex.clear();
    setDirtyFileInfo.clear();
    versionbitscache.Clear();
    for (int b = 0; b < VERSIONBITS_NUM_BITS; b++) {
        warningcache[b].clear();
    }
    fHavePruned = false;

    ::ChainstateActive().UnloadBlockIndex();
}

bool LoadBlockIndex(const CChainParams& chainparams)
{
    // Load block index from databases
    bool needs_init = fReindex;
    if (!fReindex) {
        bool ret = LoadBlockIndexDB(chainparams);
        if (!ret) return false;
        needs_init = g_blockman.m_block_index.empty();
    }

    if (needs_init) {
        // Everything here is for *new* reindex/DBs. Thus, though
        // LoadBlockIndexDB may have set fReindex if we shut down
        // mid-reindex previously, we don't check fReindex and
        // instead only check it prior to LoadBlockIndexDB to set
        // needs_init.

        LogPrintf("Initializing databases...\n");

        fAddressIndex = gArgs.GetBoolArg("-experimental-xep-balances", DEFAULT_ADDRINDEX);
        pblocktree->WriteFlag("addressindex", fAddressIndex);
    }
    return true;
}

bool CChainState::LoadGenesisBlock(const CChainParams& chainparams)
{
    LOCK(cs_main);

    // Check whether we're already initialized by checking for genesis in
    // m_blockman.m_block_index. Note that we can't use m_chain here, since it is
    // set based on the coins db, not the block index db, which is the only
    // thing loaded at this point.
    if (m_blockman.m_block_index.count(chainparams.GenesisBlock().GetHash()))
        return true;

    try {
        const CBlock& block = chainparams.GenesisBlock();
        FlatFilePos blockPos = SaveBlockToDisk(block, 0, chainparams, nullptr);
        if (blockPos.IsNull())
            return error("%s: writing genesis block to disk failed", __func__);
        CBlockIndex* pindex = m_blockman.AddToBlockIndex(block);
        ReceivedBlockTransactions(block, pindex, blockPos, chainparams.GetConsensus());
    } catch (const std::runtime_error& e) {
        return error("%s: failed to write genesis block: %s", __func__, e.what());
    }

    return true;
}

bool LoadGenesisBlock(const CChainParams& chainparams)
{
    return ::ChainstateActive().LoadGenesisBlock(chainparams);
}

bool LoadExternalBlockFile(const CChainParams& chainparams, FILE* fileIn, FlatFilePos* dbp)
{
    // Map of disk positions for blocks with unknown parent (only used for reindex)
    static std::multimap<uint256, FlatFilePos> mapBlocksUnknownParent;
    int64_t nStart = GetTimeMillis();

    int nLoaded = 0;
    try {
        // This takes over fileIn and calls fclose() on it in the CBufferedFile destructor
        CBufferedFile blkdat(fileIn, 2 * MAX_BLOCK_SERIALIZED_SIZE, MAX_BLOCK_SERIALIZED_SIZE + 8, SER_DISK, CLIENT_VERSION);
        uint64_t nRewind = blkdat.GetPos();
        while (!blkdat.eof()) {
            boost::this_thread::interruption_point();

            blkdat.SetPos(nRewind);
            nRewind++;         // start one byte further next time, in case of failure
            blkdat.SetLimit(); // remove former limit
            unsigned int nSize = 0;
            try {
                // locate a header
                unsigned char buf[CMessageHeader::MESSAGE_START_SIZE];
                blkdat.FindByte(chainparams.MessageStart()[0]);
                nRewind = blkdat.GetPos() + 1;
                blkdat >> buf;
                if (memcmp(buf, chainparams.MessageStart(), CMessageHeader::MESSAGE_START_SIZE))
                    continue;
                // read size
                blkdat >> nSize;
                if (nSize < 80 || nSize > MAX_BLOCK_SERIALIZED_SIZE)
                    continue;
            } catch (const std::exception&) {
                // no valid block header found; don't complain
                break;
            }
            try {
                // read block
                uint64_t nBlockPos = blkdat.GetPos();
                if (dbp)
                    dbp->nPos = nBlockPos;
                blkdat.SetLimit(nBlockPos + nSize);
                blkdat.SetPos(nBlockPos);
                std::shared_ptr<CBlock> pblock = std::make_shared<CBlock>();
                CBlock& block = *pblock;
                blkdat >> block;
                nRewind = blkdat.GetPos();

                uint256 hash = block.GetHash();
                {
                    LOCK(cs_main);
                    // detect out of order blocks, and store them for later
                    if (hash != chainparams.GetConsensus().hashGenesisBlock && !LookupBlockIndex(block.hashPrevBlock)) {
                        LogPrint(BCLog::REINDEX, "%s: Out of order block %s, parent %s not known\n", __func__, hash.ToString(),
                            block.hashPrevBlock.ToString());
                        if (dbp)
                            mapBlocksUnknownParent.insert(std::make_pair(block.hashPrevBlock, *dbp));
                        continue;
                    }

                    // process in case the block isn't known yet
                    CBlockIndex* pindex = LookupBlockIndex(hash);
                    if (!pindex || (pindex->nStatus & BLOCK_HAVE_DATA) == 0) {
                        BlockValidationState state;
                        if (::ChainstateActive().AcceptBlock(pblock, state, chainparams, nullptr, true, dbp, nullptr, false)) {
                            nLoaded++;
                        }
                        if (state.IsError()) {
                            break;
                        }
                    } else if (hash != chainparams.GetConsensus().hashGenesisBlock && pindex->nHeight % 1000 == 0) {
                        LogPrint(BCLog::REINDEX, "Block Import: already had block %s at height %d\n", hash.ToString(), pindex->nHeight);
                    }
                }

                // Activate the genesis block so normal node progress can continue
                if (hash == chainparams.GetConsensus().hashGenesisBlock) {
                    BlockValidationState state;
                    if (!ActivateBestChain(state, chainparams)) {
                        break;
                    }
                }

                NotifyHeaderTip();

                // Recursively process earlier encountered successors of this block
                std::deque<uint256> queue;
                queue.push_back(hash);
                while (!queue.empty()) {
                    uint256 head = queue.front();
                    queue.pop_front();
                    std::pair<std::multimap<uint256, FlatFilePos>::iterator, std::multimap<uint256, FlatFilePos>::iterator> range = mapBlocksUnknownParent.equal_range(head);
                    while (range.first != range.second) {
                        std::multimap<uint256, FlatFilePos>::iterator it = range.first;
                        std::shared_ptr<CBlock> pblockrecursive = std::make_shared<CBlock>();
                        if (ReadBlockFromDisk(*pblockrecursive, it->second, chainparams.GetConsensus())) {
                            LogPrint(BCLog::REINDEX, "%s: Processing out of order child %s of %s\n", __func__, pblockrecursive->GetHash().ToString(),
                                head.ToString());
                            LOCK(cs_main);
                            BlockValidationState dummy;
                            if (::ChainstateActive().AcceptBlock(pblockrecursive, dummy, chainparams, nullptr, true, &it->second, nullptr, false)) {
                                nLoaded++;
                                queue.push_back(pblockrecursive->GetHash());
                            }
                        }
                        range.first++;
                        mapBlocksUnknownParent.erase(it);
                        NotifyHeaderTip();
                    }
                }
            } catch (const std::exception& e) {
                LogPrintf("%s: Deserialize or I/O error - %s\n", __func__, e.what());
            }
        }
    } catch (const std::runtime_error& e) {
        AbortNode(std::string("System error: ") + e.what());
    }
    if (nLoaded > 0)
        LogPrintf("Loaded %i blocks from external file in %dms\n", nLoaded, GetTimeMillis() - nStart);
    return nLoaded > 0;
}

void CChainState::CheckBlockIndex(const Consensus::Params& consensusParams)
{
    if (!fCheckBlockIndex) {
        return;
    }

    LOCK(cs_main);

    // During a reindex, we read the genesis block and call CheckBlockIndex before ActivateBestChain,
    // so we have the genesis block in m_blockman.m_block_index but no active chain. (A few of the
    // tests when iterating the block tree require that m_chain has been initialized.)
    if (m_chain.Height() < 0) {
        assert(m_blockman.m_block_index.size() <= 1);
        return;
    }

    // Build forward-pointing map of the entire block tree.
    std::multimap<CBlockIndex*, CBlockIndex*> forward;
    for (const std::pair<const uint256, CBlockIndex*>& entry : m_blockman.m_block_index) {
        forward.insert(std::make_pair(entry.second->pprev, entry.second));
    }

    assert(forward.size() == m_blockman.m_block_index.size());

    std::pair<std::multimap<CBlockIndex*, CBlockIndex*>::iterator, std::multimap<CBlockIndex*, CBlockIndex*>::iterator> rangeGenesis = forward.equal_range(nullptr);
    CBlockIndex* pindex = rangeGenesis.first->second;
    rangeGenesis.first++;
    assert(rangeGenesis.first == rangeGenesis.second); // There is only one index entry with parent nullptr.

    // Iterate over the entire block tree, using depth-first search.
    // Along the way, remember whether there are blocks on the path from genesis
    // block being explored which are the first to have certain properties.
    size_t nNodes = 0;
    int nHeight = 0;
    CBlockIndex* pindexFirstInvalid = nullptr;              // Oldest ancestor of pindex which is invalid.
    CBlockIndex* pindexFirstMissing = nullptr;              // Oldest ancestor of pindex which does not have BLOCK_HAVE_DATA.
    CBlockIndex* pindexFirstNeverProcessed = nullptr;       // Oldest ancestor of pindex for which nTx == 0.
    CBlockIndex* pindexFirstNotTreeValid = nullptr;         // Oldest ancestor of pindex which does not have BLOCK_VALID_TREE (regardless of being valid or not).
    CBlockIndex* pindexFirstNotTransactionsValid = nullptr; // Oldest ancestor of pindex which does not have BLOCK_VALID_TRANSACTIONS (regardless of being valid or not).
    CBlockIndex* pindexFirstNotChainValid = nullptr;        // Oldest ancestor of pindex which does not have BLOCK_VALID_CHAIN (regardless of being valid or not).
    CBlockIndex* pindexFirstNotScriptsValid = nullptr;      // Oldest ancestor of pindex which does not have BLOCK_VALID_SCRIPTS (regardless of being valid or not).
    while (pindex != nullptr) {
        nNodes++;
        if (pindexFirstInvalid == nullptr && pindex->nStatus & BLOCK_FAILED_VALID) pindexFirstInvalid = pindex;
        if (pindexFirstMissing == nullptr && !(pindex->nStatus & BLOCK_HAVE_DATA)) pindexFirstMissing = pindex;
        if (pindexFirstNeverProcessed == nullptr && pindex->nTx == 0) pindexFirstNeverProcessed = pindex;
        if (pindex->pprev != nullptr && pindexFirstNotTreeValid == nullptr && (pindex->nStatus & BLOCK_VALID_MASK) < BLOCK_VALID_TREE) pindexFirstNotTreeValid = pindex;
        if (pindex->pprev != nullptr && pindexFirstNotTransactionsValid == nullptr && (pindex->nStatus & BLOCK_VALID_MASK) < BLOCK_VALID_TRANSACTIONS) pindexFirstNotTransactionsValid = pindex;
        if (pindex->pprev != nullptr && pindexFirstNotChainValid == nullptr && (pindex->nStatus & BLOCK_VALID_MASK) < BLOCK_VALID_CHAIN) pindexFirstNotChainValid = pindex;
        if (pindex->pprev != nullptr && pindexFirstNotScriptsValid == nullptr && (pindex->nStatus & BLOCK_VALID_MASK) < BLOCK_VALID_SCRIPTS) pindexFirstNotScriptsValid = pindex;

        // Begin: actual consistency checks.
        if (pindex->pprev == nullptr) {
            // Genesis block checks.
            assert(pindex->GetBlockHash() == consensusParams.hashGenesisBlock); // Genesis block's hash must match.
            assert(pindex == m_chain.Genesis());                                // The current active chain's genesis block must be this block.
        }
        if (!pindex->HaveTxsDownloaded()) assert(pindex->nSequenceId <= 0); // nSequenceId can't be set positive for blocks that aren't linked (negative is used for preciousblock)
        // VALID_TRANSACTIONS is equivalent to nTx > 0 for all nodes (whether or not pruning has occurred).
        // HAVE_DATA is only equivalent to nTx > 0 (or VALID_TRANSACTIONS) if no pruning has occurred.
        if (!fHavePruned) {
            // If we've never pruned, then HAVE_DATA should be equivalent to nTx > 0
            assert(!(pindex->nStatus & BLOCK_HAVE_DATA) == (pindex->nTx == 0));
            assert(pindexFirstMissing == pindexFirstNeverProcessed);
        } else {
            // If we have pruned, then we can only say that HAVE_DATA implies nTx > 0
            if (pindex->nStatus & BLOCK_HAVE_DATA) assert(pindex->nTx > 0);
        }
        if (pindex->nStatus & BLOCK_HAVE_UNDO) assert(pindex->nStatus & BLOCK_HAVE_DATA);
        assert(((pindex->nStatus & BLOCK_VALID_MASK) >= BLOCK_VALID_TRANSACTIONS) == (pindex->nTx > 0)); // This is pruning-independent.
        // All parents having had data (at some point) is equivalent to all parents being VALID_TRANSACTIONS, which is equivalent to HaveTxsDownloaded().
        assert((pindexFirstNeverProcessed == nullptr) == pindex->HaveTxsDownloaded());
        assert((pindexFirstNotTransactionsValid == nullptr) == pindex->HaveTxsDownloaded());
        assert(pindex->nHeight == nHeight);                                                                             // nHeight must be consistent.
        assert(pindex->pprev == nullptr || pindex->nChainWork >= pindex->pprev->nChainWork);                            // For every block except the genesis block, the chainwork must be larger than the parent's.
        assert(nHeight < 2 || (pindex->pskip && (pindex->pskip->nHeight < nHeight)));                                   // The pskip pointer must point back for all but the first 2 blocks.
        assert(pindexFirstNotTreeValid == nullptr);                                                                     // All m_blockman.m_block_index entries must at least be TREE valid
        if ((pindex->nStatus & BLOCK_VALID_MASK) >= BLOCK_VALID_TREE) assert(pindexFirstNotTreeValid == nullptr);       // TREE valid implies all parents are TREE valid
        if ((pindex->nStatus & BLOCK_VALID_MASK) >= BLOCK_VALID_CHAIN) assert(pindexFirstNotChainValid == nullptr);     // CHAIN valid implies all parents are CHAIN valid
        if ((pindex->nStatus & BLOCK_VALID_MASK) >= BLOCK_VALID_SCRIPTS) assert(pindexFirstNotScriptsValid == nullptr); // SCRIPTS valid implies all parents are SCRIPTS valid
        if (pindexFirstInvalid == nullptr) {
            // Checks for not-invalid blocks.
            assert((pindex->nStatus & BLOCK_FAILED_MASK) == 0); // The failed mask cannot be set for blocks without invalid parents.
        }
        if (!CBlockIndexWorkComparator()(pindex, m_chain.Tip()) && pindexFirstNeverProcessed == nullptr) {
            if (pindexFirstInvalid == nullptr) {
                // If this block sorts at least as good as the current tip and
                // is valid and we have all data for its parents, it must be in
                // setBlockIndexCandidates.  m_chain.Tip() must also be there
                // even if some data has been pruned.
                if (pindexFirstMissing == nullptr || pindex == m_chain.Tip()) {
                    assert(setBlockIndexCandidates.count(pindex));
                }
                // If some parent is missing, then it could be that this block was in
                // setBlockIndexCandidates but had to be removed because of the missing data.
                // In this case it must be in m_blocks_unlinked -- see test below.
            }
        } else { // If this block sorts worse than the current tip or some ancestor's block has never been seen, it cannot be in setBlockIndexCandidates.
            assert(setBlockIndexCandidates.count(pindex) == 0);
        }
        // Check whether this block is in m_blocks_unlinked.
        std::pair<std::multimap<CBlockIndex*, CBlockIndex*>::iterator, std::multimap<CBlockIndex*, CBlockIndex*>::iterator> rangeUnlinked = m_blockman.m_blocks_unlinked.equal_range(pindex->pprev);
        bool foundInUnlinked = false;
        while (rangeUnlinked.first != rangeUnlinked.second) {
            assert(rangeUnlinked.first->first == pindex->pprev);
            if (rangeUnlinked.first->second == pindex) {
                foundInUnlinked = true;
                break;
            }
            rangeUnlinked.first++;
        }
        if (pindex->pprev && (pindex->nStatus & BLOCK_HAVE_DATA) && pindexFirstNeverProcessed != nullptr && pindexFirstInvalid == nullptr) {
            // If this block has block data available, some parent was never received, and has no invalid parents, it must be in m_blocks_unlinked.
            assert(foundInUnlinked);
        }
        if (!(pindex->nStatus & BLOCK_HAVE_DATA)) assert(!foundInUnlinked); // Can't be in m_blocks_unlinked if we don't HAVE_DATA
        if (pindexFirstMissing == nullptr) assert(!foundInUnlinked);        // We aren't missing data for any parent -- cannot be in m_blocks_unlinked.
        if (pindex->pprev && (pindex->nStatus & BLOCK_HAVE_DATA) && pindexFirstNeverProcessed == nullptr && pindexFirstMissing != nullptr) {
            // We HAVE_DATA for this block, have received data for all parents at some point, but we're currently missing data for some parent.
            assert(fHavePruned); // We must have pruned.
            // This block may have entered m_blocks_unlinked if:
            //  - it has a descendant that at some point had more work than the
            //    tip, and
            //  - we tried switching to that descendant but were missing
            //    data for some intermediate block between m_chain and the
            //    tip.
            // So if this block is itself better than m_chain.Tip() and it wasn't in
            // setBlockIndexCandidates, then it must be in m_blocks_unlinked.
            if (!CBlockIndexWorkComparator()(pindex, m_chain.Tip()) && setBlockIndexCandidates.count(pindex) == 0) {
                if (pindexFirstInvalid == nullptr) {
                    assert(foundInUnlinked);
                }
            }
        }
        // assert(pindex->GetBlockHash() == pindex->GetBlockHeader().GetHash()); // Perhaps too slow
        // End: actual consistency checks.

        // Try descending into the first subnode.
        std::pair<std::multimap<CBlockIndex*, CBlockIndex*>::iterator, std::multimap<CBlockIndex*, CBlockIndex*>::iterator> range = forward.equal_range(pindex);
        if (range.first != range.second) {
            // A subnode was found.
            pindex = range.first->second;
            nHeight++;
            continue;
        }
        // This is a leaf node.
        // Move upwards until we reach a node of which we have not yet visited the last child.
        while (pindex) {
            // We are going to either move to a parent or a sibling of pindex.
            // If pindex was the first with a certain property, unset the corresponding variable.
            if (pindex == pindexFirstInvalid) pindexFirstInvalid = nullptr;
            if (pindex == pindexFirstMissing) pindexFirstMissing = nullptr;
            if (pindex == pindexFirstNeverProcessed) pindexFirstNeverProcessed = nullptr;
            if (pindex == pindexFirstNotTreeValid) pindexFirstNotTreeValid = nullptr;
            if (pindex == pindexFirstNotTransactionsValid) pindexFirstNotTransactionsValid = nullptr;
            if (pindex == pindexFirstNotChainValid) pindexFirstNotChainValid = nullptr;
            if (pindex == pindexFirstNotScriptsValid) pindexFirstNotScriptsValid = nullptr;
            // Find our parent.
            CBlockIndex* pindexPar = pindex->pprev;
            // Find which child we just visited.
            std::pair<std::multimap<CBlockIndex*, CBlockIndex*>::iterator, std::multimap<CBlockIndex*, CBlockIndex*>::iterator> rangePar = forward.equal_range(pindexPar);
            while (rangePar.first->second != pindex) {
                assert(rangePar.first != rangePar.second); // Our parent must have at least the node we're coming from as child.
                rangePar.first++;
            }
            // Proceed to the next one.
            rangePar.first++;
            if (rangePar.first != rangePar.second) {
                // Move to the sibling.
                pindex = rangePar.first->second;
                break;
            } else {
                // Move up further.
                pindex = pindexPar;
                nHeight--;
                continue;
            }
        }
    }

    // Check that we actually traversed the entire map.
    assert(nNodes == forward.size());
}

std::string CBlockFileInfo::ToString() const
{
    return strprintf("CBlockFileInfo(blocks=%u, size=%u, heights=%u...%u, time=%s...%s)", nBlocks, nSize, nHeightFirst, nHeightLast, FormatISO8601Date(nTimeFirst), FormatISO8601Date(nTimeLast));
}

CBlockFileInfo* GetBlockFileInfo(size_t n)
{
    LOCK(cs_LastBlockFile);

    return &vinfoBlockFile.at(n);
}

ThresholdState VersionBitsTipState(const Consensus::Params& params, Consensus::DeploymentPos pos)
{
    LOCK(cs_main);
    return VersionBitsState(::ChainActive().Tip(), params, pos, versionbitscache);
}

BIP9Stats VersionBitsTipStatistics(const Consensus::Params& params, Consensus::DeploymentPos pos)
{
    LOCK(cs_main);
    return VersionBitsStatistics(::ChainActive().Tip(), params, pos);
}

int VersionBitsTipStateSinceHeight(const Consensus::Params& params, Consensus::DeploymentPos pos)
{
    LOCK(cs_main);
    return VersionBitsStateSinceHeight(::ChainActive().Tip(), params, pos, versionbitscache);
}

static const uint64_t MEMPOOL_DUMP_VERSION = 1;

bool LoadMempool(CTxMemPool& pool)
{
    const CChainParams& chainparams = Params();
    int64_t nExpiryTimeout = gArgs.GetArg("-mempoolexpiry", DEFAULT_MEMPOOL_EXPIRY) * 60 * 60;
    FILE* filestr = fsbridge::fopen(GetDataDir() / "mempool.dat", "rb");
    CAutoFile file(filestr, SER_DISK, CLIENT_VERSION);
    if (file.IsNull()) {
        LogPrintf("Failed to open mempool file from disk. Continuing anyway.\n");
        return false;
    }

    int64_t count = 0;
    int64_t expired = 0;
    int64_t failed = 0;
    int64_t already_there = 0;
    int64_t nNow = GetTime();

    try {
        uint64_t version;
        file >> version;
        if (version != MEMPOOL_DUMP_VERSION) {
            return false;
        }
        uint64_t num;
        file >> num;
        while (num--) {
            CTransactionRef tx;
            int64_t nTime;
            int64_t nFeeDelta;
            file >> tx;
            file >> nTime;
            file >> nFeeDelta;

            CAmount amountdelta = nFeeDelta;
            if (amountdelta) {
                pool.PrioritiseTransaction(tx->GetHash(), amountdelta);
            }
            TxValidationState state;
            if (nTime + nExpiryTimeout > nNow) {
                LOCK(cs_main);
                AcceptToMemoryPoolWithTime(chainparams, pool, state, tx, nTime,
                    nullptr /* plTxnReplaced */, false /* bypass_limits */, 0 /* nAbsurdFee */,
                    false /* test_accept */);
                if (state.IsValid()) {
                    ++count;
                } else {
                    // mempool may contain the transaction already, e.g. from
                    // wallet(s) having loaded it while we were processing
                    // mempool transactions; consider these as valid, instead of
                    // failed, but mark them as 'already there'
                    if (pool.exists(tx->GetHash())) {
                        ++already_there;
                    } else {
                        ++failed;
                    }
                }
            } else {
                ++expired;
            }
            if (ShutdownRequested())
                return false;
        }
        std::map<uint256, CAmount> mapDeltas;
        file >> mapDeltas;

        for (const auto& i : mapDeltas) {
            pool.PrioritiseTransaction(i.first, i.second);
        }
    } catch (const std::exception& e) {
        LogPrintf("Failed to deserialize mempool data on disk: %s. Continuing anyway.\n", e.what());
        return false;
    }

    LogPrintf("Imported mempool transactions from disk: %i succeeded, %i failed, %i expired, %i already there\n", count, failed, expired, already_there);
    return true;
}

bool DumpMempool(const CTxMemPool& pool)
{
    int64_t start = GetTimeMicros();

    std::map<uint256, CAmount> mapDeltas;
    std::vector<TxMempoolInfo> vinfo;

    static Mutex dump_mutex;
    LOCK(dump_mutex);

    {
        LOCK(pool.cs);
        for (const auto& i : pool.mapDeltas) {
            mapDeltas[i.first] = i.second;
        }
        vinfo = pool.infoAll();
    }

    int64_t mid = GetTimeMicros();

    try {
        FILE* filestr = fsbridge::fopen(GetDataDir() / "mempool.dat.new", "wb");
        if (!filestr) {
            return false;
        }

        CAutoFile file(filestr, SER_DISK, CLIENT_VERSION);

        uint64_t version = MEMPOOL_DUMP_VERSION;
        file << version;

        file << (uint64_t)vinfo.size();
        for (const auto& i : vinfo) {
            file << *(i.tx);
            file << int64_t{count_seconds(i.m_time)};
            file << int64_t{i.nFeeDelta};
            mapDeltas.erase(i.tx->GetHash());
        }

        file << mapDeltas;
        if (!FileCommit(file.Get()))
            throw std::runtime_error("FileCommit failed");
        file.fclose();
        RenameOver(GetDataDir() / "mempool.dat.new", GetDataDir() / "mempool.dat");
        int64_t last = GetTimeMicros();
        LogPrintf("Dumped mempool: %gs to copy, %gs to dump\n", (mid - start) * MICRO, (last - mid) * MICRO);
    } catch (const std::exception& e) {
        LogPrintf("Failed to dump mempool: %s. Continuing anyway.\n", e.what());
        return false;
    }
    return true;
}

//! Guess how far we are in the verification process at the given block index
//! require cs_main if pindex has not been validated yet (because nChainTx might be unset)
double GuessVerificationProgress(const ChainTxData& data, const CBlockIndex* pindex)
{
    if (pindex == nullptr)
        return 0.0;

    int64_t nNow = time(nullptr);

    double fTxTotal;

    if (pindex->nChainTx <= data.nTxCount) {
        fTxTotal = data.nTxCount + (nNow - data.nTime) * data.dTxRate;
    } else {
        fTxTotal = pindex->nChainTx + (nNow - pindex->GetBlockTime()) * data.dTxRate;
    }

    return std::min<double>(pindex->nChainTx / fTxTotal, 1.0);
}

class CMainCleanup
{
public:
    CMainCleanup() {}
    ~CMainCleanup()
    {
        // block headers
        BlockMap::iterator it1 = g_blockman.m_block_index.begin();
        for (; it1 != g_blockman.m_block_index.end(); it1++)
            delete (*it1).second;
        g_blockman.m_block_index.clear();
    }
};
static CMainCleanup instance_of_cmaincleanup;

bool GetAddressIndex(uint256 addressHash, int type, std::vector<std::pair<CAddressIndexKey, CAmount>>& addressIndex, int start, int end)
{
    if (!fAddressIndex)
        return error("address index not enabled");

    if (!pblocktree->ReadAddressIndex(addressHash, type, addressIndex, start, end))
        return error("unable to get txids for address");

    return true;
}

bool GetSpentIndex(CSpentIndexKey& key, CSpentIndexValue& value)
{
    if (!fAddressIndex)
        return false;

    if (mempool.getSpentIndex(key, value))
        return true;

    if (!pblocktree->ReadSpentIndex(key, value))
        return false;

    return true;
}

bool GetAddressUnspent(uint256 addressHash, int type, std::vector<std::pair<CAddressUnspentKey, CAddressUnspentValue>>& unspentOutputs)
{
    if (!fAddressIndex)
        return error("address index not enabled");

    if (!pblocktree->ReadAddressUnspentIndex(addressHash, type, unspentOutputs))
        return error("unable to get txids for address");

    return true;
}

bool GetTimestampIndex(const unsigned int& high, const unsigned int& low, const bool fActiveOnly, std::vector<std::pair<uint256, unsigned int>>& hashes)
{
    if (!fAddressIndex)
        return error("Timestamp index not enabled");

    if (!pblocktree->ReadTimestampIndex(high, low, fActiveOnly, hashes))
        return error("Unable to get hashes for timestamps");

    return true;
}

// peercoin: total coin age spent in transaction, in the unit of coin-days.
// Only those coins meeting minimum age requirement counts. As those
// transactions not in main chain are not currently indexed so we
// might not find out about their coin age. Older transactions are
// guaranteed to be in main chain by sync-checkpoint. This rule is
// introduced to help nodes establish a consistent view of the coin
// age (trust score) of competing branches.
bool GetCoinAge(const CTransaction& tx, const CCoinsViewCache& view, unsigned int nTimeTx, int nHeightCurrent, uint64_t& nCoinAge, const CBlockIndex* pindexFrom)
{
    arith_uint256 bnSatoshiSecond = 0; // coin age in the unit of satoshi-seconds
    nCoinAge = 0;

    if (tx.IsCoinBase())
        return true;

    const Consensus::Params& params = Params().GetConsensus();
    for (const auto& txin : tx.vin) {
        // First try finding the previous transaction in database
        const COutPoint& prevout = txin.prevout;
        Coin coin;

        int64_t nValueIn;
        // uint32_t nTimeTxPrev;
        if (view.GetCoin(prevout, coin)) {
            pindexFrom = ::ChainActive()[coin.nHeight];
            nValueIn = coin.out.nValue;
            // nTimeTxPrev = coin.nTime;
        } else {
            // return error("%s : previous transaction not in main chain", __func__);
            uint256 hashBlock;
            CTransactionRef txPrev;
            if (!GetTransaction(prevout.hash, txPrev, params, hashBlock, pindexFrom))
                return error("%s : tx index not found", __func__);

            if (!pindexFrom) {
                LOCK(cs_main);
                pindexFrom = LookupBlockIndex(hashBlock);
            }
            nValueIn = txPrev->vout[prevout.n].nValue;
            // nTimeTxPrev = txPrev->nTime;
        }

        if (!pindexFrom)
            return error("%s : block index not found", __func__);

        unsigned int nTimeBlockFrom = pindexFrom->GetBlockTime();
        int nHeightBlockFrom = pindexFrom->nHeight;
        int64_t nStakeMinAge = params.nStakeMinAge;
        int nStakeMinDepth = params.nStakeMinDepth;
        // LogPrintf("nTimeTx=%u, nTimeBlockFrom=%u, nTimeTxPrev=%u, nHeightBlockFrom=%i, nStakeMinAge=%li, nStakeMinDepth=%i\n", nTimeTx, nTimeBlockFrom, nTimeTxPrev, nHeightBlockFrom, nStakeMinAge, nStakeMinDepth);

        if (nTimeTx < nTimeBlockFrom)
            return false; // Transaction timestamp violation

        if (nTimeBlockFrom + nStakeMinAge > nTimeTx || nHeightCurrent - nHeightBlockFrom < nStakeMinDepth)
            continue; // only count coins meeting min age requirement

        unsigned int nTimeDiff = nTimeTx - (nTimeBlockFrom);
        nTimeDiff = std::min((int64_t)nTimeDiff, params.nStakeMaxAge);

        bnSatoshiSecond += arith_uint256(nValueIn) * nTimeDiff;

        if (gArgs.GetBoolArg("-printcoinage", false))
            LogPrintf("coin age nValueIn=%-12lld nTimeDiff=%d bnCentSecond=%s\n", nValueIn, nTimeDiff, (bnSatoshiSecond * 100 / COIN).ToString());
    }

    arith_uint256 bnCoinDay = bnSatoshiSecond / COIN / (24 * 60 * 60);
    if (gArgs.GetBoolArg("-printcoinage", false))
        LogPrintf("coin age bnCoinDay=%s\n", bnCoinDay.ToString());
    nCoinAge = bnCoinDay.GetLow64();
    return true;
}

// peercoin: check block signature
bool CheckBlockSignature(const CBlock& block)
{
    const uint256& blockHash = block.GetHash();
    if (blockHash == Params().GetConsensus().hashGenesisBlock)
        return block.vchBlockSig.empty();

    if (block.vchBlockSig.empty())
        return error("%s : vchBlockSig is empty!", __func__);

    const bool fProofOfStake = block.IsProofOfStake();
    std::vector<std::vector<unsigned char>> vSolutions;
    const CTxOut& txout = fProofOfStake ? block.vtx[1]->vout[1] : block.vtx[0]->vout[0];
    txnouttype whichType = Solver(txout.scriptPubKey, vSolutions);
    CPubKey pubkey;

    if (whichType == txnouttype::TX_PUBKEY) {
        pubkey = CPubKey(vSolutions[0]);
    } else {
        const CTxIn& cbtxin = block.vtx[0]->vin[0];
        const CTxIn& txin = fProofOfStake ? block.vtx[1]->vin[0] : cbtxin;
        if (fProofOfStake && (txin.scriptSig.size() == 0 || txin.scriptSig.size() == 23) && txin.scriptWitness.stack.size() == 2 && txin.scriptWitness.stack.back().size() == CPubKey::COMPRESSED_SIZE) { // p2wpkh or p2sh-p2wpkh input
            pubkey = CPubKey(txin.scriptWitness.stack.back());
        } else if (fProofOfStake && txin.scriptWitness.stack.size() == 0 && txin.scriptSig.size() >= 100 && txin.scriptSig.size() <= 140 && txin.scriptSig.IsPushOnly() && txin.scriptSig[0] >= CPubKey::COMPACT_SIGNATURE_SIZE && txin.scriptSig[0] <= (CPubKey::SIGNATURE_SIZE + 1)) { // p2pkh input (sig + pubkey)
            unsigned int pubkeyStart = txin.scriptSig[0] + 2u; // skip sig and length bytes by reading sig length from pushdata
            // LogPrintf("%s : p2pkh txin.scriptSig = %s\n", __func__, HexStr(txin.scriptSig));
            // LogPrintf("%s : txin.scriptSig.size() = %u, txin.scriptSig[0] = %u, pubkeyStart = %u\n", __func__, txin.scriptSig.size(), txin.scriptSig[0], pubkeyStart);
            if ((pubkeyStart + CPubKey::COMPRESSED_SIZE) > txin.scriptSig.size() || txin.scriptSig[pubkeyStart - 1] < CPubKey::COMPRESSED_SIZE) // last pushdata must be large enough to at least hold a compressed pubkey
                return error("%s : p2pkh txin.scriptSig.size() = %u is too small", __func__, txin.scriptSig.size());
            pubkey = CPubKey(txin.scriptSig.begin() + pubkeyStart, txin.scriptSig.end());
        } else if ((fProofOfStake && block.vtx[1]->vout.size() > 2) || (!fProofOfStake && block.vtx[0]->vout.size() > 1)) { // check for pubkey in OP_RETURN output - this can be any arbitrary pubkey as it will be covered by the coinstake TX signature hash
            for (const CTxOut& out : block.vtx[fProofOfStake]->vout) {
                if (out.scriptPubKey.size() == 35 && out.scriptPubKey[0] == OP_RETURN && out.scriptPubKey[1] == CPubKey::COMPRESSED_SIZE) { // output of CScript() << OP_RETURN << ToByteVector(signingPubKey)
                    // LogPrintf("%s : OP_RETURN out.scriptPubKey = %s\n", __func__, HexStr(out.scriptPubKey));
                    // LogPrintf("%s : out.scriptPubKey.size() = %u\n", __func__, out.scriptPubKey.size());
                    pubkey = CPubKey(out.scriptPubKey.begin() + 2, out.scriptPubKey.end()); // skip OP_RETURN and pushdata length byte
                }
            }
        } else if (cbtxin.scriptSig.size() > CPubKey::COMPRESSED_SIZE && cbtxin.scriptSig[cbtxin.scriptSig.size() - CPubKey::COMPRESSED_SIZE - 1] == CPubKey::COMPRESSED_SIZE) { // check for pubkey in coinbase
            // std::vector<unsigned char> vchPubKey(cbtxin.scriptSig.end()-CPubKey::COMPRESSED_SIZE, cbtxin.scriptSig.end());
            // LogPrintf("%s : coinbase cbtxin.scriptSig = %s\n", __func__, HexStr(cbtxin.scriptSig));
            // LogPrintf("%s : cbtxin.scriptSig.size() = %u, vchPubKey = %s\n", __func__, cbtxin.scriptSig.size(), HexStr(vchPubKey));
            pubkey = CPubKey(cbtxin.scriptSig.end() - CPubKey::COMPRESSED_SIZE, cbtxin.scriptSig.end());
            if (whichType == txnouttype::TX_PUBKEYHASH || whichType == txnouttype::TX_WITNESS_V0_KEYHASH) { // we need to ensure the signing pubkey belongs to the original staker so that the coinstake TX cannot be used by someone else to create a different block
                if (Hash160J(pubkey) != uint160(vSolutions[0])) {
                    return error("%s : pubkey used for block signature (%s) does not correspond to first output", __func__, HexStr(pubkey));
                }
            } else if (whichType == txnouttype::TX_SCRIPTHASH) {
                if (Hash160(CScript() << OP_0 << ToByteVector(Hash160J(pubkey))) != uint160(vSolutions[0])) { // p2sh-p2wpkh
                    return error("%s : pubkey used for block signature (%s) is not used in first %s output", __func__, HexStr(pubkey), GetTxnOutputType(whichType));
                }
            } else
                return error("%s : unable to verify pubkey belongs to first output of type=%s", __func__, GetTxnOutputType(whichType));
        } else { // we don't know where the pubkey is or how to parse it
            return error("%s : unable to find pubkey to validate block signature", __func__);
        }
    }
    // LogPrintf("%s : validating signature for %s output using pubkey %s\n", __func__, GetTxnOutputType(whichType), HexStr(pubkey));

    if (!pubkey.IsCompressed())
        return error("%s : invalid pubkey %s", __func__, HexStr(pubkey));

    if (CPubKey::GetSigType(block.vchBlockSig[0]) == CPubKey::SigType::SIG_COMPACT) {
        CPubKey recoveredPubKey;
        // Only compressed pubkeys are supported and RecoverCompact already checks sig size
        return ((block.vchBlockSig[0] & 4) &&
                recoveredPubKey.RecoverCompact(blockHash, block.vchBlockSig, CPubKey::SigFlag::VERSION_SIG_COMPACT) &&
                recoveredPubKey == pubkey);
    } else {
        return pubkey.Verify(blockHash, block.vchBlockSig);
    }
}<|MERGE_RESOLUTION|>--- conflicted
+++ resolved
@@ -1621,11 +1621,8 @@
         return true;
     }
 */
-<<<<<<< HEAD
-=======
 
     //if (!txdata.ready) {
->>>>>>> 72ae303f
     if (!txdata.m_spent_outputs_ready) {
         std::vector<CTxOut> spent_outputs;
         spent_outputs.reserve(tx.vin.size());
@@ -1638,7 +1635,6 @@
         }
         txdata.Init(tx, std::move(spent_outputs));
     }
-    
     assert(txdata.m_spent_outputs.size() == tx.vin.size());
 
     for (unsigned int i = 0; i < tx.vin.size(); i++) {
