--- conflicted
+++ resolved
@@ -1,9 +1,5 @@
 // Copyright (c) 2009-2010 Satoshi Nakamoto
-<<<<<<< HEAD
-// Copyright (c) 2009-2019 The Bitcoin Core developers
-=======
 // Copyright (c) 2009-2021 The Bitcoin Core developers
->>>>>>> 9e05de1d
 // Distributed under the MIT software license, see the accompanying
 // file COPYING or http://www.opensource.org/licenses/mit-license.php.
 
@@ -66,32 +62,6 @@
 const std::unordered_set<std::string> LEGACY_TYPES{CRYPTED_KEY, CSCRIPT, DEFAULTKEY, HDCHAIN, KEYMETA, KEY, OLD_KEY, POOL, WATCHMETA, WATCHS};
 } // namespace DBKeys
 
-namespace DBKeys {
-const std::string ACENTRY{"acentry"};
-const std::string BESTBLOCK_NOMERKLE{"bestblock_nomerkle"};
-const std::string BESTBLOCK{"bestblock"};
-const std::string CRYPTED_KEY{"ckey"};
-const std::string CSCRIPT{"cscript"};
-const std::string DEFAULTKEY{"defaultkey"};
-const std::string DESTDATA{"destdata"};
-const std::string FLAGS{"flags"};
-const std::string HDCHAIN{"hdchain"};
-const std::string KEYMETA{"keymeta"};
-const std::string KEY{"key"};
-const std::string MASTER_KEY{"mkey"};
-const std::string MINVERSION{"minversion"};
-const std::string NAME{"name"};
-const std::string OLD_KEY{"wkey"};
-const std::string ORDERPOSNEXT{"orderposnext"};
-const std::string POOL{"pool"};
-const std::string PURPOSE{"purpose"};
-const std::string SETTINGS{"settings"};
-const std::string TX{"tx"};
-const std::string VERSION{"version"};
-const std::string WATCHMETA{"watchmeta"};
-const std::string WATCHS{"watchs"};
-} // namespace DBKeys
-
 //
 // WalletBatch
 //
@@ -145,11 +115,7 @@
     vchKey.insert(vchKey.end(), vchPubKey.begin(), vchPubKey.end());
     vchKey.insert(vchKey.end(), vchPrivKey.begin(), vchPrivKey.end());
 
-<<<<<<< HEAD
-    return WriteIC(std::make_pair(DBKeys::KEY, vchPubKey), std::make_pair(vchPrivKey, Hash(vchKey.begin(), vchKey.end())), false);
-=======
     return WriteIC(std::make_pair(DBKeys::KEY, vchPubKey), std::make_pair(vchPrivKey, Hash(vchKey)), false);
->>>>>>> 9e05de1d
 }
 
 bool WalletBatch::WriteCryptedKey(const CPubKey& vchPubKey,
@@ -160,10 +126,6 @@
         return false;
     }
 
-<<<<<<< HEAD
-    if (!WriteIC(std::make_pair(DBKeys::CRYPTED_KEY, vchPubKey), vchCryptedSecret, false)) {
-        return false;
-=======
     // Compute a checksum of the encrypted key
     uint256 checksum = Hash(vchCryptedSecret);
 
@@ -177,7 +139,6 @@
         if (!WriteIC(key, std::make_pair(val, checksum), true)) {
             return false;
         }
->>>>>>> 9e05de1d
     }
     EraseIC(std::make_pair(DBKeys::KEY, vchPubKey));
     return true;
@@ -198,11 +159,7 @@
     if (!WriteIC(std::make_pair(DBKeys::WATCHMETA, dest), keyMeta)) {
         return false;
     }
-<<<<<<< HEAD
-    return WriteIC(std::make_pair(DBKeys::WATCHS, dest), '1');
-=======
     return WriteIC(std::make_pair(DBKeys::WATCHS, dest), uint8_t{'1'});
->>>>>>> 9e05de1d
 }
 
 bool WalletBatch::EraseWatchOnly(const CScript &dest)
@@ -221,13 +178,8 @@
 
 bool WalletBatch::ReadBestBlock(CBlockLocator& locator)
 {
-<<<<<<< HEAD
-    if (m_batch.Read(DBKeys::BESTBLOCK, locator) && !locator.vHave.empty()) return true;
-    return m_batch.Read(DBKeys::BESTBLOCK_NOMERKLE, locator);
-=======
     if (m_batch->Read(DBKeys::BESTBLOCK, locator) && !locator.vHave.empty()) return true;
     return m_batch->Read(DBKeys::BESTBLOCK_NOMERKLE, locator);
->>>>>>> 9e05de1d
 }
 
 bool WalletBatch::WriteOrderPosNext(int64_t nOrderPosNext)
@@ -237,11 +189,7 @@
 
 bool WalletBatch::ReadPool(int64_t nPool, CKeyPool& keypool)
 {
-<<<<<<< HEAD
-    return m_batch.Read(std::make_pair(DBKeys::POOL, nPool), keypool);
-=======
     return m_batch->Read(std::make_pair(DBKeys::POOL, nPool), keypool);
->>>>>>> 9e05de1d
 }
 
 bool WalletBatch::WritePool(int64_t nPool, const CKeyPool& keypool)
@@ -257,8 +205,6 @@
 bool WalletBatch::WriteMinVersion(int nVersion)
 {
     return WriteIC(DBKeys::MINVERSION, nVersion);
-<<<<<<< HEAD
-=======
 }
 
 bool WalletBatch::WriteActiveScriptPubKeyMan(uint8_t type, const uint256& id, bool internal)
@@ -349,7 +295,6 @@
 bool WalletBatch::EraseLockedUTXO(const COutPoint& output)
 {
     return EraseIC(std::make_pair(DBKeys::LOCKED_UTXO, std::make_pair(output.hash, output.n)));
->>>>>>> 9e05de1d
 }
 
 class CWalletScanState {
@@ -383,13 +328,10 @@
         // Taking advantage of the fact that pair serialization
         // is just the two items serialized one after the other
         ssKey >> strType;
-<<<<<<< HEAD
-=======
         // If we have a filter, check if this matches the filter
         if (filter_fn && !filter_fn(strType)) {
             return true;
         }
->>>>>>> 9e05de1d
         if (strType == DBKeys::NAME) {
             std::string strAddress;
             ssKey >> strAddress;
@@ -403,25 +345,6 @@
         } else if (strType == DBKeys::TX) {
             uint256 hash;
             ssKey >> hash;
-<<<<<<< HEAD
-            CWalletTx wtx(nullptr /* pwallet */, MakeTransactionRef());
-            ssValue >> wtx;
-            if (wtx.GetHash() != hash)
-                return false;
-
-            // Undo serialize changes in 31600
-            if (31404 <= wtx.fTimeReceivedIsTxTime && wtx.fTimeReceivedIsTxTime <= 31703)
-            {
-                if (!ssValue.empty())
-                {
-                    char fTmp;
-                    char fUnused;
-                    std::string unused_string;
-                    ssValue >> fTmp >> fUnused >> unused_string;
-                    strErr = strprintf("LoadWallet() upgrading tx ver=%d %d %s",
-                                       wtx.fTimeReceivedIsTxTime, fTmp, hash.ToString());
-                    wtx.fTimeReceivedIsTxTime = fTmp;
-=======
             // LoadToWallet call below creates a new CWalletTx that fill_wtx
             // callback fills with transaction metadata.
             auto fill_wtx = [&](CWalletTx& wtx, bool new_tx) {
@@ -431,7 +354,6 @@
                     // rescanning.
                     wss.tx_corrupt = true;
                     return false;
->>>>>>> 9e05de1d
                 }
                 ssValue >> wtx;
                 if (wtx.GetHash() != hash)
@@ -461,15 +383,11 @@
                 if (wtx.nOrderPos == -1)
                     wss.fAnyUnordered = true;
 
-<<<<<<< HEAD
-            pwallet->LoadToWallet(wtx);
-=======
                 return true;
             };
             if (!pwallet->LoadToWallet(hash, fill_wtx)) {
                 return false;
             }
->>>>>>> 9e05de1d
         } else if (strType == DBKeys::WATCHS) {
             wss.nWatchKeys++;
             CScript script;
@@ -572,11 +490,7 @@
 
             wss.nCKeys++;
 
-<<<<<<< HEAD
-            if (!pwallet->GetOrCreateLegacyScriptPubKeyMan()->LoadCryptedKey(vchPubKey, vchPrivKey))
-=======
             if (!pwallet->GetOrCreateLegacyScriptPubKeyMan()->LoadCryptedKey(vchPubKey, vchPrivKey, checksum_valid))
->>>>>>> 9e05de1d
             {
                 strErr = "Error reading wallet database: LegacyScriptPubKeyMan::LoadCryptedKey failed";
                 return false;
@@ -589,8 +503,6 @@
             ssValue >> keyMeta;
             wss.nKeyMeta++;
             pwallet->GetOrCreateLegacyScriptPubKeyMan()->LoadKeyMetadata(vchPubKey.GetID(), keyMeta);
-<<<<<<< HEAD
-=======
 
             // Extract some CHDChain info from this metadata if it has any
             if (keyMeta.nVersion >= CKeyMetadata::VERSION_WITH_HDDATA && !keyMeta.hd_seed_id.IsNull() && keyMeta.hdKeypath.size() > 0) {
@@ -651,7 +563,6 @@
                     chain.nExternalChainCounter = std::max(chain.nExternalChainCounter, index + 1);
                 }
             }
->>>>>>> 9e05de1d
         } else if (strType == DBKeys::WATCHMETA) {
             CScript script;
             ssKey >> script;
@@ -696,22 +607,6 @@
         } else if (strType == DBKeys::HDCHAIN) {
             CHDChain chain;
             ssValue >> chain;
-<<<<<<< HEAD
-            pwallet->GetOrCreateLegacyScriptPubKeyMan()->SetHDChain(chain, true);
-        } else if (strType == DBKeys::FLAGS) {
-            uint64_t flags;
-            ssValue >> flags;
-            if (!pwallet->SetWalletFlags(flags, true)) {
-                strErr = "Error reading wallet database: Unknown non-tolerable wallet flags found";
-                return false;
-            }
-        } else if (strType == DBKeys::OLD_KEY) {
-            strErr = "Found unsupported 'wkey' record, try loading with version 0.18";
-            return false;
-        } else if (strType != DBKeys::BESTBLOCK && strType != DBKeys::BESTBLOCK_NOMERKLE &&
-                   strType != DBKeys::MINVERSION && strType != DBKeys::ACENTRY &&
-                   strType != DBKeys::VERSION && strType != DBKeys::SETTINGS) {
-=======
             pwallet->GetOrCreateLegacyScriptPubKeyMan()->LoadHDChain(chain);
         } else if (strType == DBKeys::OLD_KEY) {
             strErr = "Found unsupported 'wkey' record, try loading with version 0.18";
@@ -842,7 +737,6 @@
                    strType != DBKeys::MINVERSION && strType != DBKeys::ACENTRY &&
                    strType != DBKeys::VERSION && strType != DBKeys::SETTINGS &&
                    strType != DBKeys::FLAGS) {
->>>>>>> 9e05de1d
             wss.m_unknown_records++;
         }
     } catch (const std::exception& e) {
@@ -888,11 +782,7 @@
 
     try {
         int nMinVersion = 0;
-<<<<<<< HEAD
-        if (m_batch.Read(DBKeys::MINVERSION, nMinVersion)) {
-=======
         if (m_batch->Read(DBKeys::MINVERSION, nMinVersion)) {
->>>>>>> 9e05de1d
             if (nMinVersion > FEATURE_LATEST)
                 return DBErrors::TOO_NEW;
             pwallet->LoadMinVersion(nMinVersion);
@@ -1014,25 +904,11 @@
     if (result != DBErrors::LOAD_OK)
         return result;
 
-<<<<<<< HEAD
-    // Last client version to open this wallet, was previously the file version number
-    int last_client = CLIENT_VERSION;
-    m_batch.Read(DBKeys::VERSION, last_client);
-
-    int wallet_version = pwallet->GetVersion();
-    pwallet->WalletLogPrintf("Wallet File Version = %d\n", wallet_version > 0 ? wallet_version : last_client);
-
-=======
->>>>>>> 9e05de1d
     pwallet->WalletLogPrintf("Keys: %u plaintext, %u encrypted, %u w/ metadata, %u total. Unknown wallet records: %u\n",
            wss.nKeys, wss.nCKeys, wss.nKeyMeta, wss.nKeys + wss.nCKeys, wss.m_unknown_records);
 
     // nTimeFirstKey is only reliable if all keys have metadata
-<<<<<<< HEAD
-    if ((wss.nKeys + wss.nCKeys + wss.nWatchKeys) != wss.nKeyMeta) {
-=======
     if (pwallet->IsLegacy() && (wss.nKeys + wss.nCKeys + wss.nWatchKeys) != wss.nKeyMeta) {
->>>>>>> 9e05de1d
         auto spk_man = pwallet->GetOrCreateLegacyScriptPubKeyMan();
         if (spk_man) {
             LOCK(spk_man->cs_KeyStore);
@@ -1047,13 +923,8 @@
     if (wss.fIsEncrypted && (last_client == 40000 || last_client == 50000))
         return DBErrors::NEED_REWRITE;
 
-<<<<<<< HEAD
-    if (last_client < CLIENT_VERSION) // Update
-        m_batch.Write(DBKeys::VERSION, CLIENT_VERSION);
-=======
     if (!has_last_client || last_client != CLIENT_VERSION) // Update
         m_batch->Write(DBKeys::VERSION, CLIENT_VERSION);
->>>>>>> 9e05de1d
 
     if (wss.fAnyUnordered)
         result = pwallet->ReorderTransactions();
@@ -1097,11 +968,7 @@
 
     try {
         int nMinVersion = 0;
-<<<<<<< HEAD
-        if (m_batch.Read(DBKeys::MINVERSION, nMinVersion)) {
-=======
         if (m_batch->Read(DBKeys::MINVERSION, nMinVersion)) {
->>>>>>> 9e05de1d
             if (nMinVersion > FEATURE_LATEST)
                 return DBErrors::TOO_NEW;
         }
@@ -1224,22 +1091,6 @@
 
 bool WalletBatch::WriteHDChain(const CHDChain& chain)
 {
-<<<<<<< HEAD
-    CWallet *dummyWallet = reinterpret_cast<CWallet*>(callbackData);
-    CWalletScanState dummyWss;
-    std::string strType, strErr;
-    bool fReadOK;
-    {
-        // Required in LoadKeyMetadata():
-        LOCK(dummyWallet->cs_wallet);
-        fReadOK = ReadKeyValue(dummyWallet, ssKey, ssValue,
-                               dummyWss, strType, strErr);
-    }
-    if (!IsKeyType(strType) && strType != DBKeys::HDCHAIN) {
-        return false;
-    }
-    if (!fReadOK)
-=======
     return WriteIC(DBKeys::HDCHAIN, chain);
 }
 
@@ -1252,7 +1103,6 @@
 {
     // Get cursor
     if (!m_batch->StartCursor())
->>>>>>> 9e05de1d
     {
         return false;
     }
@@ -1293,32 +1143,18 @@
     return m_batch->TxnBegin();
 }
 
-<<<<<<< HEAD
-bool WalletBatch::VerifyDatabaseFile(const fs::path& wallet_path, std::vector<std::string>& warnings, std::string& errorStr)
-{
-    return BerkeleyBatch::VerifyDatabaseFile(wallet_path, warnings, errorStr, WalletBatch::Recover);
-=======
 bool WalletBatch::TxnCommit()
 {
     return m_batch->TxnCommit();
->>>>>>> 9e05de1d
 }
 
 bool WalletBatch::TxnAbort()
 {
-<<<<<<< HEAD
-    return WriteIC(std::make_pair(DBKeys::DESTDATA, std::make_pair(address, key)), value);
-=======
     return m_batch->TxnAbort();
->>>>>>> 9e05de1d
 }
 
 std::unique_ptr<WalletDatabase> MakeDatabase(const fs::path& path, const DatabaseOptions& options, DatabaseStatus& status, bilingual_str& error)
 {
-<<<<<<< HEAD
-    return EraseIC(std::make_pair(DBKeys::DESTDATA, std::make_pair(address, key)));
-}
-=======
     bool exists;
     try {
         exists = fs::symlink_status(path).type() != fs::file_type::not_found;
@@ -1327,7 +1163,6 @@
         status = DatabaseStatus::FAILED_BAD_PATH;
         return nullptr;
     }
->>>>>>> 9e05de1d
 
     std::optional<DatabaseFormat> format;
     if (exists) {
@@ -1348,17 +1183,6 @@
         return nullptr;
     }
 
-<<<<<<< HEAD
-bool WalletBatch::WriteHDChain(const CHDChain& chain)
-{
-    return WriteIC(DBKeys::HDCHAIN, chain);
-}
-
-bool WalletBatch::WriteWalletFlags(const uint64_t flags)
-{
-    return WriteIC(DBKeys::FLAGS, flags);
-}
-=======
     if (!format && options.require_existing) {
         error = Untranslated(strprintf("Failed to load database path '%s'. Data is not in recognized format.", fs::PathToString(path)));
         status = DatabaseStatus::FAILED_BAD_FORMAT;
@@ -1370,7 +1194,6 @@
         status = DatabaseStatus::FAILED_ALREADY_EXISTS;
         return nullptr;
     }
->>>>>>> 9e05de1d
 
     // A db already exists so format is set, but options also specifies the format, so make sure they agree
     if (format && options.require_format && format != options.require_format) {
@@ -1412,10 +1235,6 @@
 /** Return object for accessing dummy database with no read/write capabilities. */
 std::unique_ptr<WalletDatabase> CreateDummyWalletDatabase()
 {
-<<<<<<< HEAD
-    return m_batch.TxnAbort();
-}
-=======
     return std::make_unique<DummyDatabase>();
 }
 
@@ -1452,5 +1271,4 @@
     DatabaseOptions options;
     return CreateMockWalletDatabase(options);
 }
-} // namespace wallet
->>>>>>> 9e05de1d
+} // namespace wallet