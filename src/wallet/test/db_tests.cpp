--- conflicted
+++ resolved
@@ -1,8 +1,4 @@
-<<<<<<< HEAD
-// Copyright (c) 2018-2019 The Bitcoin Core developers
-=======
 // Copyright (c) 2018-2021 The Bitcoin Core developers
->>>>>>> 9e05de1d
 // Distributed under the MIT software license, see the accompanying
 // file COPYING or http://www.opensource.org/licenses/mit-license.php.
 
@@ -10,11 +6,7 @@
 
 #include <fs.h>
 #include <test/util/setup_common.h>
-<<<<<<< HEAD
-#include <wallet/db.h>
-=======
 #include <wallet/bdb.h>
->>>>>>> 9e05de1d
 
 #include <fstream>
 #include <memory>
@@ -32,13 +24,8 @@
 
 BOOST_AUTO_TEST_CASE(getwalletenv_file)
 {
-<<<<<<< HEAD
-    std::string test_name = "test_name.dat";
-    const fs::path datadir = GetDataDir();
-=======
     fs::path test_name = "test_name.dat";
     const fs::path datadir = m_args.GetDataDirNet();
->>>>>>> 9e05de1d
     fs::path file_path = datadir / test_name;
     std::ofstream f{file_path};
     f.close();
@@ -51,13 +38,8 @@
 
 BOOST_AUTO_TEST_CASE(getwalletenv_directory)
 {
-<<<<<<< HEAD
-    std::string expected_name = "wallet.dat";
-    const fs::path datadir = GetDataDir();
-=======
     fs::path expected_name = "wallet.dat";
     const fs::path datadir = m_args.GetDataDirNet();
->>>>>>> 9e05de1d
 
     fs::path filename;
     std::shared_ptr<BerkeleyEnvironment> env = GetWalletEnv(datadir, filename);
@@ -67,15 +49,9 @@
 
 BOOST_AUTO_TEST_CASE(getwalletenv_g_dbenvs_multiple)
 {
-<<<<<<< HEAD
-    fs::path datadir = GetDataDir() / "1";
-    fs::path datadir_2 = GetDataDir() / "2";
-    std::string filename;
-=======
     fs::path datadir = m_args.GetDataDirNet() / "1";
     fs::path datadir_2 = m_args.GetDataDirNet() / "2";
     fs::path filename;
->>>>>>> 9e05de1d
 
     std::shared_ptr<BerkeleyEnvironment> env_1 = GetWalletEnv(datadir, filename);
     std::shared_ptr<BerkeleyEnvironment> env_2 = GetWalletEnv(datadir, filename);
@@ -87,15 +63,9 @@
 
 BOOST_AUTO_TEST_CASE(getwalletenv_g_dbenvs_free_instance)
 {
-<<<<<<< HEAD
-    fs::path datadir = GetDataDir() / "1";
-    fs::path datadir_2 = GetDataDir() / "2";
-    std::string filename;
-=======
     fs::path datadir = gArgs.GetDataDirNet() / "1";
     fs::path datadir_2 = gArgs.GetDataDirNet() / "2";
     fs::path filename;
->>>>>>> 9e05de1d
 
     std::shared_ptr <BerkeleyEnvironment> env_1_a = GetWalletEnv(datadir, filename);
     std::shared_ptr <BerkeleyEnvironment> env_2_a = GetWalletEnv(datadir_2, filename);
