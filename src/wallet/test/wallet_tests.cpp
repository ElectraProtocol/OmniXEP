// Copyright (c) 2012-2021 The Bitcoin Core developers
// Distributed under the MIT software license, see the accompanying
// file COPYING or http://www.opensource.org/licenses/mit-license.php.

#include <wallet/wallet.h>

#include <future>
#include <memory>
#include <stdint.h>
#include <vector>

#include <interfaces/chain.h>
<<<<<<< HEAD
#include <node/context.h>
#include <policy/policy.h>
#include <rpc/server.h>
#include <test/util/setup_common.h>
=======
#include <key_io.h>
#include <node/blockstorage.h>
#include <policy/policy.h>
#include <rpc/server.h>
#include <test/util/logging.h>
#include <test/util/setup_common.h>
#include <util/translation.h>
>>>>>>> 9e05de1d
#include <validation.h>
#include <wallet/coincontrol.h>
#include <wallet/context.h>
#include <wallet/receive.h>
#include <wallet/spend.h>
#include <wallet/test/util.h>
#include <wallet/test/wallet_test_fixture.h>

#include <boost/test/unit_test.hpp>
#include <univalue.h>

using node::MAX_BLOCKFILE_SIZE;
using node::UnlinkPrunedFiles;

namespace wallet {
RPCHelpMan importmulti();
RPCHelpMan dumpwallet();
RPCHelpMan importwallet();

// Ensure that fee levels defined in the wallet are at least as high
// as the default levels for node policy.
static_assert(DEFAULT_TRANSACTION_MINFEE >= DEFAULT_MIN_RELAY_TX_FEE, "wallet minimum fee is smaller than default relay fee");
static_assert(WALLET_INCREMENTAL_RELAY_FEE >= DEFAULT_INCREMENTAL_RELAY_FEE, "wallet incremental fee is smaller than default incremental relay fee");

BOOST_FIXTURE_TEST_SUITE(wallet_tests, WalletTestingSetup)

static const std::shared_ptr<CWallet> TestLoadWallet(WalletContext& context)
{
    DatabaseOptions options;
    options.create_flags = WALLET_FLAG_DESCRIPTORS;
    DatabaseStatus status;
    bilingual_str error;
    std::vector<bilingual_str> warnings;
    auto database = MakeWalletDatabase("", options, status, error);
    auto wallet = CWallet::Create(context, "", std::move(database), options.create_flags, error, warnings);
    NotifyWalletLoaded(context, wallet);
    return wallet;
}

static void TestUnloadWallet(std::shared_ptr<CWallet>&& wallet)
{
    SyncWithValidationInterfaceQueue();
    wallet->m_chain_notifications_handler.reset();
    UnloadWallet(std::move(wallet));
}

static CMutableTransaction TestSimpleSpend(const CTransaction& from, uint32_t index, const CKey& key, const CScript& pubkey)
{
    CMutableTransaction mtx;
    mtx.vout.push_back({from.vout[index].nValue - DEFAULT_TRANSACTION_MAXFEE, pubkey});
    mtx.vin.push_back({CTxIn{from.GetHash(), index}});
    FillableSigningProvider keystore;
    keystore.AddKey(key);
    std::map<COutPoint, Coin> coins;
    coins[mtx.vin[0].prevout].out = from.vout[index];
    std::map<int, bilingual_str> input_errors;
    BOOST_CHECK(SignTransaction(mtx, &keystore, coins, SIGHASH_ALL, input_errors));
    return mtx;
}

static void AddKey(CWallet& wallet, const CKey& key)
{
<<<<<<< HEAD
    auto spk_man = wallet.GetOrCreateLegacyScriptPubKeyMan();
    LOCK2(wallet.cs_wallet, spk_man->cs_KeyStore);
    spk_man->AddKeyPubKey(key, key.GetPubKey());
=======
    LOCK(wallet.cs_wallet);
    FlatSigningProvider provider;
    std::string error;
    std::unique_ptr<Descriptor> desc = Parse("combo(" + EncodeSecret(key) + ")", provider, error, /* require_checksum=*/ false);
    assert(desc);
    WalletDescriptor w_desc(std::move(desc), 0, 0, 1, 1);
    if (!wallet.AddWalletDescriptor(w_desc, provider, "", false)) assert(false);
>>>>>>> 9e05de1d
}

BOOST_FIXTURE_TEST_CASE(scan_for_wallet_transactions, TestChain100Setup)
{
    // Cap last block file size, and mine new block in a new block file.
<<<<<<< HEAD
    CBlockIndex* oldTip = ::ChainActive().Tip();
    GetBlockFileInfo(oldTip->GetBlockPos().nFile)->nSize = MAX_BLOCKFILE_SIZE;
    CreateAndProcessBlock({}, GetScriptForRawPubKey(coinbaseKey.GetPubKey()));
    CBlockIndex* newTip = ::ChainActive().Tip();

    NodeContext node;
    auto chain = interfaces::MakeChain(node);
    auto locked_chain = chain->lock();
    LockAssertion lock(::cs_main);

    // Verify ScanForWalletTransactions accommodates a null start block.
    {
        CWallet wallet(chain.get(), WalletLocation(), WalletDatabase::CreateDummy());
        {
            LOCK(wallet.cs_wallet);
            wallet.SetLastBlockProcessed(::ChainActive().Height(), ::ChainActive().Tip()->GetBlockHash());
=======
    CBlockIndex* oldTip = WITH_LOCK(Assert(m_node.chainman)->GetMutex(), return m_node.chainman->ActiveChain().Tip());
    WITH_LOCK(::cs_main, m_node.chainman->m_blockman.GetBlockFileInfo(oldTip->GetBlockPos().nFile)->nSize = MAX_BLOCKFILE_SIZE);
    CreateAndProcessBlock({}, GetScriptForRawPubKey(coinbaseKey.GetPubKey()));
    CBlockIndex* newTip = WITH_LOCK(Assert(m_node.chainman)->GetMutex(), return m_node.chainman->ActiveChain().Tip());

    // Verify ScanForWalletTransactions fails to read an unknown start block.
    {
        CWallet wallet(m_node.chain.get(), "", m_args, CreateDummyWalletDatabase());
        {
            LOCK(wallet.cs_wallet);
            LOCK(Assert(m_node.chainman)->GetMutex());
            wallet.SetWalletFlag(WALLET_FLAG_DESCRIPTORS);
            wallet.SetLastBlockProcessed(m_node.chainman->ActiveChain().Height(), m_node.chainman->ActiveChain().Tip()->GetBlockHash());
>>>>>>> 9e05de1d
        }
        AddKey(wallet, coinbaseKey);
        WalletRescanReserver reserver(wallet);
        reserver.reserve();
        CWallet::ScanResult result = wallet.ScanForWalletTransactions(/*start_block=*/{}, /*start_height=*/0, /*max_height=*/{}, reserver, /*fUpdate=*/false, /*save_progress=*/false);
        BOOST_CHECK_EQUAL(result.status, CWallet::ScanResult::FAILURE);
        BOOST_CHECK(result.last_failed_block.IsNull());
        BOOST_CHECK(result.last_scanned_block.IsNull());
        BOOST_CHECK(!result.last_scanned_height);
<<<<<<< HEAD
        BOOST_CHECK_EQUAL(wallet.GetBalance().m_mine_immature, 0);
=======
        BOOST_CHECK_EQUAL(GetBalance(wallet).m_mine_immature, 0);
>>>>>>> 9e05de1d
    }

    // Verify ScanForWalletTransactions picks up transactions in both the old
    // and new block files.
    {
<<<<<<< HEAD
        CWallet wallet(chain.get(), WalletLocation(), WalletDatabase::CreateDummy());
        {
            LOCK(wallet.cs_wallet);
            wallet.SetLastBlockProcessed(::ChainActive().Height(), ::ChainActive().Tip()->GetBlockHash());
=======
        CWallet wallet(m_node.chain.get(), "", m_args, CreateMockWalletDatabase());
        {
            LOCK(wallet.cs_wallet);
            LOCK(Assert(m_node.chainman)->GetMutex());
            wallet.SetWalletFlag(WALLET_FLAG_DESCRIPTORS);
            wallet.SetLastBlockProcessed(m_node.chainman->ActiveChain().Height(), m_node.chainman->ActiveChain().Tip()->GetBlockHash());
>>>>>>> 9e05de1d
        }
        AddKey(wallet, coinbaseKey);
        WalletRescanReserver reserver(wallet);
        std::chrono::steady_clock::time_point fake_time;
        reserver.setNow([&] { fake_time += 60s; return fake_time; });
        reserver.reserve();

        {
            CBlockLocator locator;
            BOOST_CHECK(!WalletBatch{wallet.GetDatabase()}.ReadBestBlock(locator));
            BOOST_CHECK(locator.IsNull());
        }

        CWallet::ScanResult result = wallet.ScanForWalletTransactions(/*start_block=*/oldTip->GetBlockHash(), /*start_height=*/oldTip->nHeight, /*max_height=*/{}, reserver, /*fUpdate=*/false, /*save_progress=*/true);
        BOOST_CHECK_EQUAL(result.status, CWallet::ScanResult::SUCCESS);
        BOOST_CHECK(result.last_failed_block.IsNull());
        BOOST_CHECK_EQUAL(result.last_scanned_block, newTip->GetBlockHash());
        BOOST_CHECK_EQUAL(*result.last_scanned_height, newTip->nHeight);
<<<<<<< HEAD
        BOOST_CHECK_EQUAL(wallet.GetBalance().m_mine_immature, 100 * COIN);
=======
        BOOST_CHECK_EQUAL(GetBalance(wallet).m_mine_immature, 100 * COIN);

        {
            CBlockLocator locator;
            BOOST_CHECK(WalletBatch{wallet.GetDatabase()}.ReadBestBlock(locator));
            BOOST_CHECK(!locator.IsNull());
        }
>>>>>>> 9e05de1d
    }

    // Prune the older block file.
    int file_number;
    {
        LOCK(cs_main);
        file_number = oldTip->GetBlockPos().nFile;
        Assert(m_node.chainman)->m_blockman.PruneOneBlockFile(file_number);
    }
    UnlinkPrunedFiles({file_number});

    // Verify ScanForWalletTransactions only picks transactions in the new block
    // file.
    {
<<<<<<< HEAD
        CWallet wallet(chain.get(), WalletLocation(), WalletDatabase::CreateDummy());
        {
            LOCK(wallet.cs_wallet);
            wallet.SetLastBlockProcessed(::ChainActive().Height(), ::ChainActive().Tip()->GetBlockHash());
=======
        CWallet wallet(m_node.chain.get(), "", m_args, CreateDummyWalletDatabase());
        {
            LOCK(wallet.cs_wallet);
            LOCK(Assert(m_node.chainman)->GetMutex());
            wallet.SetWalletFlag(WALLET_FLAG_DESCRIPTORS);
            wallet.SetLastBlockProcessed(m_node.chainman->ActiveChain().Height(), m_node.chainman->ActiveChain().Tip()->GetBlockHash());
>>>>>>> 9e05de1d
        }
        AddKey(wallet, coinbaseKey);
        WalletRescanReserver reserver(wallet);
        reserver.reserve();
        CWallet::ScanResult result = wallet.ScanForWalletTransactions(/*start_block=*/oldTip->GetBlockHash(), /*start_height=*/oldTip->nHeight, /*max_height=*/{}, reserver, /*fUpdate=*/false, /*save_progress=*/false);
        BOOST_CHECK_EQUAL(result.status, CWallet::ScanResult::FAILURE);
        BOOST_CHECK_EQUAL(result.last_failed_block, oldTip->GetBlockHash());
        BOOST_CHECK_EQUAL(result.last_scanned_block, newTip->GetBlockHash());
        BOOST_CHECK_EQUAL(*result.last_scanned_height, newTip->nHeight);
<<<<<<< HEAD
        BOOST_CHECK_EQUAL(wallet.GetBalance().m_mine_immature, 50 * COIN);
=======
        BOOST_CHECK_EQUAL(GetBalance(wallet).m_mine_immature, 50 * COIN);
>>>>>>> 9e05de1d
    }

    // Prune the remaining block file.
    {
        LOCK(cs_main);
        file_number = newTip->GetBlockPos().nFile;
        Assert(m_node.chainman)->m_blockman.PruneOneBlockFile(file_number);
    }
    UnlinkPrunedFiles({file_number});

    // Verify ScanForWalletTransactions scans no blocks.
    {
<<<<<<< HEAD
        CWallet wallet(chain.get(), WalletLocation(), WalletDatabase::CreateDummy());
        {
            LOCK(wallet.cs_wallet);
            wallet.SetLastBlockProcessed(::ChainActive().Height(), ::ChainActive().Tip()->GetBlockHash());
=======
        CWallet wallet(m_node.chain.get(), "", m_args, CreateDummyWalletDatabase());
        {
            LOCK(wallet.cs_wallet);
            LOCK(Assert(m_node.chainman)->GetMutex());
            wallet.SetWalletFlag(WALLET_FLAG_DESCRIPTORS);
            wallet.SetLastBlockProcessed(m_node.chainman->ActiveChain().Height(), m_node.chainman->ActiveChain().Tip()->GetBlockHash());
>>>>>>> 9e05de1d
        }
        AddKey(wallet, coinbaseKey);
        WalletRescanReserver reserver(wallet);
        reserver.reserve();
        CWallet::ScanResult result = wallet.ScanForWalletTransactions(/*start_block=*/oldTip->GetBlockHash(), /*start_height=*/oldTip->nHeight, /*max_height=*/{}, reserver, /*fUpdate=*/false, /*save_progress=*/false);
        BOOST_CHECK_EQUAL(result.status, CWallet::ScanResult::FAILURE);
        BOOST_CHECK_EQUAL(result.last_failed_block, newTip->GetBlockHash());
        BOOST_CHECK(result.last_scanned_block.IsNull());
        BOOST_CHECK(!result.last_scanned_height);
<<<<<<< HEAD
        BOOST_CHECK_EQUAL(wallet.GetBalance().m_mine_immature, 0);
=======
        BOOST_CHECK_EQUAL(GetBalance(wallet).m_mine_immature, 0);
>>>>>>> 9e05de1d
    }
}

BOOST_FIXTURE_TEST_CASE(importmulti_rescan, TestChain100Setup)
{
    // Cap last block file size, and mine new block in a new block file.
<<<<<<< HEAD
    CBlockIndex* oldTip = ::ChainActive().Tip();
    GetBlockFileInfo(oldTip->GetBlockPos().nFile)->nSize = MAX_BLOCKFILE_SIZE;
    CreateAndProcessBlock({}, GetScriptForRawPubKey(coinbaseKey.GetPubKey()));
    CBlockIndex* newTip = ::ChainActive().Tip();

    NodeContext node;
    auto chain = interfaces::MakeChain(node);
    auto locked_chain = chain->lock();
    LockAssertion lock(::cs_main);
=======
    CBlockIndex* oldTip = WITH_LOCK(Assert(m_node.chainman)->GetMutex(), return m_node.chainman->ActiveChain().Tip());
    WITH_LOCK(::cs_main, m_node.chainman->m_blockman.GetBlockFileInfo(oldTip->GetBlockPos().nFile)->nSize = MAX_BLOCKFILE_SIZE);
    CreateAndProcessBlock({}, GetScriptForRawPubKey(coinbaseKey.GetPubKey()));
    CBlockIndex* newTip = WITH_LOCK(Assert(m_node.chainman)->GetMutex(), return m_node.chainman->ActiveChain().Tip());
>>>>>>> 9e05de1d

    // Prune the older block file.
    int file_number;
    {
        LOCK(cs_main);
        file_number = oldTip->GetBlockPos().nFile;
        Assert(m_node.chainman)->m_blockman.PruneOneBlockFile(file_number);
    }
    UnlinkPrunedFiles({file_number});

    // Verify importmulti RPC returns failure for a key whose creation time is
    // before the missing block, and success for a key whose creation time is
    // after.
    {
<<<<<<< HEAD
        std::shared_ptr<CWallet> wallet = std::make_shared<CWallet>(chain.get(), WalletLocation(), WalletDatabase::CreateDummy());
        wallet->SetupLegacyScriptPubKeyMan();
        AddWallet(wallet);
=======
        const std::shared_ptr<CWallet> wallet = std::make_shared<CWallet>(m_node.chain.get(), "", m_args, CreateDummyWalletDatabase());
        wallet->SetupLegacyScriptPubKeyMan();
        WITH_LOCK(wallet->cs_wallet, wallet->SetLastBlockProcessed(newTip->nHeight, newTip->GetBlockHash()));
        WalletContext context;
        context.args = &m_args;
        AddWallet(context, wallet);
>>>>>>> 9e05de1d
        UniValue keys;
        keys.setArray();
        UniValue key;
        key.setObject();
        key.pushKV("scriptPubKey", HexStr(GetScriptForRawPubKey(coinbaseKey.GetPubKey())));
        key.pushKV("timestamp", 0);
        key.pushKV("internal", UniValue(true));
        keys.push_back(key);
        key.clear();
        key.setObject();
        CKey futureKey;
        futureKey.MakeNewKey(true);
        key.pushKV("scriptPubKey", HexStr(GetScriptForRawPubKey(futureKey.GetPubKey())));
        key.pushKV("timestamp", newTip->GetBlockTimeMax() + TIMESTAMP_WINDOW + 1);
        key.pushKV("internal", UniValue(true));
        keys.push_back(key);
        JSONRPCRequest request;
        request.context = &context;
        request.params.setArray();
        request.params.push_back(keys);

        UniValue response = importmulti().HandleRequest(request);
        BOOST_CHECK_EQUAL(response.write(),
            strprintf("[{\"success\":false,\"error\":{\"code\":-1,\"message\":\"Rescan failed for key with creation "
                      "timestamp %d. There was an error reading a block from time %d, which is after or within %d "
                      "seconds of key creation, and could contain transactions pertaining to the key. As a result, "
                      "transactions and coins using this key may not appear in the wallet. This error could be caused "
                      "by pruning or data corruption (see bitcoind log for details) and could be dealt with by "
                      "downloading and rescanning the relevant blocks (see -reindex option and rescanblockchain "
                      "RPC).\"}},{\"success\":true}]",
                              0, oldTip->GetBlockTimeMax(), TIMESTAMP_WINDOW));
        RemoveWallet(context, wallet, /* load_on_start= */ std::nullopt);
    }
}

// Verify importwallet RPC starts rescan at earliest block with timestamp
// greater or equal than key birthday. Previously there was a bug where
// importwallet RPC would start the scan at the latest block with timestamp less
// than or equal to key birthday.
BOOST_FIXTURE_TEST_CASE(importwallet_rescan, TestChain100Setup)
{
    // Create two blocks with same timestamp to verify that importwallet rescan
    // will pick up both blocks, not just the first.
<<<<<<< HEAD
    const int64_t BLOCK_TIME = ::ChainActive().Tip()->GetBlockTimeMax() + 5;
=======
    const int64_t BLOCK_TIME = WITH_LOCK(Assert(m_node.chainman)->GetMutex(), return m_node.chainman->ActiveChain().Tip()->GetBlockTimeMax() + 5);
>>>>>>> 9e05de1d
    SetMockTime(BLOCK_TIME);
    m_coinbase_txns.emplace_back(CreateAndProcessBlock({}, GetScriptForRawPubKey(coinbaseKey.GetPubKey())).vtx[0]);
    m_coinbase_txns.emplace_back(CreateAndProcessBlock({}, GetScriptForRawPubKey(coinbaseKey.GetPubKey())).vtx[0]);

    // Set key birthday to block time increased by the timestamp window, so
    // rescan will start at the block time.
    const int64_t KEY_TIME = BLOCK_TIME + TIMESTAMP_WINDOW;
    SetMockTime(KEY_TIME);
    m_coinbase_txns.emplace_back(CreateAndProcessBlock({}, GetScriptForRawPubKey(coinbaseKey.GetPubKey())).vtx[0]);

<<<<<<< HEAD
    NodeContext node;
    auto chain = interfaces::MakeChain(node);
    auto locked_chain = chain->lock();
    LockAssertion lock(::cs_main);

    std::string backup_file = (GetDataDir() / "wallet.backup").string();

    // Import key into wallet and call dumpwallet to create backup file.
    {
        std::shared_ptr<CWallet> wallet = std::make_shared<CWallet>(chain.get(), WalletLocation(), WalletDatabase::CreateDummy());
        auto spk_man = wallet->GetOrCreateLegacyScriptPubKeyMan();
        LOCK2(wallet->cs_wallet, spk_man->cs_KeyStore);
        spk_man->mapKeyMetadata[coinbaseKey.GetPubKey().GetID()].nCreateTime = KEY_TIME;
        spk_man->AddKeyPubKey(coinbaseKey, coinbaseKey.GetPubKey());

=======
    std::string backup_file = fs::PathToString(m_args.GetDataDirNet() / "wallet.backup");

    // Import key into wallet and call dumpwallet to create backup file.
    {
        WalletContext context;
        context.args = &m_args;
        const std::shared_ptr<CWallet> wallet = std::make_shared<CWallet>(m_node.chain.get(), "", m_args, CreateDummyWalletDatabase());
        {
            auto spk_man = wallet->GetOrCreateLegacyScriptPubKeyMan();
            LOCK2(wallet->cs_wallet, spk_man->cs_KeyStore);
            spk_man->mapKeyMetadata[coinbaseKey.GetPubKey().GetID()].nCreateTime = KEY_TIME;
            spk_man->AddKeyPubKey(coinbaseKey, coinbaseKey.GetPubKey());

            AddWallet(context, wallet);
            LOCK(Assert(m_node.chainman)->GetMutex());
            wallet->SetLastBlockProcessed(m_node.chainman->ActiveChain().Height(), m_node.chainman->ActiveChain().Tip()->GetBlockHash());
        }
>>>>>>> 9e05de1d
        JSONRPCRequest request;
        request.context = &context;
        request.params.setArray();
        request.params.push_back(backup_file);

        wallet::dumpwallet().HandleRequest(request);
        RemoveWallet(context, wallet, /* load_on_start= */ std::nullopt);
    }

    // Call importwallet RPC and verify all blocks with timestamps >= BLOCK_TIME
    // were scanned, and no prior blocks were scanned.
    {
<<<<<<< HEAD
        std::shared_ptr<CWallet> wallet = std::make_shared<CWallet>(chain.get(), WalletLocation(), WalletDatabase::CreateDummy());
=======
        const std::shared_ptr<CWallet> wallet = std::make_shared<CWallet>(m_node.chain.get(), "", m_args, CreateDummyWalletDatabase());
        LOCK(wallet->cs_wallet);
>>>>>>> 9e05de1d
        wallet->SetupLegacyScriptPubKeyMan();

        WalletContext context;
        context.args = &m_args;
        JSONRPCRequest request;
        request.context = &context;
        request.params.setArray();
        request.params.push_back(backup_file);
        AddWallet(context, wallet);
        LOCK(Assert(m_node.chainman)->GetMutex());
        wallet->SetLastBlockProcessed(m_node.chainman->ActiveChain().Height(), m_node.chainman->ActiveChain().Tip()->GetBlockHash());
        wallet::importwallet().HandleRequest(request);
        RemoveWallet(context, wallet, /* load_on_start= */ std::nullopt);

        BOOST_CHECK_EQUAL(wallet->mapWallet.size(), 3U);
        BOOST_CHECK_EQUAL(m_coinbase_txns.size(), 103U);
        for (size_t i = 0; i < m_coinbase_txns.size(); ++i) {
            bool found = wallet->GetWalletTx(m_coinbase_txns[i]->GetHash());
            bool expected = i >= 100;
            BOOST_CHECK_EQUAL(found, expected);
        }
    }
}

// Check that GetImmatureCredit() returns a newly calculated value instead of
// the cached value after a MarkDirty() call.
//
// This is a regression test written to verify a bugfix for the immature credit
// function. Similar tests probably should be written for the other credit and
// debit functions.
BOOST_FIXTURE_TEST_CASE(coin_mark_dirty_immature_credit, TestChain100Setup)
{
<<<<<<< HEAD
    NodeContext node;
    auto chain = interfaces::MakeChain(node);

    CWallet wallet(chain.get(), WalletLocation(), WalletDatabase::CreateDummy());
    auto spk_man = wallet.GetOrCreateLegacyScriptPubKeyMan();
    CWalletTx wtx(&wallet, m_coinbase_txns.back());

    auto locked_chain = chain->lock();
    LockAssertion lock(::cs_main);
    LOCK2(wallet.cs_wallet, spk_man->cs_KeyStore);
    wallet.SetLastBlockProcessed(::ChainActive().Height(), ::ChainActive().Tip()->GetBlockHash());

    CWalletTx::Confirmation confirm(CWalletTx::Status::CONFIRMED, ::ChainActive().Height(), ::ChainActive().Tip()->GetBlockHash(), 0);
    wtx.m_confirm = confirm;

    // Call GetImmatureCredit() once before adding the key to the wallet to
    // cache the current immature credit amount, which is 0.
    BOOST_CHECK_EQUAL(wtx.GetImmatureCredit(), 0);
=======
    CWallet wallet(m_node.chain.get(), "", m_args, CreateDummyWalletDatabase());

    LOCK(wallet.cs_wallet);
    LOCK(Assert(m_node.chainman)->GetMutex());
    CWalletTx wtx{m_coinbase_txns.back(), TxStateConfirmed{m_node.chainman->ActiveChain().Tip()->GetBlockHash(), m_node.chainman->ActiveChain().Height(), /*index=*/0}};
    wallet.SetWalletFlag(WALLET_FLAG_DESCRIPTORS);
    wallet.SetupDescriptorScriptPubKeyMans();

    wallet.SetLastBlockProcessed(m_node.chainman->ActiveChain().Height(), m_node.chainman->ActiveChain().Tip()->GetBlockHash());

    // Call GetImmatureCredit() once before adding the key to the wallet to
    // cache the current immature credit amount, which is 0.
    BOOST_CHECK_EQUAL(CachedTxGetImmatureCredit(wallet, wtx, ISMINE_SPENDABLE), 0);
>>>>>>> 9e05de1d

    // Invalidate the cached value, add the key, and make sure a new immature
    // credit amount is calculated.
    wtx.MarkDirty();
<<<<<<< HEAD
    BOOST_CHECK(spk_man->AddKeyPubKey(coinbaseKey, coinbaseKey.GetPubKey()));
    BOOST_CHECK_EQUAL(wtx.GetImmatureCredit(), 50*COIN);
=======
    AddKey(wallet, coinbaseKey);
    BOOST_CHECK_EQUAL(CachedTxGetImmatureCredit(wallet, wtx, ISMINE_SPENDABLE), 50*COIN);
>>>>>>> 9e05de1d
}

static int64_t AddTx(ChainstateManager& chainman, CWallet& wallet, uint32_t lockTime, int64_t mockTime, int64_t blockTime)
{
    CMutableTransaction tx;
    TxState state = TxStateInactive{};
    tx.nLockTime = lockTime;
    SetMockTime(mockTime);
    CBlockIndex* block = nullptr;
    if (blockTime > 0) {
<<<<<<< HEAD
        auto locked_chain = wallet.chain().lock();
        LockAssertion lock(::cs_main);
        auto inserted = ::BlockIndex().emplace(GetRandHash(), new CBlockIndex);
=======
        LOCK(cs_main);
        auto inserted = chainman.BlockIndex().emplace(std::piecewise_construct, std::make_tuple(GetRandHash()), std::make_tuple());
>>>>>>> 9e05de1d
        assert(inserted.second);
        const uint256& hash = inserted.first->first;
        block = &inserted.first->second;
        block->nTime = blockTime;
        block->phashBlock = &hash;
        state = TxStateConfirmed{hash, block->nHeight, /*index=*/0};
    }
<<<<<<< HEAD

    CWalletTx wtx(&wallet, MakeTransactionRef(tx));
    LOCK(cs_main);
    LOCK(wallet.cs_wallet);
    // If transaction is already in map, to avoid inconsistencies, unconfirmation
    // is needed before confirm again with different block.
    std::map<uint256, CWalletTx>::iterator it = wallet.mapWallet.find(wtx.GetHash());
    if (it != wallet.mapWallet.end()) {
        wtx.setUnconfirmed();
        wallet.AddToWallet(wtx);
    }
    if (block) {
        CWalletTx::Confirmation confirm(CWalletTx::Status::CONFIRMED, block->nHeight, block->GetBlockHash(), 0);
        wtx.m_confirm = confirm;
    }
    wallet.AddToWallet(wtx);
    return wallet.mapWallet.at(wtx.GetHash()).nTimeSmart;
=======
    return wallet.AddToWallet(MakeTransactionRef(tx), state, [&](CWalletTx& wtx, bool /* new_tx */) {
        // Assign wtx.m_state to simplify test and avoid the need to simulate
        // reorg events. Without this, AddToWallet asserts false when the same
        // transaction is confirmed in different blocks.
        wtx.m_state = state;
        return true;
    })->nTimeSmart;
>>>>>>> 9e05de1d
}

// Simple test to verify assignment of CWalletTx::nSmartTime value. Could be
// expanded to cover more corner cases of smart time logic.
BOOST_AUTO_TEST_CASE(ComputeTimeSmart)
{
    // New transaction should use clock time if lower than block time.
    BOOST_CHECK_EQUAL(AddTx(*m_node.chainman, m_wallet, 1, 100, 120), 100);

    // Test that updating existing transaction does not change smart time.
    BOOST_CHECK_EQUAL(AddTx(*m_node.chainman, m_wallet, 1, 200, 220), 100);

    // New transaction should use clock time if there's no block time.
    BOOST_CHECK_EQUAL(AddTx(*m_node.chainman, m_wallet, 2, 300, 0), 300);

    // New transaction should use block time if lower than clock time.
    BOOST_CHECK_EQUAL(AddTx(*m_node.chainman, m_wallet, 3, 420, 400), 400);

    // New transaction should use latest entry time if higher than
    // min(block time, clock time).
    BOOST_CHECK_EQUAL(AddTx(*m_node.chainman, m_wallet, 4, 500, 390), 400);

    // If there are future entries, new transaction should use time of the
    // newest entry that is no more than 300 seconds ahead of the clock time.
    BOOST_CHECK_EQUAL(AddTx(*m_node.chainman, m_wallet, 5, 50, 600), 300);
}

BOOST_AUTO_TEST_CASE(LoadReceiveRequests)
{
    CTxDestination dest = PKHash();
    LOCK(m_wallet.cs_wallet);
    WalletBatch batch{m_wallet.GetDatabase()};
<<<<<<< HEAD
    m_wallet.AddDestData(batch, dest, "misc", "val_misc");
    m_wallet.AddDestData(batch, dest, "rr0", "val_rr0");
    m_wallet.AddDestData(batch, dest, "rr1", "val_rr1");
=======
    m_wallet.SetAddressUsed(batch, dest, true);
    m_wallet.SetAddressReceiveRequest(batch, dest, "0", "val_rr0");
    m_wallet.SetAddressReceiveRequest(batch, dest, "1", "val_rr1");
>>>>>>> 9e05de1d

    auto values = m_wallet.GetAddressReceiveRequests();
    BOOST_CHECK_EQUAL(values.size(), 2U);
    BOOST_CHECK_EQUAL(values[0], "val_rr0");
    BOOST_CHECK_EQUAL(values[1], "val_rr1");
}

// Test some watch-only LegacyScriptPubKeyMan methods by the procedure of loading (LoadWatchOnly),
// checking (HaveWatchOnly), getting (GetWatchPubKey) and removing (RemoveWatchOnly) a
<<<<<<< HEAD
// given PubKey, resp. its corresponding P2PK Script. Results of the the impact on
=======
// given PubKey, resp. its corresponding P2PK Script. Results of the impact on
>>>>>>> 9e05de1d
// the address -> PubKey map is dependent on whether the PubKey is a point on the curve
static void TestWatchOnlyPubKey(LegacyScriptPubKeyMan* spk_man, const CPubKey& add_pubkey)
{
    CScript p2pk = GetScriptForRawPubKey(add_pubkey);
    CKeyID add_address = add_pubkey.GetID();
    CPubKey found_pubkey;
    LOCK(spk_man->cs_KeyStore);

    // all Scripts (i.e. also all PubKeys) are added to the general watch-only set
    BOOST_CHECK(!spk_man->HaveWatchOnly(p2pk));
    spk_man->LoadWatchOnly(p2pk);
    BOOST_CHECK(spk_man->HaveWatchOnly(p2pk));

    // only PubKeys on the curve shall be added to the watch-only address -> PubKey map
    bool is_pubkey_fully_valid = add_pubkey.IsFullyValid();
    if (is_pubkey_fully_valid) {
        BOOST_CHECK(spk_man->GetWatchPubKey(add_address, found_pubkey));
        BOOST_CHECK(found_pubkey == add_pubkey);
    } else {
        BOOST_CHECK(!spk_man->GetWatchPubKey(add_address, found_pubkey));
        BOOST_CHECK(found_pubkey == CPubKey()); // passed key is unchanged
    }

    spk_man->RemoveWatchOnly(p2pk);
    BOOST_CHECK(!spk_man->HaveWatchOnly(p2pk));

    if (is_pubkey_fully_valid) {
        BOOST_CHECK(!spk_man->GetWatchPubKey(add_address, found_pubkey));
        BOOST_CHECK(found_pubkey == add_pubkey); // passed key is unchanged
    }
}

// Cryptographically invalidate a PubKey whilst keeping length and first byte
static void PollutePubKey(CPubKey& pubkey)
{
    std::vector<unsigned char> pubkey_raw(pubkey.begin(), pubkey.end());
    std::fill(pubkey_raw.begin()+1, pubkey_raw.end(), 0);
    pubkey = CPubKey(pubkey_raw);
    assert(!pubkey.IsFullyValid());
    assert(pubkey.IsValid());
}

// Test watch-only logic for PubKeys
BOOST_AUTO_TEST_CASE(WatchOnlyPubKeys)
{
    CKey key;
    CPubKey pubkey;
    LegacyScriptPubKeyMan* spk_man = m_wallet.GetOrCreateLegacyScriptPubKeyMan();

    BOOST_CHECK(!spk_man->HaveWatchOnly());

    // uncompressed valid PubKey
    key.MakeNewKey(false);
    pubkey = key.GetPubKey();
    assert(!pubkey.IsCompressed());
    TestWatchOnlyPubKey(spk_man, pubkey);

    // uncompressed cryptographically invalid PubKey
    PollutePubKey(pubkey);
    TestWatchOnlyPubKey(spk_man, pubkey);

    // compressed valid PubKey
    key.MakeNewKey(true);
    pubkey = key.GetPubKey();
    assert(pubkey.IsCompressed());
    TestWatchOnlyPubKey(spk_man, pubkey);

    // compressed cryptographically invalid PubKey
    PollutePubKey(pubkey);
    TestWatchOnlyPubKey(spk_man, pubkey);

    // invalid empty PubKey
    pubkey = CPubKey();
    TestWatchOnlyPubKey(spk_man, pubkey);
}

class ListCoinsTestingSetup : public TestChain100Setup
{
public:
    ListCoinsTestingSetup()
    {
        CreateAndProcessBlock({}, GetScriptForRawPubKey(coinbaseKey.GetPubKey()));
<<<<<<< HEAD
        wallet = MakeUnique<CWallet>(m_chain.get(), WalletLocation(), WalletDatabase::CreateMock());
        {
            LOCK(wallet->cs_wallet);
            wallet->SetLastBlockProcessed(::ChainActive().Height(), ::ChainActive().Tip()->GetBlockHash());
        }
        bool firstRun;
        wallet->LoadWallet(firstRun);
        AddKey(*wallet, coinbaseKey);
        WalletRescanReserver reserver(wallet.get());
        reserver.reserve();
        CWallet::ScanResult result = wallet->ScanForWalletTransactions(::ChainActive().Genesis()->GetBlockHash(), {} /* stop_block */, reserver, false /* update */);
        BOOST_CHECK_EQUAL(result.status, CWallet::ScanResult::SUCCESS);
        BOOST_CHECK_EQUAL(result.last_scanned_block, ::ChainActive().Tip()->GetBlockHash());
        BOOST_CHECK_EQUAL(*result.last_scanned_height, ::ChainActive().Height());
        BOOST_CHECK(result.last_failed_block.IsNull());
=======
        wallet = CreateSyncedWallet(*m_node.chain, WITH_LOCK(Assert(m_node.chainman)->GetMutex(), return m_node.chainman->ActiveChain()), m_args, coinbaseKey);
>>>>>>> 9e05de1d
    }

    ~ListCoinsTestingSetup()
    {
        wallet.reset();
    }

    CWalletTx& AddTx(CRecipient recipient)
    {
        CTransactionRef tx;
<<<<<<< HEAD
        CAmount fee;
        int changePos = -1;
        std::string error;
        CCoinControl dummy;
        {
            auto locked_chain = m_chain->lock();
            BOOST_CHECK(wallet->CreateTransaction(*locked_chain, {recipient}, tx, fee, changePos, error, dummy));
=======
        CCoinControl dummy;
        {
            constexpr int RANDOM_CHANGE_POSITION = -1;
            auto res = CreateTransaction(*wallet, {recipient}, RANDOM_CHANGE_POSITION, dummy);
            BOOST_CHECK(res);
            tx = res->tx;
>>>>>>> 9e05de1d
        }
        wallet->CommitTransaction(tx, {}, {});
        CMutableTransaction blocktx;
        {
            LOCK(wallet->cs_wallet);
            blocktx = CMutableTransaction(*wallet->mapWallet.at(tx->GetHash()).tx);
        }
        CreateAndProcessBlock({CMutableTransaction(blocktx)}, GetScriptForRawPubKey(coinbaseKey.GetPubKey()));

<<<<<<< HEAD
        LOCK(cs_main);
        LOCK(wallet->cs_wallet);
        wallet->SetLastBlockProcessed(wallet->GetLastBlockHeight() + 1, ::ChainActive().Tip()->GetBlockHash());
        auto it = wallet->mapWallet.find(tx->GetHash());
        BOOST_CHECK(it != wallet->mapWallet.end());
        CWalletTx::Confirmation confirm(CWalletTx::Status::CONFIRMED, ::ChainActive().Height(), ::ChainActive().Tip()->GetBlockHash(), 1);
        it->second.m_confirm = confirm;
        return it->second;
    }

    NodeContext m_node;
    std::unique_ptr<interfaces::Chain> m_chain = interfaces::MakeChain(m_node);
=======
        LOCK(wallet->cs_wallet);
        LOCK(Assert(m_node.chainman)->GetMutex());
        wallet->SetLastBlockProcessed(wallet->GetLastBlockHeight() + 1, m_node.chainman->ActiveChain().Tip()->GetBlockHash());
        auto it = wallet->mapWallet.find(tx->GetHash());
        BOOST_CHECK(it != wallet->mapWallet.end());
        it->second.m_state = TxStateConfirmed{m_node.chainman->ActiveChain().Tip()->GetBlockHash(), m_node.chainman->ActiveChain().Height(), /*index=*/1};
        return it->second;
    }

>>>>>>> 9e05de1d
    std::unique_ptr<CWallet> wallet;
};

BOOST_FIXTURE_TEST_CASE(ListCoinsTest, ListCoinsTestingSetup)
{
    std::string coinbaseAddress = coinbaseKey.GetPubKey().GetID().ToString();

    // Confirm ListCoins initially returns 1 coin grouped under coinbaseKey
    // address.
    std::map<CTxDestination, std::vector<COutput>> list;
    {
<<<<<<< HEAD
        auto locked_chain = m_chain->lock();
        LOCK(wallet->cs_wallet);
        list = wallet->ListCoins(*locked_chain);
    }
    BOOST_CHECK_EQUAL(list.size(), 1U);
    BOOST_CHECK_EQUAL(boost::get<PKHash>(list.begin()->first).ToString(), coinbaseAddress);
=======
        LOCK(wallet->cs_wallet);
        list = ListCoins(*wallet);
    }
    BOOST_CHECK_EQUAL(list.size(), 1U);
    BOOST_CHECK_EQUAL(std::get<PKHash>(list.begin()->first).ToString(), coinbaseAddress);
>>>>>>> 9e05de1d
    BOOST_CHECK_EQUAL(list.begin()->second.size(), 1U);

    // Check initial balance from one mature coinbase transaction.
    BOOST_CHECK_EQUAL(50 * COIN, GetAvailableBalance(*wallet));

    // Add a transaction creating a change address, and confirm ListCoins still
    // returns the coin associated with the change address underneath the
    // coinbaseKey pubkey, even though the change address has a different
    // pubkey.
    AddTx(CRecipient{GetScriptForRawPubKey({}), 1 * COIN, false /* subtract fee */});
    {
<<<<<<< HEAD
        auto locked_chain = m_chain->lock();
        LOCK(wallet->cs_wallet);
        list = wallet->ListCoins(*locked_chain);
    }
    BOOST_CHECK_EQUAL(list.size(), 1U);
    BOOST_CHECK_EQUAL(boost::get<PKHash>(list.begin()->first).ToString(), coinbaseAddress);
=======
        LOCK(wallet->cs_wallet);
        list = ListCoins(*wallet);
    }
    BOOST_CHECK_EQUAL(list.size(), 1U);
    BOOST_CHECK_EQUAL(std::get<PKHash>(list.begin()->first).ToString(), coinbaseAddress);
>>>>>>> 9e05de1d
    BOOST_CHECK_EQUAL(list.begin()->second.size(), 2U);

    // Lock both coins. Confirm number of available coins drops to 0.
    {
<<<<<<< HEAD
        auto locked_chain = m_chain->lock();
        LOCK(wallet->cs_wallet);
        std::vector<COutput> available;
        wallet->AvailableCoins(*locked_chain, available);
        BOOST_CHECK_EQUAL(available.size(), 2U);
=======
        LOCK(wallet->cs_wallet);
        BOOST_CHECK_EQUAL(AvailableCoinsListUnspent(*wallet).Size(), 2U);
>>>>>>> 9e05de1d
    }
    for (const auto& group : list) {
        for (const auto& coin : group.second) {
            LOCK(wallet->cs_wallet);
            wallet->LockCoin(coin.outpoint);
        }
    }
    {
<<<<<<< HEAD
        auto locked_chain = m_chain->lock();
        LOCK(wallet->cs_wallet);
        std::vector<COutput> available;
        wallet->AvailableCoins(*locked_chain, available);
        BOOST_CHECK_EQUAL(available.size(), 0U);
=======
        LOCK(wallet->cs_wallet);
        BOOST_CHECK_EQUAL(AvailableCoinsListUnspent(*wallet).Size(), 0U);
>>>>>>> 9e05de1d
    }
    // Confirm ListCoins still returns same result as before, despite coins
    // being locked.
    {
<<<<<<< HEAD
        auto locked_chain = m_chain->lock();
        LOCK(wallet->cs_wallet);
        list = wallet->ListCoins(*locked_chain);
    }
    BOOST_CHECK_EQUAL(list.size(), 1U);
    BOOST_CHECK_EQUAL(boost::get<PKHash>(list.begin()->first).ToString(), coinbaseAddress);
=======
        LOCK(wallet->cs_wallet);
        list = ListCoins(*wallet);
    }
    BOOST_CHECK_EQUAL(list.size(), 1U);
    BOOST_CHECK_EQUAL(std::get<PKHash>(list.begin()->first).ToString(), coinbaseAddress);
>>>>>>> 9e05de1d
    BOOST_CHECK_EQUAL(list.begin()->second.size(), 2U);
}

BOOST_FIXTURE_TEST_CASE(wallet_disableprivkeys, TestChain100Setup)
{
<<<<<<< HEAD
    NodeContext node;
    auto chain = interfaces::MakeChain(node);
    std::shared_ptr<CWallet> wallet = std::make_shared<CWallet>(chain.get(), WalletLocation(), WalletDatabase::CreateDummy());
    wallet->SetupLegacyScriptPubKeyMan();
    wallet->SetMinVersion(FEATURE_LATEST);
    wallet->SetWalletFlag(WALLET_FLAG_DISABLE_PRIVATE_KEYS);
    BOOST_CHECK(!wallet->TopUpKeyPool(1000));
    CTxDestination dest;
    std::string error;
    BOOST_CHECK(!wallet->GetNewDestination(OutputType::BECH32, "", dest, error));
=======
    {
        const std::shared_ptr<CWallet> wallet = std::make_shared<CWallet>(m_node.chain.get(), "", m_args, CreateDummyWalletDatabase());
        wallet->SetupLegacyScriptPubKeyMan();
        wallet->SetMinVersion(FEATURE_LATEST);
        wallet->SetWalletFlag(WALLET_FLAG_DISABLE_PRIVATE_KEYS);
        BOOST_CHECK(!wallet->TopUpKeyPool(1000));
        BOOST_CHECK(!wallet->GetNewDestination(OutputType::BECH32, ""));
    }
    {
        const std::shared_ptr<CWallet> wallet = std::make_shared<CWallet>(m_node.chain.get(), "", m_args, CreateDummyWalletDatabase());
        LOCK(wallet->cs_wallet);
        wallet->SetWalletFlag(WALLET_FLAG_DESCRIPTORS);
        wallet->SetMinVersion(FEATURE_LATEST);
        wallet->SetWalletFlag(WALLET_FLAG_DISABLE_PRIVATE_KEYS);
        BOOST_CHECK(!wallet->GetNewDestination(OutputType::BECH32, ""));
    }
>>>>>>> 9e05de1d
}

// Explicit calculation which is used to test the wallet constant
// We get the same virtual size due to rounding(weight/4) for both use_max_sig values
static size_t CalculateNestedKeyhashInputSize(bool use_max_sig)
{
    // Generate ephemeral valid pubkey
    CKey key;
    key.MakeNewKey(true);
    CPubKey pubkey = key.GetPubKey();

    // Generate pubkey hash
    uint160 key_hash(Hash160(pubkey));

    // Create inner-script to enter into keystore. Key hash can't be 0...
    CScript inner_script = CScript() << OP_0 << std::vector<unsigned char>(key_hash.begin(), key_hash.end());

    // Create outer P2SH script for the output
    uint160 script_id(Hash160(inner_script));
    CScript script_pubkey = CScript() << OP_HASH160 << std::vector<unsigned char>(script_id.begin(), script_id.end()) << OP_EQUAL;

    // Add inner-script to key store and key to watchonly
    FillableSigningProvider keystore;
    keystore.AddCScript(inner_script);
    keystore.AddKeyPubKey(key, pubkey);

    // Fill in dummy signatures for fee calculation.
    SignatureData sig_data;

    if (!ProduceSignature(keystore, use_max_sig ? DUMMY_MAXIMUM_SIGNATURE_CREATOR : DUMMY_SIGNATURE_CREATOR, script_pubkey, sig_data)) {
        // We're hand-feeding it correct arguments; shouldn't happen
        assert(false);
    }

    CTxIn tx_in;
    UpdateInput(tx_in, sig_data);
    return (size_t)GetVirtualTransactionInputSize(tx_in);
}

BOOST_FIXTURE_TEST_CASE(dummy_input_size_test, TestChain100Setup)
{
    BOOST_CHECK_EQUAL(CalculateNestedKeyhashInputSize(false), DUMMY_NESTED_P2WPKH_INPUT_SIZE);
    BOOST_CHECK_EQUAL(CalculateNestedKeyhashInputSize(true), DUMMY_NESTED_P2WPKH_INPUT_SIZE);
}

bool malformed_descriptor(std::ios_base::failure e)
{
    std::string s(e.what());
    return s.find("Missing checksum") != std::string::npos;
}

BOOST_FIXTURE_TEST_CASE(wallet_descriptor_test, BasicTestingSetup)
{
    std::vector<unsigned char> malformed_record;
    CVectorWriter vw(0, 0, malformed_record, 0);
    vw << std::string("notadescriptor");
    vw << (uint64_t)0;
    vw << (int32_t)0;
    vw << (int32_t)0;
    vw << (int32_t)1;

    SpanReader vr{0, 0, malformed_record};
    WalletDescriptor w_desc;
    BOOST_CHECK_EXCEPTION(vr >> w_desc, std::ios_base::failure, malformed_descriptor);
}

//! Test CWallet::Create() and its behavior handling potential race
//! conditions if it's called the same time an incoming transaction shows up in
//! the mempool or a new block.
//!
//! It isn't possible to verify there aren't race condition in every case, so
//! this test just checks two specific cases and ensures that timing of
//! notifications in these cases doesn't prevent the wallet from detecting
//! transactions.
//!
//! In the first case, block and mempool transactions are created before the
//! wallet is loaded, but notifications about these transactions are delayed
//! until after it is loaded. The notifications are superfluous in this case, so
//! the test verifies the transactions are detected before they arrive.
//!
//! In the second case, block and mempool transactions are created after the
//! wallet rescan and notifications are immediately synced, to verify the wallet
//! must already have a handler in place for them, and there's no gap after
//! rescanning where new transactions in new blocks could be lost.
BOOST_FIXTURE_TEST_CASE(CreateWallet, TestChain100Setup)
{
    m_args.ForceSetArg("-unsafesqlitesync", "1");
    // Create new wallet with known key and unload it.
    WalletContext context;
    context.args = &m_args;
    context.chain = m_node.chain.get();
    auto wallet = TestLoadWallet(context);
    CKey key;
    key.MakeNewKey(true);
    AddKey(*wallet, key);
    TestUnloadWallet(std::move(wallet));


    // Add log hook to detect AddToWallet events from rescans, blockConnected,
    // and transactionAddedToMempool notifications
    int addtx_count = 0;
    DebugLogHelper addtx_counter("[default wallet] AddToWallet", [&](const std::string* s) {
        if (s) ++addtx_count;
        return false;
    });


    bool rescan_completed = false;
    DebugLogHelper rescan_check("[default wallet] Rescan completed", [&](const std::string* s) {
        if (s) rescan_completed = true;
        return false;
    });


    // Block the queue to prevent the wallet receiving blockConnected and
    // transactionAddedToMempool notifications, and create block and mempool
    // transactions paying to the wallet
    std::promise<void> promise;
    CallFunctionInValidationInterfaceQueue([&promise] {
        promise.get_future().wait();
    });
    std::string error;
    m_coinbase_txns.push_back(CreateAndProcessBlock({}, GetScriptForRawPubKey(coinbaseKey.GetPubKey())).vtx[0]);
    auto block_tx = TestSimpleSpend(*m_coinbase_txns[0], 0, coinbaseKey, GetScriptForRawPubKey(key.GetPubKey()));
    m_coinbase_txns.push_back(CreateAndProcessBlock({block_tx}, GetScriptForRawPubKey(coinbaseKey.GetPubKey())).vtx[0]);
    auto mempool_tx = TestSimpleSpend(*m_coinbase_txns[1], 0, coinbaseKey, GetScriptForRawPubKey(key.GetPubKey()));
    BOOST_CHECK(m_node.chain->broadcastTransaction(MakeTransactionRef(mempool_tx), DEFAULT_TRANSACTION_MAXFEE, false, error));


    // Reload wallet and make sure new transactions are detected despite events
    // being blocked
    wallet = TestLoadWallet(context);
    BOOST_CHECK(rescan_completed);
    // AddToWallet events for block_tx and mempool_tx
    BOOST_CHECK_EQUAL(addtx_count, 2);
    {
        LOCK(wallet->cs_wallet);
        BOOST_CHECK_EQUAL(wallet->mapWallet.count(block_tx.GetHash()), 1U);
        BOOST_CHECK_EQUAL(wallet->mapWallet.count(mempool_tx.GetHash()), 1U);
    }


    // Unblock notification queue and make sure stale blockConnected and
    // transactionAddedToMempool events are processed
    promise.set_value();
    SyncWithValidationInterfaceQueue();
    // AddToWallet events for block_tx and mempool_tx events are counted a
    // second time as the notification queue is processed
    BOOST_CHECK_EQUAL(addtx_count, 4);


    TestUnloadWallet(std::move(wallet));


    // Load wallet again, this time creating new block and mempool transactions
    // paying to the wallet as the wallet finishes loading and syncing the
    // queue so the events have to be handled immediately. Releasing the wallet
    // lock during the sync is a little artificial but is needed to avoid a
    // deadlock during the sync and simulates a new block notification happening
    // as soon as possible.
    addtx_count = 0;
    auto handler = HandleLoadWallet(context, [&](std::unique_ptr<interfaces::Wallet> wallet) {
            BOOST_CHECK(rescan_completed);
            m_coinbase_txns.push_back(CreateAndProcessBlock({}, GetScriptForRawPubKey(coinbaseKey.GetPubKey())).vtx[0]);
            block_tx = TestSimpleSpend(*m_coinbase_txns[2], 0, coinbaseKey, GetScriptForRawPubKey(key.GetPubKey()));
            m_coinbase_txns.push_back(CreateAndProcessBlock({block_tx}, GetScriptForRawPubKey(coinbaseKey.GetPubKey())).vtx[0]);
            mempool_tx = TestSimpleSpend(*m_coinbase_txns[3], 0, coinbaseKey, GetScriptForRawPubKey(key.GetPubKey()));
            BOOST_CHECK(m_node.chain->broadcastTransaction(MakeTransactionRef(mempool_tx), DEFAULT_TRANSACTION_MAXFEE, false, error));
            SyncWithValidationInterfaceQueue();
        });
    wallet = TestLoadWallet(context);
    BOOST_CHECK_EQUAL(addtx_count, 2);
    {
        LOCK(wallet->cs_wallet);
        BOOST_CHECK_EQUAL(wallet->mapWallet.count(block_tx.GetHash()), 1U);
        BOOST_CHECK_EQUAL(wallet->mapWallet.count(mempool_tx.GetHash()), 1U);
    }


    TestUnloadWallet(std::move(wallet));
}

BOOST_FIXTURE_TEST_CASE(CreateWalletWithoutChain, BasicTestingSetup)
{
    WalletContext context;
    context.args = &m_args;
    auto wallet = TestLoadWallet(context);
    BOOST_CHECK(wallet);
    UnloadWallet(std::move(wallet));
}

BOOST_FIXTURE_TEST_CASE(ZapSelectTx, TestChain100Setup)
{
    m_args.ForceSetArg("-unsafesqlitesync", "1");
    WalletContext context;
    context.args = &m_args;
    context.chain = m_node.chain.get();
    auto wallet = TestLoadWallet(context);
    CKey key;
    key.MakeNewKey(true);
    AddKey(*wallet, key);

    std::string error;
    m_coinbase_txns.push_back(CreateAndProcessBlock({}, GetScriptForRawPubKey(coinbaseKey.GetPubKey())).vtx[0]);
    auto block_tx = TestSimpleSpend(*m_coinbase_txns[0], 0, coinbaseKey, GetScriptForRawPubKey(key.GetPubKey()));
    CreateAndProcessBlock({block_tx}, GetScriptForRawPubKey(coinbaseKey.GetPubKey()));

    SyncWithValidationInterfaceQueue();

    {
        auto block_hash = block_tx.GetHash();
        auto prev_tx = m_coinbase_txns[0];

        LOCK(wallet->cs_wallet);
        BOOST_CHECK(wallet->HasWalletSpend(prev_tx));
        BOOST_CHECK_EQUAL(wallet->mapWallet.count(block_hash), 1u);

        std::vector<uint256> vHashIn{ block_hash }, vHashOut;
        BOOST_CHECK_EQUAL(wallet->ZapSelectTx(vHashIn, vHashOut), DBErrors::LOAD_OK);

        BOOST_CHECK(!wallet->HasWalletSpend(prev_tx));
        BOOST_CHECK_EQUAL(wallet->mapWallet.count(block_hash), 0u);
    }

    TestUnloadWallet(std::move(wallet));
}

/** RAII class that provides access to a FailDatabase. Which fails if needed. */
class FailBatch : public DatabaseBatch
{
private:
    bool m_pass{true};
    bool ReadKey(CDataStream&& key, CDataStream& value) override { return m_pass; }
    bool WriteKey(CDataStream&& key, CDataStream&& value, bool overwrite=true) override { return m_pass; }
    bool EraseKey(CDataStream&& key) override { return m_pass; }
    bool HasKey(CDataStream&& key) override { return m_pass; }

public:
    explicit FailBatch(bool pass) : m_pass(pass) {}
    void Flush() override {}
    void Close() override {}

    bool StartCursor() override { return true; }
    bool ReadAtCursor(CDataStream& ssKey, CDataStream& ssValue, bool& complete) override { return false; }
    void CloseCursor() override {}
    bool TxnBegin() override { return false; }
    bool TxnCommit() override { return false; }
    bool TxnAbort() override { return false; }
};

/** A dummy WalletDatabase that does nothing, only fails if needed.**/
class FailDatabase : public WalletDatabase
{
public:
    bool m_pass{true}; // false when this db should fail

    void Open() override {};
    void AddRef() override {}
    void RemoveRef() override {}
    bool Rewrite(const char* pszSkip=nullptr) override { return true; }
    bool Backup(const std::string& strDest) const override { return true; }
    void Close() override {}
    void Flush() override {}
    bool PeriodicFlush() override { return true; }
    void IncrementUpdateCounter() override { ++nUpdateCounter; }
    void ReloadDbEnv() override {}
    std::string Filename() override { return "faildb"; }
    std::string Format() override { return "faildb"; }
    std::unique_ptr<DatabaseBatch> MakeBatch(bool flush_on_close = true) override { return std::make_unique<FailBatch>(m_pass); }
};

/**
 * Checks a wallet invalid state where the inputs (prev-txs) of a new arriving transaction are not marked dirty,
 * while the transaction that spends them exist inside the in-memory wallet tx map (not stored on db due a db write failure).
 */
BOOST_FIXTURE_TEST_CASE(wallet_sync_tx_invalid_state_test, TestingSetup)
{
    CWallet wallet(m_node.chain.get(), "", m_args, std::make_unique<FailDatabase>());
    {
        LOCK(wallet.cs_wallet);
        wallet.SetWalletFlag(WALLET_FLAG_DESCRIPTORS);
        wallet.SetupDescriptorScriptPubKeyMans();
    }

    // Add tx to wallet
    const auto& op_dest = wallet.GetNewDestination(OutputType::BECH32M, "");
    BOOST_ASSERT(op_dest);

    CMutableTransaction mtx;
    mtx.vout.push_back({COIN, GetScriptForDestination(*op_dest)});
    mtx.vin.push_back(CTxIn(g_insecure_rand_ctx.rand256(), 0));
    const auto& tx_id_to_spend = wallet.AddToWallet(MakeTransactionRef(mtx), TxStateInMempool{})->GetHash();

    {
        // Cache and verify available balance for the wtx
        LOCK(wallet.cs_wallet);
        const CWalletTx* wtx_to_spend = wallet.GetWalletTx(tx_id_to_spend);
        BOOST_CHECK_EQUAL(CachedTxGetAvailableCredit(wallet, *wtx_to_spend), 1 * COIN);
    }

    // Now the good case:
    // 1) Add a transaction that spends the previously created transaction
    // 2) Verify that the available balance of this new tx and the old one is updated (prev tx is marked dirty)

    mtx.vin.clear();
    mtx.vin.push_back(CTxIn(tx_id_to_spend, 0));
    wallet.transactionAddedToMempool(MakeTransactionRef(mtx), 0);
    const uint256& good_tx_id = mtx.GetHash();

    {
        // Verify balance update for the new tx and the old one
        LOCK(wallet.cs_wallet);
        const CWalletTx* new_wtx = wallet.GetWalletTx(good_tx_id);
        BOOST_CHECK_EQUAL(CachedTxGetAvailableCredit(wallet, *new_wtx), 1 * COIN);

        // Now the old wtx
        const CWalletTx* wtx_to_spend = wallet.GetWalletTx(tx_id_to_spend);
        BOOST_CHECK_EQUAL(CachedTxGetAvailableCredit(wallet, *wtx_to_spend), 0 * COIN);
    }

    // Now the bad case:
    // 1) Make db always fail
    // 2) Try to add a transaction that spends the previously created transaction and
    //    verify that we are not moving forward if the wallet cannot store it
    static_cast<FailDatabase&>(wallet.GetDatabase()).m_pass = false;
    mtx.vin.clear();
    mtx.vin.push_back(CTxIn(good_tx_id, 0));
    BOOST_CHECK_EXCEPTION(wallet.transactionAddedToMempool(MakeTransactionRef(mtx), 0),
                          std::runtime_error,
                          HasReason("DB error adding transaction to wallet, write failed"));
}

BOOST_AUTO_TEST_SUITE_END()
} // namespace wallet<|MERGE_RESOLUTION|>--- conflicted
+++ resolved
@@ -10,12 +10,6 @@
 #include <vector>
 
 #include <interfaces/chain.h>
-<<<<<<< HEAD
-#include <node/context.h>
-#include <policy/policy.h>
-#include <rpc/server.h>
-#include <test/util/setup_common.h>
-=======
 #include <key_io.h>
 #include <node/blockstorage.h>
 #include <policy/policy.h>
@@ -23,7 +17,6 @@
 #include <test/util/logging.h>
 #include <test/util/setup_common.h>
 #include <util/translation.h>
->>>>>>> 9e05de1d
 #include <validation.h>
 #include <wallet/coincontrol.h>
 #include <wallet/context.h>
@@ -86,11 +79,6 @@
 
 static void AddKey(CWallet& wallet, const CKey& key)
 {
-<<<<<<< HEAD
-    auto spk_man = wallet.GetOrCreateLegacyScriptPubKeyMan();
-    LOCK2(wallet.cs_wallet, spk_man->cs_KeyStore);
-    spk_man->AddKeyPubKey(key, key.GetPubKey());
-=======
     LOCK(wallet.cs_wallet);
     FlatSigningProvider provider;
     std::string error;
@@ -98,30 +86,11 @@
     assert(desc);
     WalletDescriptor w_desc(std::move(desc), 0, 0, 1, 1);
     if (!wallet.AddWalletDescriptor(w_desc, provider, "", false)) assert(false);
->>>>>>> 9e05de1d
 }
 
 BOOST_FIXTURE_TEST_CASE(scan_for_wallet_transactions, TestChain100Setup)
 {
     // Cap last block file size, and mine new block in a new block file.
-<<<<<<< HEAD
-    CBlockIndex* oldTip = ::ChainActive().Tip();
-    GetBlockFileInfo(oldTip->GetBlockPos().nFile)->nSize = MAX_BLOCKFILE_SIZE;
-    CreateAndProcessBlock({}, GetScriptForRawPubKey(coinbaseKey.GetPubKey()));
-    CBlockIndex* newTip = ::ChainActive().Tip();
-
-    NodeContext node;
-    auto chain = interfaces::MakeChain(node);
-    auto locked_chain = chain->lock();
-    LockAssertion lock(::cs_main);
-
-    // Verify ScanForWalletTransactions accommodates a null start block.
-    {
-        CWallet wallet(chain.get(), WalletLocation(), WalletDatabase::CreateDummy());
-        {
-            LOCK(wallet.cs_wallet);
-            wallet.SetLastBlockProcessed(::ChainActive().Height(), ::ChainActive().Tip()->GetBlockHash());
-=======
     CBlockIndex* oldTip = WITH_LOCK(Assert(m_node.chainman)->GetMutex(), return m_node.chainman->ActiveChain().Tip());
     WITH_LOCK(::cs_main, m_node.chainman->m_blockman.GetBlockFileInfo(oldTip->GetBlockPos().nFile)->nSize = MAX_BLOCKFILE_SIZE);
     CreateAndProcessBlock({}, GetScriptForRawPubKey(coinbaseKey.GetPubKey()));
@@ -135,7 +104,6 @@
             LOCK(Assert(m_node.chainman)->GetMutex());
             wallet.SetWalletFlag(WALLET_FLAG_DESCRIPTORS);
             wallet.SetLastBlockProcessed(m_node.chainman->ActiveChain().Height(), m_node.chainman->ActiveChain().Tip()->GetBlockHash());
->>>>>>> 9e05de1d
         }
         AddKey(wallet, coinbaseKey);
         WalletRescanReserver reserver(wallet);
@@ -145,29 +113,18 @@
         BOOST_CHECK(result.last_failed_block.IsNull());
         BOOST_CHECK(result.last_scanned_block.IsNull());
         BOOST_CHECK(!result.last_scanned_height);
-<<<<<<< HEAD
-        BOOST_CHECK_EQUAL(wallet.GetBalance().m_mine_immature, 0);
-=======
         BOOST_CHECK_EQUAL(GetBalance(wallet).m_mine_immature, 0);
->>>>>>> 9e05de1d
     }
 
     // Verify ScanForWalletTransactions picks up transactions in both the old
     // and new block files.
     {
-<<<<<<< HEAD
-        CWallet wallet(chain.get(), WalletLocation(), WalletDatabase::CreateDummy());
-        {
-            LOCK(wallet.cs_wallet);
-            wallet.SetLastBlockProcessed(::ChainActive().Height(), ::ChainActive().Tip()->GetBlockHash());
-=======
         CWallet wallet(m_node.chain.get(), "", m_args, CreateMockWalletDatabase());
         {
             LOCK(wallet.cs_wallet);
             LOCK(Assert(m_node.chainman)->GetMutex());
             wallet.SetWalletFlag(WALLET_FLAG_DESCRIPTORS);
             wallet.SetLastBlockProcessed(m_node.chainman->ActiveChain().Height(), m_node.chainman->ActiveChain().Tip()->GetBlockHash());
->>>>>>> 9e05de1d
         }
         AddKey(wallet, coinbaseKey);
         WalletRescanReserver reserver(wallet);
@@ -186,9 +143,6 @@
         BOOST_CHECK(result.last_failed_block.IsNull());
         BOOST_CHECK_EQUAL(result.last_scanned_block, newTip->GetBlockHash());
         BOOST_CHECK_EQUAL(*result.last_scanned_height, newTip->nHeight);
-<<<<<<< HEAD
-        BOOST_CHECK_EQUAL(wallet.GetBalance().m_mine_immature, 100 * COIN);
-=======
         BOOST_CHECK_EQUAL(GetBalance(wallet).m_mine_immature, 100 * COIN);
 
         {
@@ -196,7 +150,6 @@
             BOOST_CHECK(WalletBatch{wallet.GetDatabase()}.ReadBestBlock(locator));
             BOOST_CHECK(!locator.IsNull());
         }
->>>>>>> 9e05de1d
     }
 
     // Prune the older block file.
@@ -211,19 +164,12 @@
     // Verify ScanForWalletTransactions only picks transactions in the new block
     // file.
     {
-<<<<<<< HEAD
-        CWallet wallet(chain.get(), WalletLocation(), WalletDatabase::CreateDummy());
-        {
-            LOCK(wallet.cs_wallet);
-            wallet.SetLastBlockProcessed(::ChainActive().Height(), ::ChainActive().Tip()->GetBlockHash());
-=======
         CWallet wallet(m_node.chain.get(), "", m_args, CreateDummyWalletDatabase());
         {
             LOCK(wallet.cs_wallet);
             LOCK(Assert(m_node.chainman)->GetMutex());
             wallet.SetWalletFlag(WALLET_FLAG_DESCRIPTORS);
             wallet.SetLastBlockProcessed(m_node.chainman->ActiveChain().Height(), m_node.chainman->ActiveChain().Tip()->GetBlockHash());
->>>>>>> 9e05de1d
         }
         AddKey(wallet, coinbaseKey);
         WalletRescanReserver reserver(wallet);
@@ -233,11 +179,7 @@
         BOOST_CHECK_EQUAL(result.last_failed_block, oldTip->GetBlockHash());
         BOOST_CHECK_EQUAL(result.last_scanned_block, newTip->GetBlockHash());
         BOOST_CHECK_EQUAL(*result.last_scanned_height, newTip->nHeight);
-<<<<<<< HEAD
-        BOOST_CHECK_EQUAL(wallet.GetBalance().m_mine_immature, 50 * COIN);
-=======
         BOOST_CHECK_EQUAL(GetBalance(wallet).m_mine_immature, 50 * COIN);
->>>>>>> 9e05de1d
     }
 
     // Prune the remaining block file.
@@ -250,19 +192,12 @@
 
     // Verify ScanForWalletTransactions scans no blocks.
     {
-<<<<<<< HEAD
-        CWallet wallet(chain.get(), WalletLocation(), WalletDatabase::CreateDummy());
-        {
-            LOCK(wallet.cs_wallet);
-            wallet.SetLastBlockProcessed(::ChainActive().Height(), ::ChainActive().Tip()->GetBlockHash());
-=======
         CWallet wallet(m_node.chain.get(), "", m_args, CreateDummyWalletDatabase());
         {
             LOCK(wallet.cs_wallet);
             LOCK(Assert(m_node.chainman)->GetMutex());
             wallet.SetWalletFlag(WALLET_FLAG_DESCRIPTORS);
             wallet.SetLastBlockProcessed(m_node.chainman->ActiveChain().Height(), m_node.chainman->ActiveChain().Tip()->GetBlockHash());
->>>>>>> 9e05de1d
         }
         AddKey(wallet, coinbaseKey);
         WalletRescanReserver reserver(wallet);
@@ -272,33 +207,17 @@
         BOOST_CHECK_EQUAL(result.last_failed_block, newTip->GetBlockHash());
         BOOST_CHECK(result.last_scanned_block.IsNull());
         BOOST_CHECK(!result.last_scanned_height);
-<<<<<<< HEAD
-        BOOST_CHECK_EQUAL(wallet.GetBalance().m_mine_immature, 0);
-=======
         BOOST_CHECK_EQUAL(GetBalance(wallet).m_mine_immature, 0);
->>>>>>> 9e05de1d
     }
 }
 
 BOOST_FIXTURE_TEST_CASE(importmulti_rescan, TestChain100Setup)
 {
     // Cap last block file size, and mine new block in a new block file.
-<<<<<<< HEAD
-    CBlockIndex* oldTip = ::ChainActive().Tip();
-    GetBlockFileInfo(oldTip->GetBlockPos().nFile)->nSize = MAX_BLOCKFILE_SIZE;
-    CreateAndProcessBlock({}, GetScriptForRawPubKey(coinbaseKey.GetPubKey()));
-    CBlockIndex* newTip = ::ChainActive().Tip();
-
-    NodeContext node;
-    auto chain = interfaces::MakeChain(node);
-    auto locked_chain = chain->lock();
-    LockAssertion lock(::cs_main);
-=======
     CBlockIndex* oldTip = WITH_LOCK(Assert(m_node.chainman)->GetMutex(), return m_node.chainman->ActiveChain().Tip());
     WITH_LOCK(::cs_main, m_node.chainman->m_blockman.GetBlockFileInfo(oldTip->GetBlockPos().nFile)->nSize = MAX_BLOCKFILE_SIZE);
     CreateAndProcessBlock({}, GetScriptForRawPubKey(coinbaseKey.GetPubKey()));
     CBlockIndex* newTip = WITH_LOCK(Assert(m_node.chainman)->GetMutex(), return m_node.chainman->ActiveChain().Tip());
->>>>>>> 9e05de1d
 
     // Prune the older block file.
     int file_number;
@@ -313,18 +232,12 @@
     // before the missing block, and success for a key whose creation time is
     // after.
     {
-<<<<<<< HEAD
-        std::shared_ptr<CWallet> wallet = std::make_shared<CWallet>(chain.get(), WalletLocation(), WalletDatabase::CreateDummy());
-        wallet->SetupLegacyScriptPubKeyMan();
-        AddWallet(wallet);
-=======
         const std::shared_ptr<CWallet> wallet = std::make_shared<CWallet>(m_node.chain.get(), "", m_args, CreateDummyWalletDatabase());
         wallet->SetupLegacyScriptPubKeyMan();
         WITH_LOCK(wallet->cs_wallet, wallet->SetLastBlockProcessed(newTip->nHeight, newTip->GetBlockHash()));
         WalletContext context;
         context.args = &m_args;
         AddWallet(context, wallet);
->>>>>>> 9e05de1d
         UniValue keys;
         keys.setArray();
         UniValue key;
@@ -368,11 +281,7 @@
 {
     // Create two blocks with same timestamp to verify that importwallet rescan
     // will pick up both blocks, not just the first.
-<<<<<<< HEAD
-    const int64_t BLOCK_TIME = ::ChainActive().Tip()->GetBlockTimeMax() + 5;
-=======
     const int64_t BLOCK_TIME = WITH_LOCK(Assert(m_node.chainman)->GetMutex(), return m_node.chainman->ActiveChain().Tip()->GetBlockTimeMax() + 5);
->>>>>>> 9e05de1d
     SetMockTime(BLOCK_TIME);
     m_coinbase_txns.emplace_back(CreateAndProcessBlock({}, GetScriptForRawPubKey(coinbaseKey.GetPubKey())).vtx[0]);
     m_coinbase_txns.emplace_back(CreateAndProcessBlock({}, GetScriptForRawPubKey(coinbaseKey.GetPubKey())).vtx[0]);
@@ -383,23 +292,6 @@
     SetMockTime(KEY_TIME);
     m_coinbase_txns.emplace_back(CreateAndProcessBlock({}, GetScriptForRawPubKey(coinbaseKey.GetPubKey())).vtx[0]);
 
-<<<<<<< HEAD
-    NodeContext node;
-    auto chain = interfaces::MakeChain(node);
-    auto locked_chain = chain->lock();
-    LockAssertion lock(::cs_main);
-
-    std::string backup_file = (GetDataDir() / "wallet.backup").string();
-
-    // Import key into wallet and call dumpwallet to create backup file.
-    {
-        std::shared_ptr<CWallet> wallet = std::make_shared<CWallet>(chain.get(), WalletLocation(), WalletDatabase::CreateDummy());
-        auto spk_man = wallet->GetOrCreateLegacyScriptPubKeyMan();
-        LOCK2(wallet->cs_wallet, spk_man->cs_KeyStore);
-        spk_man->mapKeyMetadata[coinbaseKey.GetPubKey().GetID()].nCreateTime = KEY_TIME;
-        spk_man->AddKeyPubKey(coinbaseKey, coinbaseKey.GetPubKey());
-
-=======
     std::string backup_file = fs::PathToString(m_args.GetDataDirNet() / "wallet.backup");
 
     // Import key into wallet and call dumpwallet to create backup file.
@@ -417,7 +309,6 @@
             LOCK(Assert(m_node.chainman)->GetMutex());
             wallet->SetLastBlockProcessed(m_node.chainman->ActiveChain().Height(), m_node.chainman->ActiveChain().Tip()->GetBlockHash());
         }
->>>>>>> 9e05de1d
         JSONRPCRequest request;
         request.context = &context;
         request.params.setArray();
@@ -430,12 +321,8 @@
     // Call importwallet RPC and verify all blocks with timestamps >= BLOCK_TIME
     // were scanned, and no prior blocks were scanned.
     {
-<<<<<<< HEAD
-        std::shared_ptr<CWallet> wallet = std::make_shared<CWallet>(chain.get(), WalletLocation(), WalletDatabase::CreateDummy());
-=======
         const std::shared_ptr<CWallet> wallet = std::make_shared<CWallet>(m_node.chain.get(), "", m_args, CreateDummyWalletDatabase());
         LOCK(wallet->cs_wallet);
->>>>>>> 9e05de1d
         wallet->SetupLegacyScriptPubKeyMan();
 
         WalletContext context;
@@ -468,26 +355,6 @@
 // debit functions.
 BOOST_FIXTURE_TEST_CASE(coin_mark_dirty_immature_credit, TestChain100Setup)
 {
-<<<<<<< HEAD
-    NodeContext node;
-    auto chain = interfaces::MakeChain(node);
-
-    CWallet wallet(chain.get(), WalletLocation(), WalletDatabase::CreateDummy());
-    auto spk_man = wallet.GetOrCreateLegacyScriptPubKeyMan();
-    CWalletTx wtx(&wallet, m_coinbase_txns.back());
-
-    auto locked_chain = chain->lock();
-    LockAssertion lock(::cs_main);
-    LOCK2(wallet.cs_wallet, spk_man->cs_KeyStore);
-    wallet.SetLastBlockProcessed(::ChainActive().Height(), ::ChainActive().Tip()->GetBlockHash());
-
-    CWalletTx::Confirmation confirm(CWalletTx::Status::CONFIRMED, ::ChainActive().Height(), ::ChainActive().Tip()->GetBlockHash(), 0);
-    wtx.m_confirm = confirm;
-
-    // Call GetImmatureCredit() once before adding the key to the wallet to
-    // cache the current immature credit amount, which is 0.
-    BOOST_CHECK_EQUAL(wtx.GetImmatureCredit(), 0);
-=======
     CWallet wallet(m_node.chain.get(), "", m_args, CreateDummyWalletDatabase());
 
     LOCK(wallet.cs_wallet);
@@ -501,18 +368,12 @@
     // Call GetImmatureCredit() once before adding the key to the wallet to
     // cache the current immature credit amount, which is 0.
     BOOST_CHECK_EQUAL(CachedTxGetImmatureCredit(wallet, wtx, ISMINE_SPENDABLE), 0);
->>>>>>> 9e05de1d
 
     // Invalidate the cached value, add the key, and make sure a new immature
     // credit amount is calculated.
     wtx.MarkDirty();
-<<<<<<< HEAD
-    BOOST_CHECK(spk_man->AddKeyPubKey(coinbaseKey, coinbaseKey.GetPubKey()));
-    BOOST_CHECK_EQUAL(wtx.GetImmatureCredit(), 50*COIN);
-=======
     AddKey(wallet, coinbaseKey);
     BOOST_CHECK_EQUAL(CachedTxGetImmatureCredit(wallet, wtx, ISMINE_SPENDABLE), 50*COIN);
->>>>>>> 9e05de1d
 }
 
 static int64_t AddTx(ChainstateManager& chainman, CWallet& wallet, uint32_t lockTime, int64_t mockTime, int64_t blockTime)
@@ -523,14 +384,8 @@
     SetMockTime(mockTime);
     CBlockIndex* block = nullptr;
     if (blockTime > 0) {
-<<<<<<< HEAD
-        auto locked_chain = wallet.chain().lock();
-        LockAssertion lock(::cs_main);
-        auto inserted = ::BlockIndex().emplace(GetRandHash(), new CBlockIndex);
-=======
         LOCK(cs_main);
         auto inserted = chainman.BlockIndex().emplace(std::piecewise_construct, std::make_tuple(GetRandHash()), std::make_tuple());
->>>>>>> 9e05de1d
         assert(inserted.second);
         const uint256& hash = inserted.first->first;
         block = &inserted.first->second;
@@ -538,25 +393,6 @@
         block->phashBlock = &hash;
         state = TxStateConfirmed{hash, block->nHeight, /*index=*/0};
     }
-<<<<<<< HEAD
-
-    CWalletTx wtx(&wallet, MakeTransactionRef(tx));
-    LOCK(cs_main);
-    LOCK(wallet.cs_wallet);
-    // If transaction is already in map, to avoid inconsistencies, unconfirmation
-    // is needed before confirm again with different block.
-    std::map<uint256, CWalletTx>::iterator it = wallet.mapWallet.find(wtx.GetHash());
-    if (it != wallet.mapWallet.end()) {
-        wtx.setUnconfirmed();
-        wallet.AddToWallet(wtx);
-    }
-    if (block) {
-        CWalletTx::Confirmation confirm(CWalletTx::Status::CONFIRMED, block->nHeight, block->GetBlockHash(), 0);
-        wtx.m_confirm = confirm;
-    }
-    wallet.AddToWallet(wtx);
-    return wallet.mapWallet.at(wtx.GetHash()).nTimeSmart;
-=======
     return wallet.AddToWallet(MakeTransactionRef(tx), state, [&](CWalletTx& wtx, bool /* new_tx */) {
         // Assign wtx.m_state to simplify test and avoid the need to simulate
         // reorg events. Without this, AddToWallet asserts false when the same
@@ -564,7 +400,6 @@
         wtx.m_state = state;
         return true;
     })->nTimeSmart;
->>>>>>> 9e05de1d
 }
 
 // Simple test to verify assignment of CWalletTx::nSmartTime value. Could be
@@ -597,15 +432,9 @@
     CTxDestination dest = PKHash();
     LOCK(m_wallet.cs_wallet);
     WalletBatch batch{m_wallet.GetDatabase()};
-<<<<<<< HEAD
-    m_wallet.AddDestData(batch, dest, "misc", "val_misc");
-    m_wallet.AddDestData(batch, dest, "rr0", "val_rr0");
-    m_wallet.AddDestData(batch, dest, "rr1", "val_rr1");
-=======
     m_wallet.SetAddressUsed(batch, dest, true);
     m_wallet.SetAddressReceiveRequest(batch, dest, "0", "val_rr0");
     m_wallet.SetAddressReceiveRequest(batch, dest, "1", "val_rr1");
->>>>>>> 9e05de1d
 
     auto values = m_wallet.GetAddressReceiveRequests();
     BOOST_CHECK_EQUAL(values.size(), 2U);
@@ -615,11 +444,7 @@
 
 // Test some watch-only LegacyScriptPubKeyMan methods by the procedure of loading (LoadWatchOnly),
 // checking (HaveWatchOnly), getting (GetWatchPubKey) and removing (RemoveWatchOnly) a
-<<<<<<< HEAD
-// given PubKey, resp. its corresponding P2PK Script. Results of the the impact on
-=======
 // given PubKey, resp. its corresponding P2PK Script. Results of the impact on
->>>>>>> 9e05de1d
 // the address -> PubKey map is dependent on whether the PubKey is a point on the curve
 static void TestWatchOnlyPubKey(LegacyScriptPubKeyMan* spk_man, const CPubKey& add_pubkey)
 {
@@ -702,25 +527,7 @@
     ListCoinsTestingSetup()
     {
         CreateAndProcessBlock({}, GetScriptForRawPubKey(coinbaseKey.GetPubKey()));
-<<<<<<< HEAD
-        wallet = MakeUnique<CWallet>(m_chain.get(), WalletLocation(), WalletDatabase::CreateMock());
-        {
-            LOCK(wallet->cs_wallet);
-            wallet->SetLastBlockProcessed(::ChainActive().Height(), ::ChainActive().Tip()->GetBlockHash());
-        }
-        bool firstRun;
-        wallet->LoadWallet(firstRun);
-        AddKey(*wallet, coinbaseKey);
-        WalletRescanReserver reserver(wallet.get());
-        reserver.reserve();
-        CWallet::ScanResult result = wallet->ScanForWalletTransactions(::ChainActive().Genesis()->GetBlockHash(), {} /* stop_block */, reserver, false /* update */);
-        BOOST_CHECK_EQUAL(result.status, CWallet::ScanResult::SUCCESS);
-        BOOST_CHECK_EQUAL(result.last_scanned_block, ::ChainActive().Tip()->GetBlockHash());
-        BOOST_CHECK_EQUAL(*result.last_scanned_height, ::ChainActive().Height());
-        BOOST_CHECK(result.last_failed_block.IsNull());
-=======
         wallet = CreateSyncedWallet(*m_node.chain, WITH_LOCK(Assert(m_node.chainman)->GetMutex(), return m_node.chainman->ActiveChain()), m_args, coinbaseKey);
->>>>>>> 9e05de1d
     }
 
     ~ListCoinsTestingSetup()
@@ -731,22 +538,12 @@
     CWalletTx& AddTx(CRecipient recipient)
     {
         CTransactionRef tx;
-<<<<<<< HEAD
-        CAmount fee;
-        int changePos = -1;
-        std::string error;
-        CCoinControl dummy;
-        {
-            auto locked_chain = m_chain->lock();
-            BOOST_CHECK(wallet->CreateTransaction(*locked_chain, {recipient}, tx, fee, changePos, error, dummy));
-=======
         CCoinControl dummy;
         {
             constexpr int RANDOM_CHANGE_POSITION = -1;
             auto res = CreateTransaction(*wallet, {recipient}, RANDOM_CHANGE_POSITION, dummy);
             BOOST_CHECK(res);
             tx = res->tx;
->>>>>>> 9e05de1d
         }
         wallet->CommitTransaction(tx, {}, {});
         CMutableTransaction blocktx;
@@ -756,20 +553,6 @@
         }
         CreateAndProcessBlock({CMutableTransaction(blocktx)}, GetScriptForRawPubKey(coinbaseKey.GetPubKey()));
 
-<<<<<<< HEAD
-        LOCK(cs_main);
-        LOCK(wallet->cs_wallet);
-        wallet->SetLastBlockProcessed(wallet->GetLastBlockHeight() + 1, ::ChainActive().Tip()->GetBlockHash());
-        auto it = wallet->mapWallet.find(tx->GetHash());
-        BOOST_CHECK(it != wallet->mapWallet.end());
-        CWalletTx::Confirmation confirm(CWalletTx::Status::CONFIRMED, ::ChainActive().Height(), ::ChainActive().Tip()->GetBlockHash(), 1);
-        it->second.m_confirm = confirm;
-        return it->second;
-    }
-
-    NodeContext m_node;
-    std::unique_ptr<interfaces::Chain> m_chain = interfaces::MakeChain(m_node);
-=======
         LOCK(wallet->cs_wallet);
         LOCK(Assert(m_node.chainman)->GetMutex());
         wallet->SetLastBlockProcessed(wallet->GetLastBlockHeight() + 1, m_node.chainman->ActiveChain().Tip()->GetBlockHash());
@@ -779,7 +562,6 @@
         return it->second;
     }
 
->>>>>>> 9e05de1d
     std::unique_ptr<CWallet> wallet;
 };
 
@@ -791,20 +573,11 @@
     // address.
     std::map<CTxDestination, std::vector<COutput>> list;
     {
-<<<<<<< HEAD
-        auto locked_chain = m_chain->lock();
-        LOCK(wallet->cs_wallet);
-        list = wallet->ListCoins(*locked_chain);
-    }
-    BOOST_CHECK_EQUAL(list.size(), 1U);
-    BOOST_CHECK_EQUAL(boost::get<PKHash>(list.begin()->first).ToString(), coinbaseAddress);
-=======
         LOCK(wallet->cs_wallet);
         list = ListCoins(*wallet);
     }
     BOOST_CHECK_EQUAL(list.size(), 1U);
     BOOST_CHECK_EQUAL(std::get<PKHash>(list.begin()->first).ToString(), coinbaseAddress);
->>>>>>> 9e05de1d
     BOOST_CHECK_EQUAL(list.begin()->second.size(), 1U);
 
     // Check initial balance from one mature coinbase transaction.
@@ -816,34 +589,17 @@
     // pubkey.
     AddTx(CRecipient{GetScriptForRawPubKey({}), 1 * COIN, false /* subtract fee */});
     {
-<<<<<<< HEAD
-        auto locked_chain = m_chain->lock();
-        LOCK(wallet->cs_wallet);
-        list = wallet->ListCoins(*locked_chain);
-    }
-    BOOST_CHECK_EQUAL(list.size(), 1U);
-    BOOST_CHECK_EQUAL(boost::get<PKHash>(list.begin()->first).ToString(), coinbaseAddress);
-=======
         LOCK(wallet->cs_wallet);
         list = ListCoins(*wallet);
     }
     BOOST_CHECK_EQUAL(list.size(), 1U);
     BOOST_CHECK_EQUAL(std::get<PKHash>(list.begin()->first).ToString(), coinbaseAddress);
->>>>>>> 9e05de1d
     BOOST_CHECK_EQUAL(list.begin()->second.size(), 2U);
 
     // Lock both coins. Confirm number of available coins drops to 0.
     {
-<<<<<<< HEAD
-        auto locked_chain = m_chain->lock();
-        LOCK(wallet->cs_wallet);
-        std::vector<COutput> available;
-        wallet->AvailableCoins(*locked_chain, available);
-        BOOST_CHECK_EQUAL(available.size(), 2U);
-=======
         LOCK(wallet->cs_wallet);
         BOOST_CHECK_EQUAL(AvailableCoinsListUnspent(*wallet).Size(), 2U);
->>>>>>> 9e05de1d
     }
     for (const auto& group : list) {
         for (const auto& coin : group.second) {
@@ -852,51 +608,22 @@
         }
     }
     {
-<<<<<<< HEAD
-        auto locked_chain = m_chain->lock();
-        LOCK(wallet->cs_wallet);
-        std::vector<COutput> available;
-        wallet->AvailableCoins(*locked_chain, available);
-        BOOST_CHECK_EQUAL(available.size(), 0U);
-=======
         LOCK(wallet->cs_wallet);
         BOOST_CHECK_EQUAL(AvailableCoinsListUnspent(*wallet).Size(), 0U);
->>>>>>> 9e05de1d
     }
     // Confirm ListCoins still returns same result as before, despite coins
     // being locked.
     {
-<<<<<<< HEAD
-        auto locked_chain = m_chain->lock();
-        LOCK(wallet->cs_wallet);
-        list = wallet->ListCoins(*locked_chain);
-    }
-    BOOST_CHECK_EQUAL(list.size(), 1U);
-    BOOST_CHECK_EQUAL(boost::get<PKHash>(list.begin()->first).ToString(), coinbaseAddress);
-=======
         LOCK(wallet->cs_wallet);
         list = ListCoins(*wallet);
     }
     BOOST_CHECK_EQUAL(list.size(), 1U);
     BOOST_CHECK_EQUAL(std::get<PKHash>(list.begin()->first).ToString(), coinbaseAddress);
->>>>>>> 9e05de1d
     BOOST_CHECK_EQUAL(list.begin()->second.size(), 2U);
 }
 
 BOOST_FIXTURE_TEST_CASE(wallet_disableprivkeys, TestChain100Setup)
 {
-<<<<<<< HEAD
-    NodeContext node;
-    auto chain = interfaces::MakeChain(node);
-    std::shared_ptr<CWallet> wallet = std::make_shared<CWallet>(chain.get(), WalletLocation(), WalletDatabase::CreateDummy());
-    wallet->SetupLegacyScriptPubKeyMan();
-    wallet->SetMinVersion(FEATURE_LATEST);
-    wallet->SetWalletFlag(WALLET_FLAG_DISABLE_PRIVATE_KEYS);
-    BOOST_CHECK(!wallet->TopUpKeyPool(1000));
-    CTxDestination dest;
-    std::string error;
-    BOOST_CHECK(!wallet->GetNewDestination(OutputType::BECH32, "", dest, error));
-=======
     {
         const std::shared_ptr<CWallet> wallet = std::make_shared<CWallet>(m_node.chain.get(), "", m_args, CreateDummyWalletDatabase());
         wallet->SetupLegacyScriptPubKeyMan();
@@ -913,7 +640,6 @@
         wallet->SetWalletFlag(WALLET_FLAG_DISABLE_PRIVATE_KEYS);
         BOOST_CHECK(!wallet->GetNewDestination(OutputType::BECH32, ""));
     }
->>>>>>> 9e05de1d
 }
 
 // Explicit calculation which is used to test the wallet constant
