<<<<<<< HEAD
// Copyright (c) 2018-2019 The Bitcoin Core developers
=======
// Copyright (c) 2018-2021 The Bitcoin Core developers
>>>>>>> 9e05de1d
// Distributed under the MIT software license, see the accompanying
// file COPYING or http://www.opensource.org/licenses/mit-license.php.

#include <fs.h>
<<<<<<< HEAD
#include <util/system.h>
=======
#include <univalue.h>
#include <util/check.h>
#include <util/system.h>

#include <fstream>
#include <string>
>>>>>>> 9e05de1d

#include <wallet/test/init_test_fixture.h>

namespace wallet {
InitWalletDirTestingSetup::InitWalletDirTestingSetup(const std::string& chainName) : BasicTestingSetup(chainName)
{
    m_wallet_loader = MakeWalletLoader(*m_node.chain, m_args);

    const auto sep = fs::path::preferred_separator;

<<<<<<< HEAD
    m_datadir = GetDataDir();
=======
    m_datadir = m_args.GetDataDirNet();
>>>>>>> 9e05de1d
    m_cwd = fs::current_path();

    m_walletdir_path_cases["default"] = m_datadir / "wallets";
    m_walletdir_path_cases["custom"] = m_datadir / "my_wallets";
    m_walletdir_path_cases["nonexistent"] = m_datadir / "path_does_not_exist";
    m_walletdir_path_cases["file"] = m_datadir / "not_a_directory.dat";
    m_walletdir_path_cases["trailing"] = (m_datadir / "wallets") + sep;
    m_walletdir_path_cases["trailing2"] = (m_datadir / "wallets") + sep + sep;

    fs::current_path(m_datadir);
    m_walletdir_path_cases["relative"] = "wallets";

    fs::create_directories(m_walletdir_path_cases["default"]);
    fs::create_directories(m_walletdir_path_cases["custom"]);
    fs::create_directories(m_walletdir_path_cases["relative"]);
    std::ofstream f{m_walletdir_path_cases["file"]};
    f.close();
}

InitWalletDirTestingSetup::~InitWalletDirTestingSetup()
{
    fs::current_path(m_cwd);
}

void InitWalletDirTestingSetup::SetWalletDir(const fs::path& walletdir_path)
{
    m_args.ForceSetArg("-walletdir", fs::PathToString(walletdir_path));
}
} // namespace wallet<|MERGE_RESOLUTION|>--- conflicted
+++ resolved
@@ -1,22 +1,14 @@
-<<<<<<< HEAD
-// Copyright (c) 2018-2019 The Bitcoin Core developers
-=======
 // Copyright (c) 2018-2021 The Bitcoin Core developers
->>>>>>> 9e05de1d
 // Distributed under the MIT software license, see the accompanying
 // file COPYING or http://www.opensource.org/licenses/mit-license.php.
 
 #include <fs.h>
-<<<<<<< HEAD
-#include <util/system.h>
-=======
 #include <univalue.h>
 #include <util/check.h>
 #include <util/system.h>
 
 #include <fstream>
 #include <string>
->>>>>>> 9e05de1d
 
 #include <wallet/test/init_test_fixture.h>
 
@@ -27,11 +19,7 @@
 
     const auto sep = fs::path::preferred_separator;
 
-<<<<<<< HEAD
-    m_datadir = GetDataDir();
-=======
     m_datadir = m_args.GetDataDirNet();
->>>>>>> 9e05de1d
     m_cwd = fs::current_path();
 
     m_walletdir_path_cases["default"] = m_datadir / "wallets";
