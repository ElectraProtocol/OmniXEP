--- conflicted
+++ resolved
@@ -1,9 +1,5 @@
 // Copyright (c) 2009-2010 Satoshi Nakamoto
-<<<<<<< HEAD
-// Copyright (c) 2009-2019 The Bitcoin Core developers
-=======
 // Copyright (c) 2009-2020 The Bitcoin Core developers
->>>>>>> 9e05de1d
 // Distributed under the MIT software license, see the accompanying
 // file COPYING or http://www.opensource.org/licenses/mit-license.php.
 
@@ -91,11 +87,7 @@
     CFeeRate discard_rate = wallet.chain().estimateSmartFee(highest_target, false /* conservative */);
     // Don't let discard_rate be greater than longest possible fee estimate if we get a valid fee estimate
     discard_rate = (discard_rate == CFeeRate(0)) ? wallet.m_discard_rate : std::min(discard_rate, wallet.m_discard_rate);
-<<<<<<< HEAD
-    // Discard rate must be at least dustRelayFee
-=======
     // Discard rate must be at least dust relay feerate
->>>>>>> 9e05de1d
     discard_rate = std::max(discard_rate, wallet.chain().relayDustFee());
     return discard_rate;
 }
