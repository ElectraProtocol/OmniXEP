// Copyright (c) 2009-2010 Satoshi Nakamoto
<<<<<<< HEAD
// Copyright (c) 2009-2019 The Bitcoin Core developers
=======
// Copyright (c) 2009-2021 The Bitcoin Core developers
>>>>>>> 9e05de1d
// Distributed under the MIT software license, see the accompanying
// file COPYING or http://www.opensource.org/licenses/mit-license.php.

#include <outputtype.h>

#include <pubkey.h>
#include <script/script.h>
#include <script/sign.h>
#include <script/signingprovider.h>
#include <script/standard.h>
#include <util/vector.h>

#include <assert.h>
#include <optional>
#include <string>

static const std::string OUTPUT_TYPE_STRING_LEGACY = "legacy";
static const std::string OUTPUT_TYPE_STRING_P2SH_SEGWIT = "p2sh-segwit";
static const std::string OUTPUT_TYPE_STRING_BECH32 = "bech32";
static const std::string OUTPUT_TYPE_STRING_BECH32M = "bech32m";
static const std::string OUTPUT_TYPE_STRING_UNKNOWN = "unknown";

<<<<<<< HEAD
const std::array<OutputType, 3> OUTPUT_TYPES = {OutputType::LEGACY, OutputType::P2SH_SEGWIT, OutputType::BECH32};

bool ParseOutputType(const std::string& type, OutputType& output_type)
=======
std::optional<OutputType> ParseOutputType(const std::string& type)
>>>>>>> 9e05de1d
{
    if (type == OUTPUT_TYPE_STRING_LEGACY) {
        return OutputType::LEGACY;
    } else if (type == OUTPUT_TYPE_STRING_P2SH_SEGWIT) {
        return OutputType::P2SH_SEGWIT;
    } else if (type == OUTPUT_TYPE_STRING_BECH32) {
        return OutputType::BECH32;
    } else if (type == OUTPUT_TYPE_STRING_BECH32M) {
        return OutputType::BECH32M;
    } else if (type == OUTPUT_TYPE_STRING_UNKNOWN) {
        return OutputType::UNKNOWN;
    }
    return std::nullopt;
}

const std::string& FormatOutputType(OutputType type)
{
    switch (type) {
    case OutputType::LEGACY: return OUTPUT_TYPE_STRING_LEGACY;
    case OutputType::P2SH_SEGWIT: return OUTPUT_TYPE_STRING_P2SH_SEGWIT;
    case OutputType::BECH32: return OUTPUT_TYPE_STRING_BECH32;
    case OutputType::BECH32M: return OUTPUT_TYPE_STRING_BECH32M;
    case OutputType::UNKNOWN: return OUTPUT_TYPE_STRING_UNKNOWN;
    } // no default case, so the compiler can warn about missing cases
    assert(false);
}

CTxDestination GetDestinationForKey(const CPubKey& key, OutputType type)
{
    switch (type) {
    case OutputType::LEGACY: return PKHash(key);
    case OutputType::P2SH_SEGWIT:
    case OutputType::BECH32: {
        if (!key.IsCompressed()) return PKHash(key);
<<<<<<< HEAD
        CTxDestination witdest = WitnessV0KeyHash(PKHash(key));
=======
        CTxDestination witdest = WitnessV0KeyHash(key);
>>>>>>> 9e05de1d
        CScript witprog = GetScriptForDestination(witdest);
        if (type == OutputType::P2SH_SEGWIT) {
            return ScriptHash(witprog);
        } else {
            return witdest;
        }
    }
    case OutputType::BECH32M:
    case OutputType::UNKNOWN: {} // This function should never be used with BECH32M or UNKNOWN, so let it assert
    } // no default case, so the compiler can warn about missing cases
    assert(false);
}

std::vector<CTxDestination> GetAllDestinationsForKey(const CPubKey& key)
{
    PKHash keyid(key);
    CTxDestination p2pkh{keyid};
    if (key.IsCompressed()) {
        CTxDestination segwit = WitnessV0KeyHash(keyid);
        CTxDestination p2sh = ScriptHash(GetScriptForDestination(segwit));
        return Vector(std::move(p2pkh), std::move(p2sh), std::move(segwit));
    } else {
        return Vector(std::move(p2pkh));
    }
}

CTxDestination AddAndGetDestinationForScript(FillableSigningProvider& keystore, const CScript& script, OutputType type)
{
    // Add script to keystore
    keystore.AddCScript(script);
    // Note that scripts over 520 bytes are not yet supported.
    switch (type) {
    case OutputType::LEGACY:
        return ScriptHash(script);
    case OutputType::P2SH_SEGWIT:
    case OutputType::BECH32: {
        CTxDestination witdest = WitnessV0ScriptHash(script);
        CScript witprog = GetScriptForDestination(witdest);
<<<<<<< HEAD
        // Check if the resulting program is solvable (i.e. doesn't use an uncompressed key)
        if (!IsSolvable(keystore, witprog)) return ScriptHash(script);
=======
>>>>>>> 9e05de1d
        // Add the redeemscript, so that P2WSH and P2SH-P2WSH outputs are recognized as ours.
        keystore.AddCScript(witprog);
        if (type == OutputType::BECH32) {
            return witdest;
        } else {
            return ScriptHash(witprog);
        }
    }
<<<<<<< HEAD
    default: assert(false);
    }
=======
    case OutputType::BECH32M:
    case OutputType::UNKNOWN: {} // This function should not be used for BECH32M or UNKNOWN, so let it assert
    } // no default case, so the compiler can warn about missing cases
    assert(false);
}

std::optional<OutputType> OutputTypeFromDestination(const CTxDestination& dest) {
    if (std::holds_alternative<PKHash>(dest) ||
        std::holds_alternative<ScriptHash>(dest)) {
        return OutputType::LEGACY;
    }
    if (std::holds_alternative<WitnessV0KeyHash>(dest) ||
        std::holds_alternative<WitnessV0ScriptHash>(dest)) {
        return OutputType::BECH32;
    }
    if (std::holds_alternative<WitnessV1Taproot>(dest) ||
        std::holds_alternative<WitnessUnknown>(dest)) {
        return OutputType::BECH32M;
    }
    return std::nullopt;
>>>>>>> 9e05de1d
}<|MERGE_RESOLUTION|>--- conflicted
+++ resolved
@@ -1,9 +1,5 @@
 // Copyright (c) 2009-2010 Satoshi Nakamoto
-<<<<<<< HEAD
-// Copyright (c) 2009-2019 The Bitcoin Core developers
-=======
 // Copyright (c) 2009-2021 The Bitcoin Core developers
->>>>>>> 9e05de1d
 // Distributed under the MIT software license, see the accompanying
 // file COPYING or http://www.opensource.org/licenses/mit-license.php.
 
@@ -26,13 +22,7 @@
 static const std::string OUTPUT_TYPE_STRING_BECH32M = "bech32m";
 static const std::string OUTPUT_TYPE_STRING_UNKNOWN = "unknown";
 
-<<<<<<< HEAD
-const std::array<OutputType, 3> OUTPUT_TYPES = {OutputType::LEGACY, OutputType::P2SH_SEGWIT, OutputType::BECH32};
-
-bool ParseOutputType(const std::string& type, OutputType& output_type)
-=======
 std::optional<OutputType> ParseOutputType(const std::string& type)
->>>>>>> 9e05de1d
 {
     if (type == OUTPUT_TYPE_STRING_LEGACY) {
         return OutputType::LEGACY;
@@ -67,11 +57,7 @@
     case OutputType::P2SH_SEGWIT:
     case OutputType::BECH32: {
         if (!key.IsCompressed()) return PKHash(key);
-<<<<<<< HEAD
-        CTxDestination witdest = WitnessV0KeyHash(PKHash(key));
-=======
         CTxDestination witdest = WitnessV0KeyHash(key);
->>>>>>> 9e05de1d
         CScript witprog = GetScriptForDestination(witdest);
         if (type == OutputType::P2SH_SEGWIT) {
             return ScriptHash(witprog);
@@ -110,11 +96,6 @@
     case OutputType::BECH32: {
         CTxDestination witdest = WitnessV0ScriptHash(script);
         CScript witprog = GetScriptForDestination(witdest);
-<<<<<<< HEAD
-        // Check if the resulting program is solvable (i.e. doesn't use an uncompressed key)
-        if (!IsSolvable(keystore, witprog)) return ScriptHash(script);
-=======
->>>>>>> 9e05de1d
         // Add the redeemscript, so that P2WSH and P2SH-P2WSH outputs are recognized as ours.
         keystore.AddCScript(witprog);
         if (type == OutputType::BECH32) {
@@ -123,10 +104,6 @@
             return ScriptHash(witprog);
         }
     }
-<<<<<<< HEAD
-    default: assert(false);
-    }
-=======
     case OutputType::BECH32M:
     case OutputType::UNKNOWN: {} // This function should not be used for BECH32M or UNKNOWN, so let it assert
     } // no default case, so the compiler can warn about missing cases
@@ -147,5 +124,4 @@
         return OutputType::BECH32M;
     }
     return std::nullopt;
->>>>>>> 9e05de1d
 }