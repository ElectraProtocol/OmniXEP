// Copyright (c) 2009-2010 Satoshi Nakamoto
// Copyright (c) 2009-2020 The Bitcoin Core developers
// Distributed under the MIT software license, see the accompanying
// file COPYING or http://www.opensource.org/licenses/mit-license.php.

#include <validationinterface.h>

<<<<<<< HEAD
=======
#include <attributes.h>
>>>>>>> 9e05de1d
#include <chain.h>
#include <consensus/validation.h>
#include <logging.h>
#include <primitives/block.h>
#include <primitives/transaction.h>
#include <scheduler.h>

#include <future>
#include <unordered_map>
#include <utility>

<<<<<<< HEAD
//! The MainSignalsInstance manages a list of shared_ptr<CValidationInterface>
//! callbacks.
//!
//! A std::unordered_map is used to track what callbacks are currently
//! registered, and a std::list is to used to store the callbacks that are
//! currently registered as well as any callbacks that are just unregistered
//! and about to be deleted when they are done executing.
struct MainSignalsInstance {
=======
/**
 * MainSignalsImpl manages a list of shared_ptr<CValidationInterface> callbacks.
 *
 * A std::unordered_map is used to track what callbacks are currently
 * registered, and a std::list is used to store the callbacks that are
 * currently registered as well as any callbacks that are just unregistered
 * and about to be deleted when they are done executing.
 */
class MainSignalsImpl
{
>>>>>>> 9e05de1d
private:
    Mutex m_mutex;
    //! List entries consist of a callback pointer and reference count. The
    //! count is equal to the number of current executions of that entry, plus 1
    //! if it's registered. It cannot be 0 because that would imply it is
    //! unregistered and also not being executed (so shouldn't exist).
    struct ListEntry { std::shared_ptr<CValidationInterface> callbacks; int count = 1; };
    std::list<ListEntry> m_list GUARDED_BY(m_mutex);
    std::unordered_map<CValidationInterface*, std::list<ListEntry>::iterator> m_map GUARDED_BY(m_mutex);

public:
    // We are not allowed to assume the scheduler only runs in one thread,
    // but must ensure all callbacks happen in-order, so we end up creating
    // our own queue here :(
    SingleThreadedSchedulerClient m_schedulerClient;

<<<<<<< HEAD
    explicit MainSignalsInstance(CScheduler *pscheduler) : m_schedulerClient(pscheduler) {}

    void Register(std::shared_ptr<CValidationInterface> callbacks)
=======
    explicit MainSignalsImpl(CScheduler& scheduler LIFETIMEBOUND) : m_schedulerClient(scheduler) {}

    void Register(std::shared_ptr<CValidationInterface> callbacks) EXCLUSIVE_LOCKS_REQUIRED(!m_mutex)
>>>>>>> 9e05de1d
    {
        LOCK(m_mutex);
        auto inserted = m_map.emplace(callbacks.get(), m_list.end());
        if (inserted.second) inserted.first->second = m_list.emplace(m_list.end());
        inserted.first->second->callbacks = std::move(callbacks);
    }

<<<<<<< HEAD
    void Unregister(CValidationInterface* callbacks)
=======
    void Unregister(CValidationInterface* callbacks) EXCLUSIVE_LOCKS_REQUIRED(!m_mutex)
>>>>>>> 9e05de1d
    {
        LOCK(m_mutex);
        auto it = m_map.find(callbacks);
        if (it != m_map.end()) {
            if (!--it->second->count) m_list.erase(it->second);
            m_map.erase(it);
        }
    }

    //! Clear unregisters every previously registered callback, erasing every
    //! map entry. After this call, the list may still contain callbacks that
    //! are currently executing, but it will be cleared when they are done
    //! executing.
<<<<<<< HEAD
    void Clear()
=======
    void Clear() EXCLUSIVE_LOCKS_REQUIRED(!m_mutex)
>>>>>>> 9e05de1d
    {
        LOCK(m_mutex);
        for (const auto& entry : m_map) {
            if (!--entry.second->count) m_list.erase(entry.second);
        }
        m_map.clear();
    }

<<<<<<< HEAD
    template<typename F> void Iterate(F&& f)
=======
    template<typename F> void Iterate(F&& f) EXCLUSIVE_LOCKS_REQUIRED(!m_mutex)
>>>>>>> 9e05de1d
    {
        WAIT_LOCK(m_mutex, lock);
        for (auto it = m_list.begin(); it != m_list.end();) {
            ++it->count;
            {
                REVERSE_LOCK(lock);
                f(*it->callbacks);
            }
            it = --it->count ? std::next(it) : m_list.erase(it);
        }
    }
};

static CMainSignals g_signals;

<<<<<<< HEAD
void CMainSignals::RegisterBackgroundSignalScheduler(CScheduler& scheduler) {
=======
void CMainSignals::RegisterBackgroundSignalScheduler(CScheduler& scheduler)
{
>>>>>>> 9e05de1d
    assert(!m_internals);
    m_internals = std::make_unique<MainSignalsImpl>(scheduler);
}

void CMainSignals::UnregisterBackgroundSignalScheduler()
{
    m_internals.reset(nullptr);
}

void CMainSignals::FlushBackgroundCallbacks()
{
    if (m_internals) {
        m_internals->m_schedulerClient.EmptyQueue();
    }
}

size_t CMainSignals::CallbacksPending()
{
    if (!m_internals) return 0;
    return m_internals->m_schedulerClient.CallbacksPending();
}

CMainSignals& GetMainSignals()
{
    return g_signals;
}

<<<<<<< HEAD
void RegisterSharedValidationInterface(std::shared_ptr<CValidationInterface> pwalletIn) {
    // Each connection captures pwalletIn to ensure that each callback is
    // executed before pwalletIn is destroyed. For more details see #18338.
    g_signals.m_internals->Register(std::move(pwalletIn));
=======
void RegisterSharedValidationInterface(std::shared_ptr<CValidationInterface> callbacks)
{
    // Each connection captures the shared_ptr to ensure that each callback is
    // executed before the subscriber is destroyed. For more details see #18338.
    g_signals.m_internals->Register(std::move(callbacks));
>>>>>>> 9e05de1d
}

void RegisterValidationInterface(CValidationInterface* callbacks)
{
    // Create a shared_ptr with a no-op deleter - CValidationInterface lifecycle
    // is managed by the caller.
    RegisterSharedValidationInterface({callbacks, [](CValidationInterface*){}});
}

void UnregisterSharedValidationInterface(std::shared_ptr<CValidationInterface> callbacks)
{
    UnregisterValidationInterface(callbacks.get());
}

void UnregisterValidationInterface(CValidationInterface* callbacks)
{
    if (g_signals.m_internals) {
<<<<<<< HEAD
        g_signals.m_internals->Unregister(pwalletIn);
=======
        g_signals.m_internals->Unregister(callbacks);
>>>>>>> 9e05de1d
    }
}

void UnregisterAllValidationInterfaces()
{
    if (!g_signals.m_internals) {
        return;
    }
    g_signals.m_internals->Clear();
}

void CallFunctionInValidationInterfaceQueue(std::function<void()> func)
{
    g_signals.m_internals->m_schedulerClient.AddToProcessQueue(std::move(func));
}

void SyncWithValidationInterfaceQueue()
{
    AssertLockNotHeld(cs_main);
    // Block until the validation queue drains
    std::promise<void> promise;
    CallFunctionInValidationInterfaceQueue([&promise] {
        promise.set_value();
    });
    promise.get_future().wait();
}

// Use a macro instead of a function for conditional logging to prevent
// evaluating arguments when logging is not enabled.
//
// NOTE: The lambda captures all local variables by value.
#define ENQUEUE_AND_LOG_EVENT(event, fmt, name, ...)           \
    do {                                                       \
        auto local_name = (name);                              \
        LOG_EVENT("Enqueuing " fmt, local_name, __VA_ARGS__);  \
        m_internals->m_schedulerClient.AddToProcessQueue([=] { \
            LOG_EVENT(fmt, local_name, __VA_ARGS__);           \
            event();                                           \
        });                                                    \
    } while (0)

#define LOG_EVENT(fmt, ...) \
    LogPrint(BCLog::VALIDATION, fmt "\n", __VA_ARGS__)

void CMainSignals::UpdatedBlockTip(const CBlockIndex *pindexNew, const CBlockIndex *pindexFork, bool fInitialDownload) {
    // Dependencies exist that require UpdatedBlockTip events to be delivered in the order in which
    // the chain actually updates. One way to ensure this is for the caller to invoke this signal
    // in the same critical section where the chain is updated

    auto event = [pindexNew, pindexFork, fInitialDownload, this] {
        m_internals->Iterate([&](CValidationInterface& callbacks) { callbacks.UpdatedBlockTip(pindexNew, pindexFork, fInitialDownload); });
    };
    ENQUEUE_AND_LOG_EVENT(event, "%s: new block hash=%s fork block hash=%s (in IBD=%s)", __func__,
                          pindexNew->GetBlockHash().ToString(),
                          pindexFork ? pindexFork->GetBlockHash().ToString() : "null",
                          fInitialDownload);
}

<<<<<<< HEAD
void CMainSignals::TransactionAddedToMempool(const CTransactionRef& tx) {
    auto event = [tx, this] {
        m_internals->Iterate([&](CValidationInterface& callbacks) { callbacks.TransactionAddedToMempool(tx); });
=======
void CMainSignals::TransactionAddedToMempool(const CTransactionRef& tx, uint64_t mempool_sequence) {
    auto event = [tx, mempool_sequence, this] {
        m_internals->Iterate([&](CValidationInterface& callbacks) { callbacks.TransactionAddedToMempool(tx, mempool_sequence); });
>>>>>>> 9e05de1d
    };
    ENQUEUE_AND_LOG_EVENT(event, "%s: txid=%s wtxid=%s", __func__,
                          tx->GetHash().ToString(),
                          tx->GetWitnessHash().ToString());
}

<<<<<<< HEAD
void CMainSignals::TransactionRemovedFromMempool(const CTransactionRef& tx, MemPoolRemovalReason reason) {
    auto event = [tx, reason, this] {
        m_internals->Iterate([&](CValidationInterface& callbacks) { callbacks.TransactionRemovedFromMempool(tx, reason); });
=======
void CMainSignals::TransactionRemovedFromMempool(const CTransactionRef& tx, MemPoolRemovalReason reason, uint64_t mempool_sequence) {
    auto event = [tx, reason, mempool_sequence, this] {
        m_internals->Iterate([&](CValidationInterface& callbacks) { callbacks.TransactionRemovedFromMempool(tx, reason, mempool_sequence); });
>>>>>>> 9e05de1d
    };
    ENQUEUE_AND_LOG_EVENT(event, "%s: txid=%s wtxid=%s", __func__,
                          tx->GetHash().ToString(),
                          tx->GetWitnessHash().ToString());
}

void CMainSignals::BlockConnected(const std::shared_ptr<const CBlock> &pblock, const CBlockIndex *pindex) {
    auto event = [pblock, pindex, this] {
        m_internals->Iterate([&](CValidationInterface& callbacks) { callbacks.BlockConnected(pblock, pindex); });
    };
    ENQUEUE_AND_LOG_EVENT(event, "%s: block hash=%s block height=%d", __func__,
                          pblock->GetHash().ToString(),
                          pindex->nHeight);
}

void CMainSignals::BlockDisconnected(const std::shared_ptr<const CBlock>& pblock, const CBlockIndex* pindex)
{
    auto event = [pblock, pindex, this] {
        m_internals->Iterate([&](CValidationInterface& callbacks) { callbacks.BlockDisconnected(pblock, pindex); });
    };
    ENQUEUE_AND_LOG_EVENT(event, "%s: block hash=%s block height=%d", __func__,
                          pblock->GetHash().ToString(),
                          pindex->nHeight);
}

void CMainSignals::ChainStateFlushed(const CBlockLocator &locator) {
    auto event = [locator, this] {
        m_internals->Iterate([&](CValidationInterface& callbacks) { callbacks.ChainStateFlushed(locator); });
    };
    ENQUEUE_AND_LOG_EVENT(event, "%s: block hash=%s", __func__,
                          locator.IsNull() ? "null" : locator.vHave.front().ToString());
}

void CMainSignals::BlockChecked(const CBlock& block, const BlockValidationState& state) {
    LOG_EVENT("%s: block hash=%s state=%s", __func__,
              block.GetHash().ToString(), state.ToString());
    m_internals->Iterate([&](CValidationInterface& callbacks) { callbacks.BlockChecked(block, state); });
}

void CMainSignals::NewPoWValidBlock(const CBlockIndex *pindex, const std::shared_ptr<const CBlock> &block) {
    LOG_EVENT("%s: block hash=%s", __func__, block->GetHash().ToString());
    m_internals->Iterate([&](CValidationInterface& callbacks) { callbacks.NewPoWValidBlock(pindex, block); });
}<|MERGE_RESOLUTION|>--- conflicted
+++ resolved
@@ -5,10 +5,7 @@
 
 #include <validationinterface.h>
 
-<<<<<<< HEAD
-=======
 #include <attributes.h>
->>>>>>> 9e05de1d
 #include <chain.h>
 #include <consensus/validation.h>
 #include <logging.h>
@@ -20,16 +17,6 @@
 #include <unordered_map>
 #include <utility>
 
-<<<<<<< HEAD
-//! The MainSignalsInstance manages a list of shared_ptr<CValidationInterface>
-//! callbacks.
-//!
-//! A std::unordered_map is used to track what callbacks are currently
-//! registered, and a std::list is to used to store the callbacks that are
-//! currently registered as well as any callbacks that are just unregistered
-//! and about to be deleted when they are done executing.
-struct MainSignalsInstance {
-=======
 /**
  * MainSignalsImpl manages a list of shared_ptr<CValidationInterface> callbacks.
  *
@@ -40,7 +27,6 @@
  */
 class MainSignalsImpl
 {
->>>>>>> 9e05de1d
 private:
     Mutex m_mutex;
     //! List entries consist of a callback pointer and reference count. The
@@ -57,15 +43,9 @@
     // our own queue here :(
     SingleThreadedSchedulerClient m_schedulerClient;
 
-<<<<<<< HEAD
-    explicit MainSignalsInstance(CScheduler *pscheduler) : m_schedulerClient(pscheduler) {}
-
-    void Register(std::shared_ptr<CValidationInterface> callbacks)
-=======
     explicit MainSignalsImpl(CScheduler& scheduler LIFETIMEBOUND) : m_schedulerClient(scheduler) {}
 
     void Register(std::shared_ptr<CValidationInterface> callbacks) EXCLUSIVE_LOCKS_REQUIRED(!m_mutex)
->>>>>>> 9e05de1d
     {
         LOCK(m_mutex);
         auto inserted = m_map.emplace(callbacks.get(), m_list.end());
@@ -73,11 +53,7 @@
         inserted.first->second->callbacks = std::move(callbacks);
     }
 
-<<<<<<< HEAD
-    void Unregister(CValidationInterface* callbacks)
-=======
     void Unregister(CValidationInterface* callbacks) EXCLUSIVE_LOCKS_REQUIRED(!m_mutex)
->>>>>>> 9e05de1d
     {
         LOCK(m_mutex);
         auto it = m_map.find(callbacks);
@@ -91,11 +67,7 @@
     //! map entry. After this call, the list may still contain callbacks that
     //! are currently executing, but it will be cleared when they are done
     //! executing.
-<<<<<<< HEAD
-    void Clear()
-=======
     void Clear() EXCLUSIVE_LOCKS_REQUIRED(!m_mutex)
->>>>>>> 9e05de1d
     {
         LOCK(m_mutex);
         for (const auto& entry : m_map) {
@@ -104,11 +76,7 @@
         m_map.clear();
     }
 
-<<<<<<< HEAD
-    template<typename F> void Iterate(F&& f)
-=======
     template<typename F> void Iterate(F&& f) EXCLUSIVE_LOCKS_REQUIRED(!m_mutex)
->>>>>>> 9e05de1d
     {
         WAIT_LOCK(m_mutex, lock);
         for (auto it = m_list.begin(); it != m_list.end();) {
@@ -124,12 +92,8 @@
 
 static CMainSignals g_signals;
 
-<<<<<<< HEAD
-void CMainSignals::RegisterBackgroundSignalScheduler(CScheduler& scheduler) {
-=======
 void CMainSignals::RegisterBackgroundSignalScheduler(CScheduler& scheduler)
 {
->>>>>>> 9e05de1d
     assert(!m_internals);
     m_internals = std::make_unique<MainSignalsImpl>(scheduler);
 }
@@ -157,18 +121,11 @@
     return g_signals;
 }
 
-<<<<<<< HEAD
-void RegisterSharedValidationInterface(std::shared_ptr<CValidationInterface> pwalletIn) {
-    // Each connection captures pwalletIn to ensure that each callback is
-    // executed before pwalletIn is destroyed. For more details see #18338.
-    g_signals.m_internals->Register(std::move(pwalletIn));
-=======
 void RegisterSharedValidationInterface(std::shared_ptr<CValidationInterface> callbacks)
 {
     // Each connection captures the shared_ptr to ensure that each callback is
     // executed before the subscriber is destroyed. For more details see #18338.
     g_signals.m_internals->Register(std::move(callbacks));
->>>>>>> 9e05de1d
 }
 
 void RegisterValidationInterface(CValidationInterface* callbacks)
@@ -186,11 +143,7 @@
 void UnregisterValidationInterface(CValidationInterface* callbacks)
 {
     if (g_signals.m_internals) {
-<<<<<<< HEAD
-        g_signals.m_internals->Unregister(pwalletIn);
-=======
         g_signals.m_internals->Unregister(callbacks);
->>>>>>> 9e05de1d
     }
 }
 
@@ -249,30 +202,18 @@
                           fInitialDownload);
 }
 
-<<<<<<< HEAD
-void CMainSignals::TransactionAddedToMempool(const CTransactionRef& tx) {
-    auto event = [tx, this] {
-        m_internals->Iterate([&](CValidationInterface& callbacks) { callbacks.TransactionAddedToMempool(tx); });
-=======
 void CMainSignals::TransactionAddedToMempool(const CTransactionRef& tx, uint64_t mempool_sequence) {
     auto event = [tx, mempool_sequence, this] {
         m_internals->Iterate([&](CValidationInterface& callbacks) { callbacks.TransactionAddedToMempool(tx, mempool_sequence); });
->>>>>>> 9e05de1d
     };
     ENQUEUE_AND_LOG_EVENT(event, "%s: txid=%s wtxid=%s", __func__,
                           tx->GetHash().ToString(),
                           tx->GetWitnessHash().ToString());
 }
 
-<<<<<<< HEAD
-void CMainSignals::TransactionRemovedFromMempool(const CTransactionRef& tx, MemPoolRemovalReason reason) {
-    auto event = [tx, reason, this] {
-        m_internals->Iterate([&](CValidationInterface& callbacks) { callbacks.TransactionRemovedFromMempool(tx, reason); });
-=======
 void CMainSignals::TransactionRemovedFromMempool(const CTransactionRef& tx, MemPoolRemovalReason reason, uint64_t mempool_sequence) {
     auto event = [tx, reason, mempool_sequence, this] {
         m_internals->Iterate([&](CValidationInterface& callbacks) { callbacks.TransactionRemovedFromMempool(tx, reason, mempool_sequence); });
->>>>>>> 9e05de1d
     };
     ENQUEUE_AND_LOG_EVENT(event, "%s: txid=%s wtxid=%s", __func__,
                           tx->GetHash().ToString(),
