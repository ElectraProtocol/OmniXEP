--- conflicted
+++ resolved
@@ -1,9 +1,5 @@
 // Copyright (c) 2009-2010 Satoshi Nakamoto
-<<<<<<< HEAD
-// Copyright (c) 2009-2019 The Bitcoin Core developers
-=======
 // Copyright (c) 2009-2021 The Bitcoin Core developers
->>>>>>> 9e05de1d
 // Distributed under the MIT software license, see the accompanying
 // file COPYING or http://www.opensource.org/licenses/mit-license.php.
 
@@ -11,11 +7,6 @@
 
 #include <policy/policy.h>
 
-<<<<<<< HEAD
-#include <consensus/validation.h>
-#include <coins.h>
-
-=======
 #include <coins.h>
 #include <consensus/amount.h>
 #include <consensus/consensus.h>
@@ -31,7 +22,6 @@
 #include <algorithm>
 #include <cstddef>
 #include <vector>
->>>>>>> 9e05de1d
 
 CAmount GetDustThreshold(const CTxOut& txout, const CFeeRate& dustRelayFeeIn)
 {
@@ -82,11 +72,7 @@
     std::vector<std::vector<unsigned char> > vSolutions;
     whichType = Solver(scriptPubKey, vSolutions);
 
-<<<<<<< HEAD
-    if (whichType == TX_NONSTANDARD) {
-=======
     if (whichType == TxoutType::NONSTANDARD) {
->>>>>>> 9e05de1d
         return false;
     } else if (whichType == TxoutType::MULTISIG) {
         unsigned char m = vSolutions.front()[0];
@@ -105,11 +91,7 @@
     return true;
 }
 
-<<<<<<< HEAD
-bool IsStandardTx(const CTransaction& tx, bool permit_bare_multisig, const CFeeRate& dust_relay_fee, std::string& reason)
-=======
 bool IsStandardTx(const CTransaction& tx, const std::optional<unsigned>& max_datacarrier_bytes, bool permit_bare_multisig, const CFeeRate& dust_relay_fee, std::string& reason)
->>>>>>> 9e05de1d
 {
     if (tx.nVersion > TX_MAX_STANDARD_VERSION || tx.nVersion < 1) {
         reason = "version";
@@ -156,11 +138,7 @@
 
         if (whichType == TxoutType::NULL_DATA)
             nDataOut++;
-<<<<<<< HEAD
-        else if ((whichType == TX_MULTISIG) && (!permit_bare_multisig)) {
-=======
         else if ((whichType == TxoutType::MULTISIG) && (!permit_bare_multisig)) {
->>>>>>> 9e05de1d
             reason = "bare-multisig";
             return false;
         } else if (IsDust(txout, dust_relay_fee)) {
@@ -206,13 +184,8 @@
         const CTxOut& prev = mapInputs.AccessCoin(tx.vin[i].prevout).out;
 
         std::vector<std::vector<unsigned char> > vSolutions;
-<<<<<<< HEAD
-        txnouttype whichType = Solver(prev.scriptPubKey, vSolutions);
-        if (whichType == TX_NONSTANDARD || whichType == TX_WITNESS_UNKNOWN) {
-=======
         TxoutType whichType = Solver(prev.scriptPubKey, vSolutions);
         if (whichType == TxoutType::NONSTANDARD || whichType == TxoutType::WITNESS_UNKNOWN) {
->>>>>>> 9e05de1d
             // WITNESS_UNKNOWN failures are typically also caught with a policy
             // flag in the script interpreter, but it can be helpful to catch
             // this type of NONSTANDARD transaction earlier in transaction
