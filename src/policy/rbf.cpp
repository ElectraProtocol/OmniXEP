--- conflicted
+++ resolved
@@ -1,16 +1,10 @@
-<<<<<<< HEAD
-// Copyright (c) 2016-2019 The Bitcoin Core developers
-=======
 // Copyright (c) 2016-2021 The Bitcoin Core developers
->>>>>>> 9e05de1d
 // Distributed under the MIT software license, see the accompanying
 // file COPYING or http://www.opensource.org/licenses/mit-license.php.
 
 #include <policy/rbf.h>
 #include <util/rbf.h>
 
-<<<<<<< HEAD
-=======
 #include <consensus/amount.h>
 #include <policy/feerate.h>
 #include <primitives/transaction.h>
@@ -24,7 +18,6 @@
 #include <limits>
 #include <vector>
 
->>>>>>> 9e05de1d
 RBFTransactionState IsRBFOptIn(const CTransaction& tx, const CTxMemPool& pool)
 {
     AssertLockHeld(pool.cs);
