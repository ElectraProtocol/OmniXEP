--- conflicted
+++ resolved
@@ -1,8 +1,4 @@
-<<<<<<< HEAD
-// Copyright (c) 2012-2019 The Bitcoin Core developers
-=======
 // Copyright (c) 2012-2021 The Bitcoin Core developers
->>>>>>> 9e05de1d
 // Distributed under the MIT software license, see the accompanying
 // file COPYING or http://www.opensource.org/licenses/mit-license.php.
 
@@ -15,11 +11,6 @@
 #include <serialize.h>
 #include <span.h>
 #include <streams.h>
-<<<<<<< HEAD
-#include <util/system.h>
-#include <util/strencodings.h>
-=======
->>>>>>> 9e05de1d
 
 #include <cstddef>
 #include <cstdint>
