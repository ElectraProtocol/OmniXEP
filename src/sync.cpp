--- conflicted
+++ resolved
@@ -1,8 +1,4 @@
-<<<<<<< HEAD
-// Copyright (c) 2011-2020 The Bitcoin Core developers
-=======
 // Copyright (c) 2011-2021 The Bitcoin Core developers
->>>>>>> 9e05de1d
 // Distributed under the MIT software license, see the accompanying
 // file COPYING or http://www.opensource.org/licenses/mit-license.php.
 
@@ -19,21 +15,6 @@
 #include <util/threadnames.h>
 
 #include <map>
-<<<<<<< HEAD
-#include <set>
-#include <system_error>
-
-#ifdef DEBUG_LOCKCONTENTION
-#if !defined(HAVE_THREAD_LOCAL)
-static_assert(false, "thread_local is not supported");
-#endif
-void PrintLockContention(const char* pszName, const char* pszFile, int nLine)
-{
-    LogPrintf("LOCKCONTENTION: %s\n", pszName);
-    LogPrintf("Locker: %s:%d\n", pszFile, nLine);
-}
-#endif /* DEBUG_LOCKCONTENTION */
-=======
 #include <mutex>
 #include <set>
 #include <system_error>
@@ -42,7 +23,6 @@
 #include <unordered_map>
 #include <utility>
 #include <vector>
->>>>>>> 9e05de1d
 
 #ifdef DEBUG_LOCKORDER
 //
@@ -72,11 +52,7 @@
     std::string ToString() const
     {
         return strprintf(
-<<<<<<< HEAD
-            "%s %s:%s%s (in thread %s)",
-=======
             "'%s' in %s:%s%s (in thread '%s')",
->>>>>>> 9e05de1d
             mutexName, sourceFile, sourceLine, (fTry ? " (TRY)" : ""), m_thread_name);
     }
 
@@ -97,20 +73,9 @@
 using LockStack = std::vector<LockStackItem>;
 using LockStacks = std::unordered_map<std::thread::id, LockStack>;
 
-<<<<<<< HEAD
-struct LockData {
-    // Very ugly hack: as the global constructs and destructors run single
-    // threaded, we use this boolean to know whether LockData still exists,
-    // as DeleteLock can get called by global RecursiveMutex destructors
-    // after LockData disappears.
-    bool available;
-    LockData() : available(true) {}
-    ~LockData() { available = false; }
-=======
 using LockPair = std::pair<void*, void*>;
 using LockOrders = std::map<LockPair, LockStack>;
 using InvLockOrders = std::set<LockPair>;
->>>>>>> 9e05de1d
 
 struct LockData {
     LockStacks m_lock_stacks;
@@ -176,13 +141,9 @@
         LogPrintf("%s %s\n", prefix, i.second.ToString());
     }
     if (g_debug_lockorder_abort) {
-<<<<<<< HEAD
-        tfm::format(std::cerr, "Assertion failed: detected inconsistent lock order at %s:%i, details in debug log.\n", __FILE__, __LINE__);
-=======
         tfm::format(std::cerr,
                     "Assertion failed: detected double lock for %s, details in debug log.\n",
                     lock_stack.back().second.ToString());
->>>>>>> 9e05de1d
         abort();
     }
     throw std::logic_error("double lock detected");
@@ -219,10 +180,6 @@
         const LockPair p1 = std::make_pair(i.first, c);
         if (lockdata.lockorders.count(p1))
             continue;
-<<<<<<< HEAD
-        lockdata.lockorders.emplace(p1, g_lockstack);
-=======
->>>>>>> 9e05de1d
 
         const LockPair p2 = std::make_pair(c, i.first);
         if (lockdata.lockorders.count(p2)) {
@@ -254,13 +211,6 @@
 {
     push_lock(cs, CLockLocation(pszName, pszFile, nLine, fTry, util::ThreadGetInternalName()));
 }
-<<<<<<< HEAD
-
-void CheckLastCritical(void* cs, std::string& lockname, const char* guardname, const char* file, int line)
-{
-    if (!g_lockstack.empty()) {
-        const auto& lastlock = g_lockstack.back();
-=======
 template void EnterCritical(const char*, const char*, int, Mutex*, bool);
 template void EnterCritical(const char*, const char*, int, RecursiveMutex*, bool);
 template void EnterCritical(const char*, const char*, int, std::mutex*, bool);
@@ -274,15 +224,11 @@
     const LockStack& lock_stack = lockdata.m_lock_stacks[std::this_thread::get_id()];
     if (!lock_stack.empty()) {
         const auto& lastlock = lock_stack.back();
->>>>>>> 9e05de1d
         if (lastlock.first == cs) {
             lockname = lastlock.second.Name();
             return;
         }
     }
-<<<<<<< HEAD
-    throw std::system_error(EPERM, std::generic_category(), strprintf("%s:%s %s was not most recent critical section locked", file, line, guardname));
-=======
 
     LogPrintf("INCONSISTENT LOCK ORDER DETECTED\n");
     LogPrintf("Current lock order (least recent first) is:\n");
@@ -294,7 +240,6 @@
         abort();
     }
     throw std::logic_error(strprintf("%s was not most recent critical section locked", guardname));
->>>>>>> 9e05de1d
 }
 
 void LeaveCritical()
@@ -316,11 +261,6 @@
 
 static bool LockHeld(void* mutex)
 {
-<<<<<<< HEAD
-    for (const std::pair<void*, CLockLocation>& i : g_lockstack)
-        if (i.first == cs)
-            return;
-=======
     LockData& lockdata = GetLockData();
     std::lock_guard<std::mutex> lock(lockdata.dd_mutex);
 
@@ -336,7 +276,6 @@
 void AssertLockHeldInternal(const char* pszName, const char* pszFile, int nLine, MutexType* cs)
 {
     if (LockHeld(cs)) return;
->>>>>>> 9e05de1d
     tfm::format(std::cerr, "Assertion failed: lock %s not held in %s:%i; locks held:\n%s", pszName, pszFile, nLine, LocksHeld());
     abort();
 }
@@ -346,18 +285,9 @@
 template <typename MutexType>
 void AssertLockNotHeldInternal(const char* pszName, const char* pszFile, int nLine, MutexType* cs)
 {
-<<<<<<< HEAD
-    for (const std::pair<void*, CLockLocation>& i : g_lockstack) {
-        if (i.first == cs) {
-            tfm::format(std::cerr, "Assertion failed: lock %s held in %s:%i; locks held:\n%s", pszName, pszFile, nLine, LocksHeld());
-            abort();
-        }
-    }
-=======
     if (!LockHeld(cs)) return;
     tfm::format(std::cerr, "Assertion failed: lock %s held in %s:%i; locks held:\n%s", pszName, pszFile, nLine, LocksHeld());
     abort();
->>>>>>> 9e05de1d
 }
 template void AssertLockNotHeldInternal(const char*, const char*, int, Mutex*);
 template void AssertLockNotHeldInternal(const char*, const char*, int, RecursiveMutex*);
