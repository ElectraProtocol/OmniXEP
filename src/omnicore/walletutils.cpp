--- conflicted
+++ resolved
@@ -171,11 +171,7 @@
 CAmount GetEstimatedFeePerKb(interfaces::Wallet& iWallet)
 {
     // Need to look over this to see if we need to increase for XEP
-<<<<<<< HEAD
-    CAmount nFee = 50000; // 0.0005 BTC;
-=======
     CAmount nFee = 50000; // 0.0005 XEP;
->>>>>>> 72ae303f
 
 #ifdef ENABLE_WALLET
     CCoinControl coinControl;
