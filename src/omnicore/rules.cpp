--- conflicted
+++ resolved
@@ -156,17 +156,10 @@
     // Waiting period for enabling freezing
     OMNI_FREEZE_WAIT_PERIOD = 4096; // ~4 weeks
     // Script related:
-<<<<<<< HEAD
-    PUBKEYHASH_BLOCK = 850000;
-    SCRIPTHASH_BLOCK = 850000;
-    MULTISIG_BLOCK = 850000;
-    NULLDATA_BLOCK = 0;
-=======
     PUBKEYHASH_BLOCK = GENESIS_BLOCK;
     SCRIPTHASH_BLOCK = GENESIS_BLOCK;
     MULTISIG_BLOCK = GENESIS_BLOCK;
     NULLDATA_BLOCK = GENESIS_BLOCK;
->>>>>>> 72ae303f
     // Transaction restrictions:
     MSC_ALERT_BLOCK = GENESIS_BLOCK;
     MSC_SEND_BLOCK = GENESIS_BLOCK;
@@ -178,19 +171,6 @@
     MSC_SEND_ALL_BLOCK = GENESIS_BLOCK;
     MSC_BET_BLOCK = std::numeric_limits<int>::max();
     MSC_STOV1_BLOCK = std::numeric_limits<int>::max();
-<<<<<<< HEAD
-    MSC_ANYDATA_BLOCK = 0;
-    MSC_NONFUNGIBLE_BLOCK = 850000;
-    MSC_DELEGATED_ISSUANCE_BLOCK = 850000;
-    // Other feature activations:
-    GRANTEFFECTS_FEATURE_BLOCK = 850000;
-    DEXMATH_FEATURE_BLOCK = 850000;
-    SPCROWDCROSSOVER_FEATURE_BLOCK = 850000;
-    TRADEALLPAIRS_FEATURE_BLOCK = 850000;
-    FEES_FEATURE_BLOCK = std::numeric_limits<int>::max();
-    FREEZENOTICE_FEATURE_BLOCK = std::numeric_limits<int>::max();
-    FREEDEX_FEATURE_BLOCK = 850000;
-=======
     MSC_XEP_CROWDSALE_BLOCK = GENESIS_BLOCK;
     MSC_ANYDATA_BLOCK = GENESIS_BLOCK;
     MSC_NONFUNGIBLE_BLOCK = GENESIS_BLOCK;
@@ -203,7 +183,6 @@
     FEES_FEATURE_BLOCK = std::numeric_limits<int>::max();
     FREEZENOTICE_FEATURE_BLOCK = std::numeric_limits<int>::max();
     FREEDEX_FEATURE_BLOCK = GENESIS_BLOCK;
->>>>>>> 72ae303f
 }
 
 /**
