--- conflicted
+++ resolved
@@ -189,11 +189,7 @@
          </property>
         </widget>
        </item>
-<<<<<<< HEAD
-       <item row="7" column="0">
-=======
        <item row="6" column="0">
->>>>>>> 9e05de1d
         <widget class="QLabel" name="labelNetwork">
          <property name="font">
           <font>
@@ -478,12 +474,6 @@
            <property name="toolTip">
             <string>Decrease font size</string>
            </property>
-<<<<<<< HEAD
-           <property name="toolTip">
-            <string>Decrease font size</string>
-           </property>
-=======
->>>>>>> 9e05de1d
            <property name="text">
             <string/>
            </property>
@@ -1578,11 +1568,7 @@
                  </property>
                 </widget>
                </item>
-<<<<<<< HEAD
-               <item row="18" column="0">
-=======
                <item row="22" column="0">
->>>>>>> 9e05de1d
                 <widget class="QLabel" name="peerMappedASLabel">
                  <property name="toolTip">
                   <string>The mapped Autonomous System used for diversifying peer selection.</string>
@@ -1592,11 +1578,7 @@
                  </property>
                 </widget>
                </item>
-<<<<<<< HEAD
-               <item row="18" column="1">
-=======
                <item row="22" column="1">
->>>>>>> 9e05de1d
                 <widget class="QLabel" name="peerMappedAS">
                  <property name="cursor">
                   <cursorShape>IBeamCursor</cursorShape>
@@ -1612,9 +1594,6 @@
                  </property>
                 </widget>
                </item>
-<<<<<<< HEAD
-               <item row="19" column="0">
-=======
                <item row="23" column="0">
                 <widget class="QLabel" name="peerAddrRelayEnabledLabel">
                  <property name="toolTip">
@@ -1694,7 +1673,6 @@
                 </widget>
                </item>
                <item row="26" column="0">
->>>>>>> 9e05de1d
                 <spacer name="verticalSpacer_3">
                  <property name="orientation">
                   <enum>Qt::Vertical</enum>
