<<<<<<< HEAD
// Copyright (c) 2011-2019 The Bitcoin Core developers
=======
// Copyright (c) 2011-2021 The Bitcoin Core developers
>>>>>>> 9e05de1d
// Distributed under the MIT software license, see the accompanying
// file COPYING or http://www.opensource.org/licenses/mit-license.php.

#include <qt/overviewpage.h>
#include <qt/forms/ui_overviewpage.h>

#include <qt/bitcoinunits.h>
#include <qt/clientmodel.h>
#include <qt/guiconstants.h>
#include <qt/guiutil.h>
#include <qt/optionsmodel.h>
#include <qt/platformstyle.h>
#include <qt/transactionfilterproxy.h>
#include <qt/transactionoverviewwidget.h>
#include <qt/transactiontablemodel.h>
#include <uint256.h>
#include <qt/walletmodel.h>

#include <omnicore/activation.h>
#include <omnicore/dbtxlist.h>
#include <omnicore/notifications.h>
#include <omnicore/omnicore.h>
#include <omnicore/rules.h>
#include <omnicore/sp.h>
#include <omnicore/tx.h>
#include <omnicore/parsing.h>
#include <omnicore/pending.h>
#include <omnicore/utilsbitcoin.h>
#include <omnicore/walletutils.h>

#include <chainparams.h>
#include <validation.h>
#include <sync.h>

#include <QAbstractItemDelegate>
<<<<<<< HEAD
#include <QBrush>
#include <QColor>
#include <QDateTime>
#include <QHBoxLayout>
#include <QIcon>
#include <QLabel>
#include <QListWidgetItem>
#include <QPainter>
#include <QRect>
#include <QString>
#include <QStyleOptionViewItem>
#include <QVariant>
#include <QVBoxLayout>
#include <QWidget>

using namespace mastercore;
=======
#include <QApplication>
#include <QDateTime>
#include <QPainter>
#include <QStatusTipEvent>

#include <algorithm>
#include <map>
>>>>>>> 9e05de1d

#define DECORATION_SIZE 54
#define NUM_ITEMS 5

struct OverviewCacheEntry
{
    OverviewCacheEntry()
      : address("unknown"), amount("0.0000000"), valid(false), sendToSelf(false), outbound(false)
    {}

    OverviewCacheEntry(const QString& addressIn, const QString& amountIn, bool validIn, bool sendToSelfIn, bool outboundIn)
      : address(addressIn), amount(amountIn), valid(validIn), sendToSelf(sendToSelfIn), outbound(outboundIn)
    {}

    QString address;
    QString amount;
    bool valid;
    bool sendToSelf;
    bool outbound;
};

std::map<uint256, OverviewCacheEntry> recentCache;

Q_DECLARE_METATYPE(interfaces::WalletBalances)

class TxViewDelegate : public QAbstractItemDelegate
{
    Q_OBJECT

    WalletModel *walletModel;

public:
<<<<<<< HEAD
    explicit TxViewDelegate(const PlatformStyle *_platformStyle, QObject *parent=nullptr):
        QAbstractItemDelegate(parent),
        walletModel(nullptr),
        unit(BitcoinUnits::BTC),
        platformStyle(_platformStyle)
=======
    explicit TxViewDelegate(const PlatformStyle* _platformStyle, QObject* parent = nullptr)
        : QAbstractItemDelegate(parent), platformStyle(_platformStyle)
>>>>>>> 9e05de1d
    {
        connect(this, &TxViewDelegate::width_changed, this, &TxViewDelegate::sizeHintChanged);
    }

    void setWalletModel(WalletModel *model)
    {
        this->walletModel = model;
    }

    inline void paint(QPainter *painter, const QStyleOptionViewItem &option,
                      const QModelIndex &index ) const override
    {
        painter->save();

        QIcon icon = qvariant_cast<QIcon>(index.data(TransactionTableModel::RawDecorationRole));
        QDateTime date = index.data(TransactionTableModel::DateRole).toDateTime();
        QString address = index.data(Qt::DisplayRole).toString();
        qint64 amount = index.data(TransactionTableModel::AmountRole).toLongLong();
        bool confirmed = index.data(TransactionTableModel::ConfirmedRole).toBool();
        QVariant value = index.data(Qt::ForegroundRole);

        QRect mainRect = option.rect;
        QRect decorationRect(mainRect.topLeft(), QSize(DECORATION_SIZE, DECORATION_SIZE));
        int xspace = DECORATION_SIZE + 8;
        int ypad = 6;
        int halfheight = (mainRect.height() - 2*ypad)/2;
        QRect amountRect(mainRect.left() + xspace, mainRect.top()+ypad, mainRect.width() - xspace, halfheight);
        QRect addressRect(mainRect.left() + xspace, mainRect.top()+ypad+halfheight, mainRect.width() - xspace, halfheight);

        // Rather ugly way to provide recent transaction display support - each time we paint a transaction we will check if
        // it's Omni and override the values if so.  This will not scale at all, but since we're only ever doing 6 txns via the occasional
        // repaint performance should be a non-issue and it'll provide the functionality short term while a better approach is devised.
        uint256 hash;
        hash.SetHex(index.data(TransactionTableModel::TxHashRole).toString().toStdString());
        bool omniOverride = false, omniSendToSelf = false, valid = false, omniOutbound = true;
        QString omniAmountStr;

        // check pending
        {
            LOCK(cs_pending);

            PendingMap::iterator it = my_pending.find(hash);
            if (it != my_pending.end()) {
                omniOverride = true;
                valid = true; // assume all outbound pending are valid prior to confirmation
                CMPPending *p_pending = &(it->second);
                address = QString::fromStdString(p_pending->src);
                if (isPropertyDivisible(p_pending->prop)) {
                    omniAmountStr = QString::fromStdString(FormatDivisibleShortMP(p_pending->amount) + getTokenLabel(p_pending->prop));
                } else {
                    omniAmountStr = QString::fromStdString(FormatIndivisibleMP(p_pending->amount) + getTokenLabel(p_pending->prop));
                }
                // override amount for cancels
                if (p_pending->type == MSC_TYPE_METADEX_CANCEL_PRICE || p_pending->type == MSC_TYPE_METADEX_CANCEL_PAIR ||
                    p_pending->type == MSC_TYPE_METADEX_CANCEL_ECOSYSTEM || p_pending->type == MSC_TYPE_SEND_ALL) {
                    omniAmountStr = QString::fromStdString("N/A");
                }
            }
        }

        // check cache (avoid reparsing the same transactions repeatedly over and over on repaint)
        std::map<uint256, OverviewCacheEntry>::iterator cacheIt = recentCache.find(hash);
        if (cacheIt != recentCache.end()) {
            OverviewCacheEntry txEntry = cacheIt->second;
            address = txEntry.address;
            valid = txEntry.valid;
            omniSendToSelf = txEntry.sendToSelf;
            omniOutbound = txEntry.outbound;
            omniAmountStr = txEntry.amount;
            omniOverride = true;
            amount = 0;
        } else { // cache miss, check database
            if (pDbTransactionList->exists(hash)) {
                omniOverride = true;
                amount = 0;
                CTransactionRef wtx;
                uint256 blockHash;
                if (GetTransaction(hash, wtx, Params().GetConsensus(), blockHash)) {
                    if (!blockHash.IsNull() || nullptr == GetBlockIndex(blockHash)) {
                        CBlockIndex* pBlockIndex = GetBlockIndex(blockHash);
                        if (nullptr != pBlockIndex) {
                            int blockHeight = pBlockIndex->nHeight;
                            CMPTransaction mp_obj;
                            int parseRC = ParseTransaction(*wtx, blockHeight, 0, mp_obj);
                            if (0 < parseRC) { //positive RC means DEx payment
                                valid = true;
                                std::string tmpBuyer, tmpSeller;
                                uint64_t total = 0, tmpVout = 0, tmpNValue = 0, tmpPropertyId = 0;
                                {
                                    LOCK(cs_tally);
                                    pDbTransactionList->getPurchaseDetails(hash,1,&tmpBuyer,&tmpSeller,&tmpVout,&tmpPropertyId,&tmpNValue);
                                }
                                bool bIsBuy = IsMyAddress(tmpBuyer, &walletModel->wallet());
                                LOCK(cs_tally);
                                int numberOfPurchases=pDbTransactionList->getNumberOfSubRecords(hash);
                                if (0<numberOfPurchases) { // calculate total bought/sold
                                    for(int purchaseNumber = 1; purchaseNumber <= numberOfPurchases; purchaseNumber++) {
                                        pDbTransactionList->getPurchaseDetails(hash,purchaseNumber,&tmpBuyer,&tmpSeller,&tmpVout,&tmpPropertyId,&tmpNValue);
                                        total += tmpNValue;
                                    }
                                    if (!bIsBuy) {
                                          address = QString::fromStdString(tmpSeller);
                                    } else {
                                          address = QString::fromStdString(tmpBuyer);
                                          omniOutbound = false;
                                    }
                                    omniAmountStr = QString::fromStdString(FormatDivisibleMP(total));
                                }
                            } else if (0 == parseRC) {
                                if (mp_obj.interpret_Transaction()) {
                                    valid = pDbTransactionList->getValidMPTX(hash);
                                    uint32_t omniPropertyId = mp_obj.getProperty();
                                    int64_t omniAmount = mp_obj.getAmount();
                                    if (isPropertyDivisible(omniPropertyId)) {
                                        omniAmountStr = QString::fromStdString(FormatDivisibleShortMP(omniAmount) + getTokenLabel(omniPropertyId));
                                    } else {
                                        omniAmountStr = QString::fromStdString(FormatIndivisibleMP(omniAmount) + getTokenLabel(omniPropertyId));
                                    }
                                    if (!mp_obj.getReceiver().empty()) {
                                        if (IsMyAddress(mp_obj.getReceiver(), &walletModel->wallet())) {
                                            omniOutbound = false;
                                            if (IsMyAddress(mp_obj.getSender(), &walletModel->wallet())) omniSendToSelf = true;
                                        }
                                        address = QString::fromStdString(mp_obj.getReceiver());
                                    } else {
                                        address = QString::fromStdString(mp_obj.getSender());
                                    }
                                }
                            }

                            // override amount for cancels
                            if (mp_obj.getType() == MSC_TYPE_METADEX_CANCEL_PRICE || mp_obj.getType() == MSC_TYPE_METADEX_CANCEL_PAIR ||
                                mp_obj.getType() == MSC_TYPE_METADEX_CANCEL_ECOSYSTEM || mp_obj.getType() == MSC_TYPE_SEND_ALL) {
                                omniAmountStr = QString::fromStdString("N/A");
                            }

                            // insert into cache
                            OverviewCacheEntry newEntry;
                            newEntry.valid = valid;
                            newEntry.sendToSelf = omniSendToSelf;
                            newEntry.outbound = omniOutbound;
                            newEntry.address = address;
                            newEntry.amount = omniAmountStr;
                            recentCache.insert(std::make_pair(hash, newEntry));
                        }
                    }
                }
            }
        }

        if (omniOverride) {
            if (!valid) {
                icon = QIcon(":/icons/omni_invalid");
            } else {
                icon = QIcon(":/icons/omni_out");
                if (!omniOutbound) icon = QIcon(":/icons/omni_in");
                if (omniSendToSelf) icon = QIcon(":/icons/omni_inout");
            }
        }

        icon = platformStyle->SingleColorIcon(icon);
        icon.paint(painter, decorationRect);

        QColor foreground = option.palette.color(QPalette::Text);
        if(value.canConvert<QBrush>())
        {
            QBrush brush = qvariant_cast<QBrush>(value);
            foreground = brush.color();
        }

        if (index.data(TransactionTableModel::WatchonlyRole).toBool()) {
            QIcon iconWatchonly = qvariant_cast<QIcon>(index.data(TransactionTableModel::WatchonlyDecorationRole));
            QRect watchonlyRect(addressRect.left(), addressRect.top(), 16, addressRect.height());
            iconWatchonly = platformStyle->TextColorIcon(iconWatchonly);
            iconWatchonly.paint(painter, watchonlyRect);
            addressRect.setLeft(addressRect.left() + watchonlyRect.width() + 5);
        }

        painter->setPen(foreground);
        QRect boundingRect;
        painter->drawText(addressRect, Qt::AlignLeft | Qt::AlignVCenter, address, &boundingRect);

        if(amount < 0)
        {
            foreground = COLOR_NEGATIVE;
        }
        else if(!confirmed)
        {
            foreground = COLOR_UNCONFIRMED;
        }
        else
        {
            foreground = option.palette.color(QPalette::Text);
        }
        painter->setPen(foreground);
<<<<<<< HEAD
        QString amountText;
        if (!omniOverride) {
            amountText = BitcoinUnits::formatWithUnit(unit, amount, true, BitcoinUnits::separatorAlways);
        } else {
            amountText = omniAmountStr;
        }
=======
        QString amountText = BitcoinUnits::formatWithUnit(unit, amount, true, BitcoinUnits::SeparatorStyle::ALWAYS);
>>>>>>> 9e05de1d
        if(!confirmed)
        {
            amountText = QString("[") + amountText + QString("]");
        }

        QRect amount_bounding_rect;
        painter->drawText(amountRect, Qt::AlignRight | Qt::AlignVCenter, amountText, &amount_bounding_rect);

        painter->setPen(option.palette.color(QPalette::Text));
        QRect date_bounding_rect;
        painter->drawText(amountRect, Qt::AlignLeft | Qt::AlignVCenter, GUIUtil::dateTimeStr(date), &date_bounding_rect);

        // 0.4*date_bounding_rect.width() is used to visually distinguish a date from an amount.
        const int minimum_width = 1.4 * date_bounding_rect.width() + amount_bounding_rect.width();
        const auto search = m_minimum_width.find(index.row());
        if (search == m_minimum_width.end() || search->second != minimum_width) {
            m_minimum_width[index.row()] = minimum_width;
            Q_EMIT width_changed(index);
        }

        painter->restore();
    }

    inline QSize sizeHint(const QStyleOptionViewItem &option, const QModelIndex &index) const override
    {
        const auto search = m_minimum_width.find(index.row());
        const int minimum_text_width = search == m_minimum_width.end() ? 0 : search->second;
        return {DECORATION_SIZE + 8 + minimum_text_width, DECORATION_SIZE};
    }

    BitcoinUnit unit{BitcoinUnit::BTC};

Q_SIGNALS:
    //! An intermediate signal for emitting from the `paint() const` member function.
    void width_changed(const QModelIndex& index) const;

private:
    const PlatformStyle* platformStyle;
    mutable std::map<int, int> m_minimum_width;
};

#include <qt/overviewpage.moc>

OverviewPage::OverviewPage(const PlatformStyle *platformStyle, QWidget *parent) :
    QWidget(parent),
    ui(new Ui::OverviewPage),
    clientModel(nullptr),
    walletModel(nullptr),
    m_platform_style{platformStyle},
    txdelegate(new TxViewDelegate(platformStyle, this))
{
    ui->setupUi(this);

    // use a SingleColorIcon for the "out of sync warning" icon
    QIcon icon = m_platform_style->SingleColorIcon(QStringLiteral(":/icons/warning"));
    ui->labelTransactionsStatus->setIcon(icon);
    ui->labelWalletStatus->setIcon(icon);

    // Recent transactions
    ui->listTransactions->setItemDelegate(txdelegate);
    ui->listTransactions->setIconSize(QSize(DECORATION_SIZE, DECORATION_SIZE));
    ui->listTransactions->setMinimumHeight(NUM_ITEMS * (DECORATION_SIZE + 2));
    ui->listTransactions->setAttribute(Qt::WA_MacShowFocusRect, false);

    connect(ui->listTransactions, &TransactionOverviewWidget::clicked, this, &OverviewPage::handleTransactionClicked);

    // init "out of sync" warning labels
    ui->labelWalletStatus->setText("(" + tr("out of sync") + ")");
    ui->labelTransactionsStatus->setText("(" + tr("out of sync") + ")");

    // make sure BTC is always first in the list by adding it first
    UpdatePropertyBalance(0,0,0);

    updateOmni();

    // start with displaying the "out of sync" warnings
    showOutOfSyncWarning(true);
    connect(ui->labelWalletStatus, &QPushButton::clicked, this, &OverviewPage::outOfSyncWarningClicked);
    connect(ui->labelTransactionsStatus, &QPushButton::clicked, this, &OverviewPage::outOfSyncWarningClicked);
}

void OverviewPage::handleTransactionClicked(const QModelIndex &index)
{
    // is this an Omni transaction that has been clicked?  Use pending & cache to find out quickly
    uint256 hash;
    hash.SetHex(index.data(TransactionTableModel::TxHashRole).toString().toStdString());
    bool omniTx = false;
    {
        LOCK(cs_pending);

        PendingMap::iterator it = my_pending.find(hash);
        if (it != my_pending.end()) omniTx = true;
    }
    std::map<uint256, OverviewCacheEntry>::iterator cacheIt = recentCache.find(hash);
    if (cacheIt != recentCache.end()) omniTx = true;

    // override if it's an Omni transaction
    if (omniTx) {
        // TODO emit omniTransactionClicked(hash);
    } else {
        // TODO if (filter) emit transactionClicked(filter->mapToSource(index));
    }
}

void OverviewPage::setPrivacy(bool privacy)
{
    m_privacy = privacy;
    const auto& balances = walletModel->getCachedBalance();
    if (balances.balance != -1) {
        setBalance(balances);
    }

    ui->listTransactions->setVisible(!m_privacy);

    const QString status_tip = m_privacy ? tr("Privacy mode activated for the Overview tab. To unmask the values, uncheck Settings->Mask values.") : "";
    setStatusTip(status_tip);
    QStatusTipEvent event(status_tip);
    QApplication::sendEvent(this, &event);
}

OverviewPage::~OverviewPage()
{
    delete ui;
}

void OverviewPage::UpdatePropertyBalance(unsigned int propertyId, uint64_t available, uint64_t reserved)
{
<<<<<<< HEAD
    // look for this property, does it already exist in overview and if so are the balances correct?
    int existingItem = -1;
    for(int i=0; i < ui->overviewLW->count(); i++) {
        uint64_t itemPropertyId = ui->overviewLW->item(i)->data(Qt::UserRole + 1).value<uint64_t>();
        if (itemPropertyId == propertyId) {
            uint64_t itemAvailableBalance = ui->overviewLW->item(i)->data(Qt::UserRole + 2).value<uint64_t>();
            uint64_t itemReservedBalance = ui->overviewLW->item(i)->data(Qt::UserRole + 3).value<uint64_t>();
            if ((available == itemAvailableBalance) && (reserved == itemReservedBalance)) {
                return; // norhing more to do, balance exists and is up to date
            } else {
                existingItem = i;
                break;
            }
        }
    }

    // this property doesn't exist in overview, create an entry for it
    QWidget *listItem = new QWidget();
    QVBoxLayout *vlayout = new QVBoxLayout();
    QHBoxLayout *hlayout = new QHBoxLayout();
    bool divisible = false;
    std::string tokenStr;
    // property label
    std::string spName;
    if (propertyId == 0) {// Override for Overpageview init during GUI tests
        spName = "Bitcoin";
    } else {
        spName = getPropertyName(propertyId).c_str();
    }
    if(spName.size()>22) spName=spName.substr(0,22)+"...";
    spName += strprintf(" (#%d)", propertyId);
    QLabel *propLabel = new QLabel(QString::fromStdString(spName));
    propLabel->setStyleSheet("QLabel { font-weight:bold; }");
    vlayout->addWidget(propLabel);

    if (propertyId == 0) { // override for bitcoin
        divisible = true;
        tokenStr = " BTC";
    } else {
        divisible = isPropertyDivisible(propertyId);
        tokenStr = getTokenLabel(propertyId);
    }

    // Left Panel
    QVBoxLayout *vlayoutleft = new QVBoxLayout();
    QLabel *balReservedLabel = new QLabel;
    if(propertyId != 0) { balReservedLabel->setText("Reserved:"); } else { balReservedLabel->setText("Pending:"); propLabel->setText("Bitcoin"); } // override for bitcoin
    QLabel *balAvailableLabel = new QLabel("Available:");
    QLabel *balTotalLabel = new QLabel("Total:");
    vlayoutleft->addWidget(balReservedLabel);
    vlayoutleft->addWidget(balAvailableLabel);
    vlayoutleft->addWidget(balTotalLabel);
    // Right panel
    QVBoxLayout *vlayoutright = new QVBoxLayout();
    QLabel *balReservedLabelAmount = new QLabel();
    QLabel *balAvailableLabelAmount = new QLabel();
    QLabel *balTotalLabelAmount = new QLabel();
    if(divisible) {
        balReservedLabelAmount->setText(QString::fromStdString(FormatDivisibleMP(reserved) + tokenStr));
        balAvailableLabelAmount->setText(QString::fromStdString(FormatDivisibleMP(available) + tokenStr));
        balTotalLabelAmount->setText(QString::fromStdString(FormatDivisibleMP(available+reserved) + tokenStr));
    } else {
        balReservedLabelAmount->setText(QString::fromStdString(FormatIndivisibleMP(reserved) + tokenStr));
        balAvailableLabelAmount->setText(QString::fromStdString(FormatIndivisibleMP(available) + tokenStr));
        balTotalLabelAmount->setText(QString::fromStdString(FormatIndivisibleMP(available+reserved) + tokenStr));
    }
    balReservedLabelAmount->setAlignment(Qt::AlignRight|Qt::AlignVCenter);
    balAvailableLabelAmount->setAlignment(Qt::AlignRight|Qt::AlignVCenter);
    balTotalLabelAmount->setAlignment(Qt::AlignRight|Qt::AlignVCenter);
    balReservedLabel->setStyleSheet("QLabel { font-size:12px; }");
    balAvailableLabel->setStyleSheet("QLabel { font-size:12px; }");
    balReservedLabelAmount->setStyleSheet("QLabel { font-size:12px;padding-right:2px; }");
    balAvailableLabelAmount->setStyleSheet("QLabel { font-size:12px;padding-right:2px; }");
    balTotalLabelAmount->setStyleSheet("QLabel { padding-right:2px; font-weight:bold; }");
    vlayoutright->addWidget(balReservedLabelAmount);
    vlayoutright->addWidget(balAvailableLabelAmount);
    vlayoutright->addWidget(balTotalLabelAmount);
    // put together
    vlayoutleft->addSpacerItem(new QSpacerItem(1,1,QSizePolicy::Fixed,QSizePolicy::Expanding));
    vlayoutright->addSpacerItem(new QSpacerItem(1,1,QSizePolicy::Fixed,QSizePolicy::Expanding));
    vlayoutleft->setContentsMargins(0,0,0,0);
    vlayoutright->setContentsMargins(0,0,0,0);
    vlayoutleft->setMargin(0);
    vlayoutright->setMargin(0);
    vlayoutleft->setSpacing(3);
    vlayoutright->setSpacing(3);
    hlayout->addLayout(vlayoutleft);
    hlayout->addSpacerItem(new QSpacerItem(1,1,QSizePolicy::Expanding,QSizePolicy::Fixed));
    hlayout->addLayout(vlayoutright);
    hlayout->setContentsMargins(0,0,0,0);
    vlayout->addLayout(hlayout);
    vlayout->addSpacerItem(new QSpacerItem(1,10,QSizePolicy::Fixed,QSizePolicy::Fixed));
    vlayout->setMargin(0);
    vlayout->setSpacing(3);
    listItem->setLayout(vlayout);
    listItem->setContentsMargins(0,0,0,0);
    listItem->layout()->setContentsMargins(0,0,0,0);
    // set data
    if(existingItem == -1) { // new
        QListWidgetItem *item = new QListWidgetItem();
        item->setData(Qt::UserRole + 1, QVariant::fromValue<qulonglong>(propertyId));
        item->setData(Qt::UserRole + 2, QVariant::fromValue<qulonglong>(available));
        item->setData(Qt::UserRole + 3, QVariant::fromValue<qulonglong>(reserved));
        item->setSizeHint(QSize(0,listItem->sizeHint().height())); // resize
        // add the entry
        ui->overviewLW->addItem(item);
        ui->overviewLW->setItemWidget(item, listItem);
    } else {
        ui->overviewLW->item(existingItem)->setData(Qt::UserRole + 2, QVariant::fromValue<qulonglong>(available));
        ui->overviewLW->item(existingItem)->setData(Qt::UserRole + 3, QVariant::fromValue<qulonglong>(reserved));
        ui->overviewLW->setItemWidget(ui->overviewLW->item(existingItem), listItem);
    }
}

void OverviewPage::reinitOmni()
{
    recentCache.clear();
    ui->overviewLW->clear();
    if (walletModel != nullptr) {
        UpdatePropertyBalance(0, walletModel->wallet().getBalance(), walletModel->wallet().getBalances().unconfirmed_balance);
    }
    UpdatePropertyBalance(1, 0, 0);
    updateOmni();
}

/** Loop through properties and update the overview - only properties with token balances will be displayed **/
void OverviewPage::updateOmni()
{
    LOCK(cs_tally);

    unsigned int propertyId;
    unsigned int maxPropIdMainEco = GetNextPropertyId(true);
    unsigned int maxPropIdTestEco = GetNextPropertyId(false);

    // main eco
    for (propertyId = 1; propertyId < maxPropIdMainEco; propertyId++) {
        if ((global_balance_money[propertyId] > 0) || (global_balance_reserved[propertyId] > 0)) {
            UpdatePropertyBalance(propertyId,global_balance_money[propertyId],global_balance_reserved[propertyId]);
        }
    }
    // test eco
    for (propertyId = 2147483647; propertyId < maxPropIdTestEco; propertyId++) {
        if ((global_balance_money[propertyId] > 0) || (global_balance_reserved[propertyId] > 0)) {
            UpdatePropertyBalance(propertyId,global_balance_money[propertyId],global_balance_reserved[propertyId]);
        }
    }
}

void OverviewPage::setBalance(const interfaces::WalletBalances& balances)
{
    UpdatePropertyBalance(0, balances.balance, balances.unconfirmed_balance);
=======
    BitcoinUnit unit = walletModel->getOptionsModel()->getDisplayUnit();
    if (walletModel->wallet().isLegacy()) {
        if (walletModel->wallet().privateKeysDisabled()) {
            ui->labelBalance->setText(BitcoinUnits::formatWithPrivacy(unit, balances.watch_only_balance, BitcoinUnits::SeparatorStyle::ALWAYS, m_privacy));
            ui->labelUnconfirmed->setText(BitcoinUnits::formatWithPrivacy(unit, balances.unconfirmed_watch_only_balance, BitcoinUnits::SeparatorStyle::ALWAYS, m_privacy));
            ui->labelImmature->setText(BitcoinUnits::formatWithPrivacy(unit, balances.immature_watch_only_balance, BitcoinUnits::SeparatorStyle::ALWAYS, m_privacy));
            ui->labelTotal->setText(BitcoinUnits::formatWithPrivacy(unit, balances.watch_only_balance + balances.unconfirmed_watch_only_balance + balances.immature_watch_only_balance, BitcoinUnits::SeparatorStyle::ALWAYS, m_privacy));
        } else {
            ui->labelBalance->setText(BitcoinUnits::formatWithPrivacy(unit, balances.balance, BitcoinUnits::SeparatorStyle::ALWAYS, m_privacy));
            ui->labelUnconfirmed->setText(BitcoinUnits::formatWithPrivacy(unit, balances.unconfirmed_balance, BitcoinUnits::SeparatorStyle::ALWAYS, m_privacy));
            ui->labelImmature->setText(BitcoinUnits::formatWithPrivacy(unit, balances.immature_balance, BitcoinUnits::SeparatorStyle::ALWAYS, m_privacy));
            ui->labelTotal->setText(BitcoinUnits::formatWithPrivacy(unit, balances.balance + balances.unconfirmed_balance + balances.immature_balance, BitcoinUnits::SeparatorStyle::ALWAYS, m_privacy));
            ui->labelWatchAvailable->setText(BitcoinUnits::formatWithPrivacy(unit, balances.watch_only_balance, BitcoinUnits::SeparatorStyle::ALWAYS, m_privacy));
            ui->labelWatchPending->setText(BitcoinUnits::formatWithPrivacy(unit, balances.unconfirmed_watch_only_balance, BitcoinUnits::SeparatorStyle::ALWAYS, m_privacy));
            ui->labelWatchImmature->setText(BitcoinUnits::formatWithPrivacy(unit, balances.immature_watch_only_balance, BitcoinUnits::SeparatorStyle::ALWAYS, m_privacy));
            ui->labelWatchTotal->setText(BitcoinUnits::formatWithPrivacy(unit, balances.watch_only_balance + balances.unconfirmed_watch_only_balance + balances.immature_watch_only_balance, BitcoinUnits::SeparatorStyle::ALWAYS, m_privacy));
        }
    } else {
        ui->labelBalance->setText(BitcoinUnits::formatWithPrivacy(unit, balances.balance, BitcoinUnits::SeparatorStyle::ALWAYS, m_privacy));
        ui->labelUnconfirmed->setText(BitcoinUnits::formatWithPrivacy(unit, balances.unconfirmed_balance, BitcoinUnits::SeparatorStyle::ALWAYS, m_privacy));
        ui->labelImmature->setText(BitcoinUnits::formatWithPrivacy(unit, balances.immature_balance, BitcoinUnits::SeparatorStyle::ALWAYS, m_privacy));
        ui->labelTotal->setText(BitcoinUnits::formatWithPrivacy(unit, balances.balance + balances.unconfirmed_balance + balances.immature_balance, BitcoinUnits::SeparatorStyle::ALWAYS, m_privacy));
    }
    // only show immature (newly mined) balance if it's non-zero, so as not to complicate things
    // for the non-mining users
    bool showImmature = balances.immature_balance != 0;
    bool showWatchOnlyImmature = balances.immature_watch_only_balance != 0;

    // for symmetry reasons also show immature label when the watch-only one is shown
    ui->labelImmature->setVisible(showImmature || showWatchOnlyImmature);
    ui->labelImmatureText->setVisible(showImmature || showWatchOnlyImmature);
    ui->labelWatchImmature->setVisible(!walletModel->wallet().privateKeysDisabled() && showWatchOnlyImmature); // show watch-only immature balance
>>>>>>> 9e05de1d
}

// show/hide watch-only labels
void OverviewPage::updateWatchOnlyLabels(bool showWatchOnly)
{
    // Omni Core does not currently fully support watch only
}

void OverviewPage::setClientModel(ClientModel *model)
{
    this->clientModel = model;
    if (model) {
        // Show warning, for example if this is a prerelease version
        connect(model, &ClientModel::alertsChanged, this, &OverviewPage::updateAlerts);
        updateAlerts(model->getStatusBarWarnings());

<<<<<<< HEAD
        // Refresh Omni info if there have been Omni layer transactions with balances affecting wallet
        connect(model, &ClientModel::refreshOmniBalance, this, &OverviewPage::updateOmni);

        // Reinit Omni info if there has been a chain reorg
        connect(model, &ClientModel::reinitOmniState, this, &OverviewPage::reinitOmni);

        // Refresh alerts when there has been a change to the Omni State
        connect(model, &ClientModel::refreshOmniState, this, &OverviewPage::updateOmniAlerts);
=======
        connect(model->getOptionsModel(), &OptionsModel::useEmbeddedMonospacedFontChanged, this, &OverviewPage::setMonospacedFont);
        setMonospacedFont(model->getOptionsModel()->getUseEmbeddedMonospacedFont());
>>>>>>> 9e05de1d
    }
}

void OverviewPage::setWalletModel(WalletModel *model)
{
    this->walletModel = model;
    txdelegate->setWalletModel(model);
    if(model && model->getOptionsModel())
    {
        // Set up transaction list
        filter.reset(new TransactionFilterProxy());
        filter->setSourceModel(model->getTransactionTableModel());
        filter->setDynamicSortFilter(true);
        filter->setSortRole(Qt::EditRole);
        filter->setShowInactive(false);
        filter->sort(TransactionTableModel::Date, Qt::DescendingOrder);

        ui->listTransactions->setModel(filter.get());
        ui->listTransactions->setModelColumn(TransactionTableModel::ToAddress);

        connect(filter.get(), &TransactionFilterProxy::rowsInserted, this, &OverviewPage::LimitTransactionRows);
        connect(filter.get(), &TransactionFilterProxy::rowsRemoved, this, &OverviewPage::LimitTransactionRows);
        connect(filter.get(), &TransactionFilterProxy::rowsMoved, this, &OverviewPage::LimitTransactionRows);
        LimitTransactionRows();
        // Keep up to date with wallet
        setBalance(model->getCachedBalance());
        connect(model, &WalletModel::balanceChanged, this, &OverviewPage::setBalance);

        connect(model->getOptionsModel(), &OptionsModel::displayUnitChanged, this, &OverviewPage::updateDisplayUnit);

<<<<<<< HEAD
        updateWatchOnlyLabels(wallet.haveWatchOnly() && !model->wallet().privateKeysDisabled());
=======
        interfaces::Wallet& wallet = model->wallet();
        updateWatchOnlyLabels(wallet.haveWatchOnly() && !wallet.privateKeysDisabled());
>>>>>>> 9e05de1d
        connect(model, &WalletModel::notifyWatchonlyChanged, [this](bool showWatchOnly) {
            updateWatchOnlyLabels(showWatchOnly && !walletModel->wallet().privateKeysDisabled());
        });
    }

    // update the display unit, to not use the default ("BTC")
    updateDisplayUnit();
}

void OverviewPage::changeEvent(QEvent* e)
{
    if (e->type() == QEvent::PaletteChange) {
        QIcon icon = m_platform_style->SingleColorIcon(QStringLiteral(":/icons/warning"));
        ui->labelTransactionsStatus->setIcon(icon);
        ui->labelWalletStatus->setIcon(icon);
    }

    QWidget::changeEvent(e);
}

// Only show most recent NUM_ITEMS rows
void OverviewPage::LimitTransactionRows()
{
    if (filter && ui->listTransactions && ui->listTransactions->model() && filter.get() == ui->listTransactions->model()) {
        for (int i = 0; i < filter->rowCount(); ++i) {
            ui->listTransactions->setRowHidden(i, i >= NUM_ITEMS);
        }
    }
}

void OverviewPage::updateDisplayUnit()
{
    if (walletModel && walletModel->getOptionsModel()) {
        const auto& balances = walletModel->getCachedBalance();
        if (balances.balance != -1) {
            setBalance(balances);
        }

        // Update txdelegate->unit with the current unit
        txdelegate->unit = walletModel->getOptionsModel()->getDisplayUnit();

        ui->listTransactions->update();
    }
}

void OverviewPage::updateOmniAlerts()
{
    updateAlerts(clientModel->getStatusBarWarnings());
}

void OverviewPage::updateAlerts(const QString &warnings)
{
    QString alertString = warnings; // get current bitcoin alert/warning directly

    // get alert messages
    std::vector<std::string> omniAlerts = GetOmniCoreAlertMessages();
    for (std::vector<std::string>::iterator it = omniAlerts.begin(); it != omniAlerts.end(); it++) {
        if (!alertString.isEmpty()) alertString += "\n";
        alertString += QString::fromStdString(*it);
    }

    // get activations
    std::vector<FeatureActivation> vecPendingActivations = GetPendingActivations();
    for (std::vector<FeatureActivation>::iterator it = vecPendingActivations.begin(); it != vecPendingActivations.end(); ++it) {
        if (!alertString.isEmpty()) alertString += "\n";
        FeatureActivation pendingAct = *it;
        alertString += QString::fromStdString(strprintf("Feature %d ('%s') will go live at block %d",
                                                  pendingAct.featureId, pendingAct.featureName, pendingAct.activationBlock));
    }
    int currentHeight = GetHeight();
    std::vector<FeatureActivation> vecCompletedActivations = GetCompletedActivations();
    for (std::vector<FeatureActivation>::iterator it = vecCompletedActivations.begin(); it != vecCompletedActivations.end(); ++it) {
        if (currentHeight > (*it).activationBlock+1024) continue; // don't include after live+1024 blocks
        if (!alertString.isEmpty()) alertString += "\n";
        FeatureActivation completedAct = *it;
        alertString += QString::fromStdString(strprintf("Feature %d ('%s') is now live.", completedAct.featureId, completedAct.featureName));
    }

    if (!alertString.isEmpty()) {
        this->ui->labelAlerts->setVisible(true);
        this->ui->labelAlerts->setText(alertString);
    } else {
        this->ui->labelAlerts->setVisible(false);
        this->ui->labelAlerts->setText("");
    }
}

void OverviewPage::showOutOfSyncWarning(bool fShow)
{
    ui->labelWalletStatus->setVisible(fShow);
    ui->labelTransactionsStatus->setVisible(fShow);
}

void OverviewPage::setMonospacedFont(bool use_embedded_font)
{
    QFont f = GUIUtil::fixedPitchFont(use_embedded_font);
    f.setWeight(QFont::Bold);
    ui->labelBalance->setFont(f);
    ui->labelUnconfirmed->setFont(f);
    ui->labelImmature->setFont(f);
    ui->labelTotal->setFont(f);
    ui->labelWatchAvailable->setFont(f);
    ui->labelWatchPending->setFont(f);
    ui->labelWatchImmature->setFont(f);
    ui->labelWatchTotal->setFont(f);
}<|MERGE_RESOLUTION|>--- conflicted
+++ resolved
@@ -1,8 +1,4 @@
-<<<<<<< HEAD
-// Copyright (c) 2011-2019 The Bitcoin Core developers
-=======
 // Copyright (c) 2011-2021 The Bitcoin Core developers
->>>>>>> 9e05de1d
 // Distributed under the MIT software license, see the accompanying
 // file COPYING or http://www.opensource.org/licenses/mit-license.php.
 
@@ -38,32 +34,19 @@
 #include <sync.h>
 
 #include <QAbstractItemDelegate>
-<<<<<<< HEAD
-#include <QBrush>
-#include <QColor>
+#include <QApplication>
 #include <QDateTime>
 #include <QHBoxLayout>
 #include <QIcon>
 #include <QLabel>
 #include <QListWidgetItem>
 #include <QPainter>
-#include <QRect>
-#include <QString>
-#include <QStyleOptionViewItem>
-#include <QVariant>
-#include <QVBoxLayout>
-#include <QWidget>
-
-using namespace mastercore;
-=======
-#include <QApplication>
-#include <QDateTime>
-#include <QPainter>
 #include <QStatusTipEvent>
 
 #include <algorithm>
 #include <map>
->>>>>>> 9e05de1d
+
+using namespace mastercore;
 
 #define DECORATION_SIZE 54
 #define NUM_ITEMS 5
@@ -96,16 +79,10 @@
     WalletModel *walletModel;
 
 public:
-<<<<<<< HEAD
     explicit TxViewDelegate(const PlatformStyle *_platformStyle, QObject *parent=nullptr):
         QAbstractItemDelegate(parent),
         walletModel(nullptr),
-        unit(BitcoinUnits::BTC),
         platformStyle(_platformStyle)
-=======
-    explicit TxViewDelegate(const PlatformStyle* _platformStyle, QObject* parent = nullptr)
-        : QAbstractItemDelegate(parent), platformStyle(_platformStyle)
->>>>>>> 9e05de1d
     {
         connect(this, &TxViewDelegate::width_changed, this, &TxViewDelegate::sizeHintChanged);
     }
@@ -301,16 +278,12 @@
             foreground = option.palette.color(QPalette::Text);
         }
         painter->setPen(foreground);
-<<<<<<< HEAD
         QString amountText;
         if (!omniOverride) {
-            amountText = BitcoinUnits::formatWithUnit(unit, amount, true, BitcoinUnits::separatorAlways);
+            amountText = BitcoinUnits::formatWithUnit(unit, amount, true, BitcoinUnits::SeparatorStyle::ALWAYS);
         } else {
             amountText = omniAmountStr;
         }
-=======
-        QString amountText = BitcoinUnits::formatWithUnit(unit, amount, true, BitcoinUnits::SeparatorStyle::ALWAYS);
->>>>>>> 9e05de1d
         if(!confirmed)
         {
             amountText = QString("[") + amountText + QString("]");
@@ -438,7 +411,6 @@
 
 void OverviewPage::UpdatePropertyBalance(unsigned int propertyId, uint64_t available, uint64_t reserved)
 {
-<<<<<<< HEAD
     // look for this property, does it already exist in overview and if so are the balances correct?
     int existingItem = -1;
     for(int i=0; i < ui->overviewLW->count(); i++) {
@@ -590,40 +562,6 @@
 void OverviewPage::setBalance(const interfaces::WalletBalances& balances)
 {
     UpdatePropertyBalance(0, balances.balance, balances.unconfirmed_balance);
-=======
-    BitcoinUnit unit = walletModel->getOptionsModel()->getDisplayUnit();
-    if (walletModel->wallet().isLegacy()) {
-        if (walletModel->wallet().privateKeysDisabled()) {
-            ui->labelBalance->setText(BitcoinUnits::formatWithPrivacy(unit, balances.watch_only_balance, BitcoinUnits::SeparatorStyle::ALWAYS, m_privacy));
-            ui->labelUnconfirmed->setText(BitcoinUnits::formatWithPrivacy(unit, balances.unconfirmed_watch_only_balance, BitcoinUnits::SeparatorStyle::ALWAYS, m_privacy));
-            ui->labelImmature->setText(BitcoinUnits::formatWithPrivacy(unit, balances.immature_watch_only_balance, BitcoinUnits::SeparatorStyle::ALWAYS, m_privacy));
-            ui->labelTotal->setText(BitcoinUnits::formatWithPrivacy(unit, balances.watch_only_balance + balances.unconfirmed_watch_only_balance + balances.immature_watch_only_balance, BitcoinUnits::SeparatorStyle::ALWAYS, m_privacy));
-        } else {
-            ui->labelBalance->setText(BitcoinUnits::formatWithPrivacy(unit, balances.balance, BitcoinUnits::SeparatorStyle::ALWAYS, m_privacy));
-            ui->labelUnconfirmed->setText(BitcoinUnits::formatWithPrivacy(unit, balances.unconfirmed_balance, BitcoinUnits::SeparatorStyle::ALWAYS, m_privacy));
-            ui->labelImmature->setText(BitcoinUnits::formatWithPrivacy(unit, balances.immature_balance, BitcoinUnits::SeparatorStyle::ALWAYS, m_privacy));
-            ui->labelTotal->setText(BitcoinUnits::formatWithPrivacy(unit, balances.balance + balances.unconfirmed_balance + balances.immature_balance, BitcoinUnits::SeparatorStyle::ALWAYS, m_privacy));
-            ui->labelWatchAvailable->setText(BitcoinUnits::formatWithPrivacy(unit, balances.watch_only_balance, BitcoinUnits::SeparatorStyle::ALWAYS, m_privacy));
-            ui->labelWatchPending->setText(BitcoinUnits::formatWithPrivacy(unit, balances.unconfirmed_watch_only_balance, BitcoinUnits::SeparatorStyle::ALWAYS, m_privacy));
-            ui->labelWatchImmature->setText(BitcoinUnits::formatWithPrivacy(unit, balances.immature_watch_only_balance, BitcoinUnits::SeparatorStyle::ALWAYS, m_privacy));
-            ui->labelWatchTotal->setText(BitcoinUnits::formatWithPrivacy(unit, balances.watch_only_balance + balances.unconfirmed_watch_only_balance + balances.immature_watch_only_balance, BitcoinUnits::SeparatorStyle::ALWAYS, m_privacy));
-        }
-    } else {
-        ui->labelBalance->setText(BitcoinUnits::formatWithPrivacy(unit, balances.balance, BitcoinUnits::SeparatorStyle::ALWAYS, m_privacy));
-        ui->labelUnconfirmed->setText(BitcoinUnits::formatWithPrivacy(unit, balances.unconfirmed_balance, BitcoinUnits::SeparatorStyle::ALWAYS, m_privacy));
-        ui->labelImmature->setText(BitcoinUnits::formatWithPrivacy(unit, balances.immature_balance, BitcoinUnits::SeparatorStyle::ALWAYS, m_privacy));
-        ui->labelTotal->setText(BitcoinUnits::formatWithPrivacy(unit, balances.balance + balances.unconfirmed_balance + balances.immature_balance, BitcoinUnits::SeparatorStyle::ALWAYS, m_privacy));
-    }
-    // only show immature (newly mined) balance if it's non-zero, so as not to complicate things
-    // for the non-mining users
-    bool showImmature = balances.immature_balance != 0;
-    bool showWatchOnlyImmature = balances.immature_watch_only_balance != 0;
-
-    // for symmetry reasons also show immature label when the watch-only one is shown
-    ui->labelImmature->setVisible(showImmature || showWatchOnlyImmature);
-    ui->labelImmatureText->setVisible(showImmature || showWatchOnlyImmature);
-    ui->labelWatchImmature->setVisible(!walletModel->wallet().privateKeysDisabled() && showWatchOnlyImmature); // show watch-only immature balance
->>>>>>> 9e05de1d
 }
 
 // show/hide watch-only labels
@@ -640,7 +578,6 @@
         connect(model, &ClientModel::alertsChanged, this, &OverviewPage::updateAlerts);
         updateAlerts(model->getStatusBarWarnings());
 
-<<<<<<< HEAD
         // Refresh Omni info if there have been Omni layer transactions with balances affecting wallet
         connect(model, &ClientModel::refreshOmniBalance, this, &OverviewPage::updateOmni);
 
@@ -649,10 +586,6 @@
 
         // Refresh alerts when there has been a change to the Omni State
         connect(model, &ClientModel::refreshOmniState, this, &OverviewPage::updateOmniAlerts);
-=======
-        connect(model->getOptionsModel(), &OptionsModel::useEmbeddedMonospacedFontChanged, this, &OverviewPage::setMonospacedFont);
-        setMonospacedFont(model->getOptionsModel()->getUseEmbeddedMonospacedFont());
->>>>>>> 9e05de1d
     }
 }
 
@@ -678,17 +611,14 @@
         connect(filter.get(), &TransactionFilterProxy::rowsMoved, this, &OverviewPage::LimitTransactionRows);
         LimitTransactionRows();
         // Keep up to date with wallet
-        setBalance(model->getCachedBalance());
+        interfaces::Wallet& wallet = model->wallet();
+        interfaces::WalletBalances balances = wallet.getBalances();
+        setBalance(balances);
         connect(model, &WalletModel::balanceChanged, this, &OverviewPage::setBalance);
 
         connect(model->getOptionsModel(), &OptionsModel::displayUnitChanged, this, &OverviewPage::updateDisplayUnit);
 
-<<<<<<< HEAD
-        updateWatchOnlyLabels(wallet.haveWatchOnly() && !model->wallet().privateKeysDisabled());
-=======
-        interfaces::Wallet& wallet = model->wallet();
         updateWatchOnlyLabels(wallet.haveWatchOnly() && !wallet.privateKeysDisabled());
->>>>>>> 9e05de1d
         connect(model, &WalletModel::notifyWatchonlyChanged, [this](bool showWatchOnly) {
             updateWatchOnlyLabels(showWatchOnly && !walletModel->wallet().privateKeysDisabled());
         });
@@ -780,18 +710,4 @@
 {
     ui->labelWalletStatus->setVisible(fShow);
     ui->labelTransactionsStatus->setVisible(fShow);
-}
-
-void OverviewPage::setMonospacedFont(bool use_embedded_font)
-{
-    QFont f = GUIUtil::fixedPitchFont(use_embedded_font);
-    f.setWeight(QFont::Bold);
-    ui->labelBalance->setFont(f);
-    ui->labelUnconfirmed->setFont(f);
-    ui->labelImmature->setFont(f);
-    ui->labelTotal->setFont(f);
-    ui->labelWatchAvailable->setFont(f);
-    ui->labelWatchPending->setFont(f);
-    ui->labelWatchImmature->setFont(f);
-    ui->labelWatchTotal->setFont(f);
 }