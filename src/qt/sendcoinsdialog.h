<<<<<<< HEAD
// Copyright (c) 2011-2019 The Bitcoin Core developers
=======
// Copyright (c) 2011-2021 The Bitcoin Core developers
>>>>>>> 9e05de1d
// Distributed under the MIT software license, see the accompanying
// file COPYING or http://www.opensource.org/licenses/mit-license.php.

#ifndef BITCOIN_QT_SENDCOINSDIALOG_H
#define BITCOIN_QT_SENDCOINSDIALOG_H

#include <qt/clientmodel.h>
#include <qt/walletmodel.h>

#include <QDialog>
#include <QMessageBox>
#include <QString>
#include <QTimer>

<<<<<<< HEAD
class CCoinControl;
class ClientModel;
=======
>>>>>>> 9e05de1d
class PlatformStyle;
class SendCoinsEntry;
class SendCoinsRecipient;
enum class SynchronizationState;
namespace wallet {
class CCoinControl;
} // namespace wallet

namespace Ui {
    class SendCoinsDialog;
}

QT_BEGIN_NAMESPACE
class QUrl;
QT_END_NAMESPACE

/** Dialog for sending bitcoins */
class SendCoinsDialog : public QDialog
{
    Q_OBJECT

public:
    explicit SendCoinsDialog(const PlatformStyle *platformStyle, QWidget *parent = nullptr);
    ~SendCoinsDialog();

    void setClientModel(ClientModel *clientModel);
    void setModel(WalletModel *model);

    /** Set up the tab chain manually, as Qt messes up the tab chain by default in some cases (issue https://bugreports.qt-project.org/browse/QTBUG-10907).
     */
    QWidget *setupTabChain(QWidget *prev);

    void setAddress(const QString &address);
    void pasteEntry(const SendCoinsRecipient &rv);
    bool handlePaymentRequest(const SendCoinsRecipient &recipient);

public Q_SLOTS:
    void clear();
    void reject() override;
    void accept() override;
    SendCoinsEntry *addEntry();
    void updateTabsAndLabels();
    void setBalance(const interfaces::WalletBalances& balances);

Q_SIGNALS:
    void coinsSent(const uint256& txid);

private:
    Ui::SendCoinsDialog *ui;
    ClientModel *clientModel;
    WalletModel *model;
<<<<<<< HEAD
    std::unique_ptr<CCoinControl> m_coin_control;
=======
    std::unique_ptr<wallet::CCoinControl> m_coin_control;
    std::unique_ptr<WalletModelTransaction> m_current_transaction;
>>>>>>> 9e05de1d
    bool fNewRecipientAllowed;
    bool fFeeMinimized;
    const PlatformStyle *platformStyle;

    // Copy PSBT to clipboard and offer to save it.
    void presentPSBT(PartiallySignedTransaction& psbt);
    // Process WalletModel::SendCoinsReturn and generate a pair consisting
    // of a message and message flags for use in Q_EMIT message().
    // Additional parameter msgArg can be used via .arg(msgArg).
    void processSendCoinsReturn(const WalletModel::SendCoinsReturn &sendCoinsReturn, const QString &msgArg = QString());
    void minimizeFeeSection(bool fMinimize);
    // Format confirmation message
    bool PrepareSendText(QString& question_string, QString& informative_text, QString& detailed_text);
    /* Sign PSBT using external signer.
     *
     * @param[in,out] psbtx the PSBT to sign
     * @param[in,out] mtx needed to attempt to finalize
     * @param[in,out] complete whether the PSBT is complete (a successfully signed multisig transaction may not be complete)
     *
     * @returns false if any failure occurred, which may include the user rejection of a transaction on the device.
     */
    bool signWithExternalSigner(PartiallySignedTransaction& psbt, CMutableTransaction& mtx, bool& complete);
    void updateFeeMinimizedLabel();
    void updateCoinControlState();

private Q_SLOTS:
    void sendButtonClicked(bool checked);
    void on_buttonChooseFee_clicked();
    void on_buttonMinimizeFee_clicked();
    void removeEntry(SendCoinsEntry* entry);
    void useAvailableBalance(SendCoinsEntry* entry);
    void refreshBalance();
    void coinControlFeatureChanged(bool);
    void coinControlButtonClicked();
    void coinControlChangeChecked(int);
    void coinControlChangeEdited(const QString &);
    void coinControlUpdateLabels();
    void coinControlClipboardQuantity();
    void coinControlClipboardAmount();
    void coinControlClipboardFee();
    void coinControlClipboardAfterFee();
    void coinControlClipboardBytes();
    void coinControlClipboardLowOutput();
    void coinControlClipboardChange();
    void updateFeeSectionControls();
    void updateNumberOfBlocks(int count, const QDateTime& blockDate, double nVerificationProgress, SyncType synctype, SynchronizationState sync_state);
    void updateSmartFeeLabel();

Q_SIGNALS:
    // Fired when a message should be reported to the user
    void message(const QString &title, const QString &message, unsigned int style);
};


#define SEND_CONFIRM_DELAY   3

class SendConfirmationDialog : public QMessageBox
{
    Q_OBJECT

public:
<<<<<<< HEAD
    SendConfirmationDialog(const QString& title, const QString& text, const QString& informative_text = "", const QString& detailed_text = "", int secDelay = SEND_CONFIRM_DELAY, const QString& confirmText = "Send", QWidget* parent = nullptr);
    int exec();
=======
    SendConfirmationDialog(const QString& title, const QString& text, const QString& informative_text = "", const QString& detailed_text = "", int secDelay = SEND_CONFIRM_DELAY, bool enable_send = true, bool always_show_unsigned = true, QWidget* parent = nullptr);
    /* Returns QMessageBox::Cancel, QMessageBox::Yes when "Send" is
       clicked and QMessageBox::Save when "Create Unsigned" is clicked. */
    int exec() override;
>>>>>>> 9e05de1d

private Q_SLOTS:
    void countDown();
    void updateButtons();

private:
    QAbstractButton *yesButton;
    QAbstractButton *m_psbt_button;
    QTimer countDownTimer;
    int secDelay;
<<<<<<< HEAD
    QString confirmButtonText;
=======
    QString confirmButtonText{tr("Send")};
    bool m_enable_send;
    QString m_psbt_button_text{tr("Create Unsigned")};
>>>>>>> 9e05de1d
};

#endif // BITCOIN_QT_SENDCOINSDIALOG_H<|MERGE_RESOLUTION|>--- conflicted
+++ resolved
@@ -1,8 +1,4 @@
-<<<<<<< HEAD
-// Copyright (c) 2011-2019 The Bitcoin Core developers
-=======
 // Copyright (c) 2011-2021 The Bitcoin Core developers
->>>>>>> 9e05de1d
 // Distributed under the MIT software license, see the accompanying
 // file COPYING or http://www.opensource.org/licenses/mit-license.php.
 
@@ -17,11 +13,6 @@
 #include <QString>
 #include <QTimer>
 
-<<<<<<< HEAD
-class CCoinControl;
-class ClientModel;
-=======
->>>>>>> 9e05de1d
 class PlatformStyle;
 class SendCoinsEntry;
 class SendCoinsRecipient;
@@ -73,12 +64,8 @@
     Ui::SendCoinsDialog *ui;
     ClientModel *clientModel;
     WalletModel *model;
-<<<<<<< HEAD
-    std::unique_ptr<CCoinControl> m_coin_control;
-=======
     std::unique_ptr<wallet::CCoinControl> m_coin_control;
     std::unique_ptr<WalletModelTransaction> m_current_transaction;
->>>>>>> 9e05de1d
     bool fNewRecipientAllowed;
     bool fFeeMinimized;
     const PlatformStyle *platformStyle;
@@ -140,15 +127,10 @@
     Q_OBJECT
 
 public:
-<<<<<<< HEAD
-    SendConfirmationDialog(const QString& title, const QString& text, const QString& informative_text = "", const QString& detailed_text = "", int secDelay = SEND_CONFIRM_DELAY, const QString& confirmText = "Send", QWidget* parent = nullptr);
-    int exec();
-=======
     SendConfirmationDialog(const QString& title, const QString& text, const QString& informative_text = "", const QString& detailed_text = "", int secDelay = SEND_CONFIRM_DELAY, bool enable_send = true, bool always_show_unsigned = true, QWidget* parent = nullptr);
     /* Returns QMessageBox::Cancel, QMessageBox::Yes when "Send" is
        clicked and QMessageBox::Save when "Create Unsigned" is clicked. */
     int exec() override;
->>>>>>> 9e05de1d
 
 private Q_SLOTS:
     void countDown();
@@ -159,13 +141,9 @@
     QAbstractButton *m_psbt_button;
     QTimer countDownTimer;
     int secDelay;
-<<<<<<< HEAD
-    QString confirmButtonText;
-=======
     QString confirmButtonText{tr("Send")};
     bool m_enable_send;
     QString m_psbt_button_text{tr("Create Unsigned")};
->>>>>>> 9e05de1d
 };
 
 #endif // BITCOIN_QT_SENDCOINSDIALOG_H