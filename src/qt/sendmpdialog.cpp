--- conflicted
+++ resolved
@@ -191,11 +191,7 @@
 
     // populate balance for global wallet
     int64_t globalAvailable = 0;
-<<<<<<< HEAD
-    if (propertyId<2147483648) { globalAvailable = global_balance_money[propertyId]; } else { globalAvailable = global_balance_money[propertyId]; }
-=======
     if (propertyId<2147483648U) { globalAvailable = global_balance_money_maineco[propertyId]; } else { globalAvailable = global_balance_money_testeco[propertyId-2147483647]; }
->>>>>>> e2bca96e
     ui->globalBalanceLabel->setText(QString::fromStdString("Wallet Balance (Available): " + FormatMP(propertyId, globalAvailable) + getTokenLabel(propertyId)));
 
 #if QT_VERSION >= 0x040700
