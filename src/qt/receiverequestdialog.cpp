--- conflicted
+++ resolved
@@ -1,8 +1,4 @@
-<<<<<<< HEAD
-// Copyright (c) 2011-2019 The Bitcoin Core developers
-=======
 // Copyright (c) 2011-2021 The Bitcoin Core developers
->>>>>>> 9e05de1d
 // Distributed under the MIT software license, see the accompanying
 // file COPYING or http://www.opensource.org/licenses/mit-license.php.
 
@@ -12,18 +8,11 @@
 #include <qt/bitcoinunits.h>
 #include <qt/guiutil.h>
 #include <qt/optionsmodel.h>
-<<<<<<< HEAD
-#include <qt/walletmodel.h>
-
-#include <QClipboard>
-#include <QPixmap>
-=======
 #include <qt/qrimagewidget.h>
 #include <qt/walletmodel.h>
 
 #include <QDialog>
 #include <QString>
->>>>>>> 9e05de1d
 
 #if defined(HAVE_CONFIG_H)
 #include <config/bitcoin-config.h> /* for USE_QRCODE */
@@ -60,11 +49,6 @@
     setWindowTitle(tr("Request payment to %1").arg(info.label.isEmpty() ? info.address : info.label));
     QString uri = GUIUtil::formatBitcoinURI(info);
 
-<<<<<<< HEAD
-    if (ui->lblQRCode->setQR(uri, info.address)) {
-        ui->btnSaveAs->setEnabled(true);
-    }
-=======
 #ifdef USE_QRCODE
     if (ui->qr_code->setQR(uri, info.address)) {
         connect(ui->btnSaveAs, &QPushButton::clicked, ui->qr_code, &QRImageWidget::saveImage);
@@ -117,7 +101,6 @@
 {
     if (!model) return;
     ui->amount_content->setText(BitcoinUnits::formatWithUnit(model->getOptionsModel()->getDisplayUnit(), info.amount));
->>>>>>> 9e05de1d
 }
 
 void ReceiveRequestDialog::on_btnCopyURI_clicked()
