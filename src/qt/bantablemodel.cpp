// Copyright (c) 2011-2018 The Bitcoin Core developers
// Distributed under the MIT software license, see the accompanying
// file COPYING or http://www.opensource.org/licenses/mit-license.php.

#include <qt/bantablemodel.h>

#include <qt/clientmodel.h>
#include <qt/guiconstants.h>
#include <qt/guiutil.h>

#include <interfaces/node.h>
#include <sync.h>
#include <util/time.h>

#include <QDebug>
#include <QList>

bool BannedNodeLessThan::operator()(const CCombinedBan& left, const CCombinedBan& right) const
{
    const CCombinedBan* pLeft = &left;
    const CCombinedBan* pRight = &right;

    if (order == Qt::DescendingOrder)
        std::swap(pLeft, pRight);

    switch(column)
    {
    case BanTableModel::Address:
        return pLeft->subnet.ToString().compare(pRight->subnet.ToString()) < 0;
    case BanTableModel::Bantime:
        return pLeft->banEntry.nBanUntil < pRight->banEntry.nBanUntil;
    }

    return false;
}

// private implementation
class BanTablePriv
{
public:
    /** Local cache of peer information */
    QList<CCombinedBan> cachedBanlist;
    /** Column to sort nodes by (default to unsorted) */
    int sortColumn{-1};
    /** Order (ascending or descending) to sort nodes by */
    Qt::SortOrder sortOrder;

    /** Pull a full list of banned nodes from CNode into our cache */
    void refreshBanlist(interfaces::Node& node)
    {
        banmap_t banMap;
        node.getBanned(banMap);

        cachedBanlist.clear();
        cachedBanlist.reserve(banMap.size());
        for (const auto& entry : banMap)
        {
            CCombinedBan banEntry;
            banEntry.subnet = entry.first;
            banEntry.banEntry = entry.second;
            cachedBanlist.append(banEntry);
        }

        if (sortColumn >= 0)
            // sort cachedBanlist (use stable sort to prevent rows jumping around unnecessarily)
            qStableSort(cachedBanlist.begin(), cachedBanlist.end(), BannedNodeLessThan(sortColumn, sortOrder));
    }

    int size() const
    {
        return cachedBanlist.size();
    }

    CCombinedBan *index(int idx)
    {
        if (idx >= 0 && idx < cachedBanlist.size())
            return &cachedBanlist[idx];

        return nullptr;
    }
};

BanTableModel::BanTableModel(interfaces::Node& node, ClientModel *parent) :
    QAbstractTableModel(parent),
    m_node(node),
    clientModel(parent)
{
    columns << tr("IP/Netmask") << tr("Banned Until");
    priv.reset(new BanTablePriv());
<<<<<<< HEAD
    // default to unsorted
    priv->sortColumn = -1;
=======
>>>>>>> be92be56

    // load initial data
    refresh();
}

BanTableModel::~BanTableModel()
{
    // Intentionally left empty
}

int BanTableModel::rowCount(const QModelIndex &parent) const
{
    Q_UNUSED(parent);
    return priv->size();
}

int BanTableModel::columnCount(const QModelIndex &parent) const
{
    Q_UNUSED(parent);
    return columns.length();
}

QVariant BanTableModel::data(const QModelIndex &index, int role) const
{
    if(!index.isValid())
        return QVariant();

    CCombinedBan *rec = static_cast<CCombinedBan*>(index.internalPointer());

    if (role == Qt::DisplayRole) {
        switch(index.column())
        {
        case Address:
            return QString::fromStdString(rec->subnet.ToString());
        case Bantime:
            QDateTime date = QDateTime::fromMSecsSinceEpoch(0);
            date = date.addSecs(rec->banEntry.nBanUntil);
            return date.toString(Qt::SystemLocaleLongDate);
        }
    }

    return QVariant();
}

QVariant BanTableModel::headerData(int section, Qt::Orientation orientation, int role) const
{
    if(orientation == Qt::Horizontal)
    {
        if(role == Qt::DisplayRole && section < columns.size())
        {
            return columns[section];
        }
    }
    return QVariant();
}

Qt::ItemFlags BanTableModel::flags(const QModelIndex &index) const
{
    if (!index.isValid()) return Qt::NoItemFlags;

    Qt::ItemFlags retval = Qt::ItemIsSelectable | Qt::ItemIsEnabled;
    return retval;
}

QModelIndex BanTableModel::index(int row, int column, const QModelIndex &parent) const
{
    Q_UNUSED(parent);
    CCombinedBan *data = priv->index(row);

    if (data)
        return createIndex(row, column, data);
    return QModelIndex();
}

void BanTableModel::refresh()
{
    Q_EMIT layoutAboutToBeChanged();
    priv->refreshBanlist(m_node);
    Q_EMIT layoutChanged();
}

void BanTableModel::sort(int column, Qt::SortOrder order)
{
    priv->sortColumn = column;
    priv->sortOrder = order;
    refresh();
}

bool BanTableModel::shouldShow()
{
    return priv->size() > 0;
}<|MERGE_RESOLUTION|>--- conflicted
+++ resolved
@@ -87,11 +87,6 @@
 {
     columns << tr("IP/Netmask") << tr("Banned Until");
     priv.reset(new BanTablePriv());
-<<<<<<< HEAD
-    // default to unsorted
-    priv->sortColumn = -1;
-=======
->>>>>>> be92be56
 
     // load initial data
     refresh();
