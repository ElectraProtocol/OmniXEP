<TS version="2.1" language="eo">
<context>
    <name>AddressBookPage</name>
    <message>
        <source>Right-click to edit address or label</source>
        <translation type="unfinished">Dekstre-klaku por redakti adreson aŭ etikedon</translation>
    </message>
    <message>
        <source>Create a new address</source>
        <translation type="unfinished">Krei novan adreson</translation>
    </message>
    <message>
        <source>&amp;New</source>
        <translation type="unfinished">&amp;Nova</translation>
    </message>
    <message>
        <source>Copy the currently selected address to the system clipboard</source>
        <translation type="unfinished">Kopii elektitan adreson al la tondejo</translation>
    </message>
    <message>
        <source>&amp;Copy</source>
        <translation type="unfinished">&amp;Kopii</translation>
    </message>
    <message>
        <source>C&amp;lose</source>
        <translation type="unfinished">&amp;Fermi</translation>
    </message>
    <message>
        <source>Delete the currently selected address from the list</source>
        <translation type="unfinished">Forigi la elektitan adreson el la listo</translation>
    </message>
    <message>
        <source>Enter address or label to search</source>
        <translation type="unfinished">Tajpu adreson aŭ etikedon por serĉi</translation>
    </message>
    <message>
        <source>Export the data in the current tab to a file</source>
        <translation type="unfinished">Eksporti la datumojn el la aktuala langeto al dosiero</translation>
    </message>
    <message>
        <source>&amp;Export</source>
        <translation type="unfinished">&amp;Eksporti</translation>
    </message>
    <message>
        <source>&amp;Delete</source>
        <translation type="unfinished">&amp;Forigi</translation>
    </message>
    <message>
        <source>Choose the address to send coins to</source>
        <translation type="unfinished">Elekti la adreson por sendi monerojn</translation>
    </message>
    <message>
        <source>Choose the address to receive coins with</source>
        <translation type="unfinished">Elekti la adreson ricevi monerojn kun</translation>
    </message>
    <message>
        <source>C&amp;hoose</source>
        <translation type="unfinished">&amp;Elekti</translation>
    </message>
    <message>
        <source>Sending addresses</source>
        <translation type="unfinished">Sendaj adresoj</translation>
    </message>
    <message>
        <source>Receiving addresses</source>
        <translation type="unfinished">Ricevaj adresoj</translation>
    </message>
    <message>
        <source>These are your Bitcoin addresses for sending payments. Always check the amount and the receiving address before sending coins.</source>
        <translation type="unfinished">Jen viaj Bitmon-adresoj por sendi pagojn. Zorge kontrolu la sumon kaj la alsendan adreson antaŭ ol sendi.</translation>
    </message>
    <message>
<<<<<<< HEAD
=======
        <source>These are your Bitcoin addresses for receiving payments. Use the 'Create new receiving address' button in the receive tab to create new addresses.
Signing is only possible with addresses of the type 'legacy'.</source>
        <translation type="unfinished">Jen viaj bitmonaj adresoj por ricevi pagojn. Estas konsilinde uzi apartan ricevan adreson por ĉiu transakcio.</translation>
    </message>
    <message>
>>>>>>> 9e05de1d
        <source>&amp;Copy Address</source>
        <translation type="unfinished">&amp;Kopii Adreson</translation>
    </message>
    <message>
        <source>Copy &amp;Label</source>
        <translation type="unfinished">Kopii &amp;Etikedon</translation>
    </message>
    <message>
        <source>&amp;Edit</source>
        <translation type="unfinished">&amp;Redakti</translation>
    </message>
    <message>
        <source>Export Address List</source>
        <translation type="unfinished">Eksporti Adresliston</translation>
    </message>
    <message>
        <source>Comma separated file</source>
        <extracomment>Expanded name of the CSV file format. See: https://en.wikipedia.org/wiki/Comma-separated_values.</extracomment>
        <translation type="unfinished">Perkome disigita dosiero</translation>
    </message>
    <message>
        <source>There was an error trying to save the address list to %1. Please try again.</source>
        <extracomment>An error message. %1 is a stand-in argument for the name of the file we attempted to save to.</extracomment>
        <translation type="unfinished">Okazis eraron dum konservo de adreslisto al %1. Bonvolu provi denove.</translation>
    </message>
    <message>
        <source>Exporting Failed</source>
        <translation type="unfinished">ekspotado malsukcesinta</translation>
    </message>
</context>
<context>
    <name>AddressTableModel</name>
    <message>
        <source>Label</source>
        <translation type="unfinished">Etikedo</translation>
    </message>
    <message>
        <source>Address</source>
        <translation type="unfinished">Adreso</translation>
    </message>
    <message>
        <source>(no label)</source>
        <translation type="unfinished">(neniu etikedo)</translation>
    </message>
</context>
<context>
    <name>AskPassphraseDialog</name>
    <message>
        <source>Passphrase Dialog</source>
        <translation type="unfinished">Dialogo pri pasfrazo</translation>
    </message>
    <message>
        <source>Enter passphrase</source>
        <translation type="unfinished">Enigu pasfrazon</translation>
    </message>
    <message>
        <source>New passphrase</source>
        <translation type="unfinished">Nova pasfrazo</translation>
    </message>
    <message>
        <source>Repeat new passphrase</source>
        <translation type="unfinished">Ripetu la novan pasfrazon</translation>
    </message>
    <message>
<<<<<<< HEAD
=======
        <source>Show passphrase</source>
        <translation type="unfinished">Montri pasfrazon</translation>
    </message>
    <message>
>>>>>>> 9e05de1d
        <source>Encrypt wallet</source>
        <translation type="unfinished">Ĉifri la monujon</translation>
    </message>
    <message>
        <source>This operation needs your wallet passphrase to unlock the wallet.</source>
        <translation type="unfinished">Ĉi tiu operacio bezonas vian monujan pasfrazon, por malŝlosi la monujon.</translation>
    </message>
    <message>
        <source>Unlock wallet</source>
        <translation type="unfinished">Malŝlosi la monujon</translation>
    </message>
    <message>
        <source>Change passphrase</source>
        <translation type="unfinished">Ŝanĝi la pasfrazon</translation>
    </message>
    <message>
        <source>Confirm wallet encryption</source>
<<<<<<< HEAD
        <translation>Konfirmo de ĉifrado de la monujo</translation>
=======
        <translation type="unfinished">Konfirmo de ĉifrado de la monujo</translation>
>>>>>>> 9e05de1d
    </message>
    <message>
        <source>Warning: If you encrypt your wallet and lose your passphrase, you will &lt;b&gt;LOSE ALL OF YOUR BITCOINS&lt;/b&gt;!</source>
        <translation type="unfinished">Atentu! Se vi ĉifras vian monujon kaj perdas la pasfrazon, vi &lt;b&gt;PERDOS LA TUTON DE VIA BITMONO&lt;b&gt;!</translation>
    </message>
    <message>
        <source>Are you sure you wish to encrypt your wallet?</source>
        <translation type="unfinished">Ĉu vi certas, ke vi volas ĉifri la monujon?</translation>
    </message>
    <message>
        <source>Wallet encrypted</source>
        <translation type="unfinished">La monujo estas ĉifrita</translation>
    </message>
    <message>
        <source>Enter the new passphrase for the wallet.&lt;br/&gt;Please use a passphrase of &lt;b&gt;ten or more random characters&lt;/b&gt;, or &lt;b&gt;eight or more words&lt;/b&gt;.</source>
        <translation type="unfinished">Enigi la novan pasfrazon por la monujo. &lt;br/&gt;Bonvolu uzi pasfrazon de &lt;b&gt;dek aŭ pli hazardaj signoj&lt;/b&gt;, aŭ &lt;b&gt;ok aŭ pli vortoj&lt;/b&gt;.</translation>
    </message>
    <message>
<<<<<<< HEAD
=======
        <source>Enter the old passphrase and new passphrase for the wallet.</source>
        <translation type="unfinished">Enigi la malnovan pasfrazon kaj la novan pasfrazon por la monujo.</translation>
    </message>
    <message>
        <source>Wallet to be encrypted</source>
        <translation type="unfinished">Monujo ĉifriĝota</translation>
    </message>
    <message>
        <source>Your wallet is about to be encrypted. </source>
        <translation type="unfinished">Via monujo estas ĉifriĝota.</translation>
    </message>
    <message>
        <source>Your wallet is now encrypted. </source>
        <translation type="unfinished">Via monujo ĵus estas ĉifrata.</translation>
    </message>
    <message>
>>>>>>> 9e05de1d
        <source>IMPORTANT: Any previous backups you have made of your wallet file should be replaced with the newly generated, encrypted wallet file. For security reasons, previous backups of the unencrypted wallet file will become useless as soon as you start using the new, encrypted wallet.</source>
        <translation type="unfinished">GRAVE: antaŭaj sekur-kopioj de via monujo-dosiero estas forigindaj kiam vi havas nove kreitan ĉifritan monujo-dosieron. Pro sekureco, antaŭaj kopioj de la neĉifrita dosiero ne plu funkcios tuj kiam vi ekuzos la novan ĉifritan dosieron.</translation>
    </message>
    <message>
        <source>Wallet encryption failed</source>
        <translation type="unfinished">Ĉifrado de la monujo fiaskis</translation>
    </message>
    <message>
        <source>Wallet encryption failed due to an internal error. Your wallet was not encrypted.</source>
<<<<<<< HEAD
        <translation>Ĉifrado de monujo fiaskis pro interna eraro. Via monujo ne estas ĉifrita.</translation>
    </message>
    <message>
        <source>The supplied passphrases do not match.</source>
        <translation>La pasfrazoj entajpitaj ne samas.</translation>
    </message>
    <message>
        <source>Wallet unlock failed</source>
        <translation>Malŝloso de la monujo fiaskis</translation>
    </message>
    <message>
        <source>The passphrase entered for the wallet decryption was incorrect.</source>
        <translation>La pasfrazo enigita por ĉifrado de monujo ne ĝustas.</translation>
    </message>
    <message>
        <source>Wallet decryption failed</source>
        <translation>Malĉifrado de la monujo fiaskis</translation>
    </message>
    <message>
        <source>Wallet passphrase was successfully changed.</source>
        <translation>Vi sukcese ŝanĝis la pasfrazon de la monujo.</translation>
    </message>
    <message>
        <source>Warning: The Caps Lock key is on!</source>
        <translation>Atentu: la majuskla baskulo estas ŝaltita!</translation>
=======
        <translation type="unfinished">Ĉifrado de monujo fiaskis pro interna eraro. Via monujo ne estas ĉifrita.</translation>
    </message>
    <message>
        <source>The supplied passphrases do not match.</source>
        <translation type="unfinished">La pasfrazoj entajpitaj ne samas.</translation>
    </message>
    <message>
        <source>Wallet unlock failed</source>
        <translation type="unfinished">Malŝloso de la monujo fiaskis</translation>
    </message>
    <message>
        <source>The passphrase entered for the wallet decryption was incorrect.</source>
        <translation type="unfinished">La pasfrazo enigita por ĉifrado de monujo ne ĝustas.</translation>
    </message>
    <message>
        <source>Wallet passphrase was successfully changed.</source>
        <translation type="unfinished">Vi sukcese ŝanĝis la pasfrazon de la monujo.</translation>
    </message>
    <message>
        <source>Warning: The Caps Lock key is on!</source>
        <translation type="unfinished">Atentu: la majuskla baskulo estas ŝaltita!</translation>
>>>>>>> 9e05de1d
    </message>
</context>
<context>
    <name>BanTableModel</name>
    <message>
        <source>Banned Until</source>
        <translation type="unfinished">Ekzilita Ĝis</translation>
    </message>
</context>
<context>
    <name>BitcoinApplication</name>
    <message>
        <source>A fatal error occurred. %1 can no longer continue safely and will quit.</source>
        <translation type="unfinished">Neriparebla eraro okazis. %1 ne plu sekure povas daŭri kaj ĝi ĉesiĝos.</translation>
    </message>
    </context>
<context>
    <name>QObject</name>
    <message>
        <source>Error: Specified data directory "%1" does not exist.</source>
        <translation type="unfinished">Eraro: la elektita dosierujo por datumoj "%1" ne ekzistas.</translation>
    </message>
    <message>
        <source>Error: %1</source>
        <translation type="unfinished">Eraro: %1</translation>
    </message>
    <message>
        <source>unknown</source>
        <translation type="unfinished">nekonata</translation>
    </message>
    <message>
<<<<<<< HEAD
        <source>Show general overview of wallet</source>
        <translation>Vidigi ĝeneralan superrigardon de la monujo</translation>
=======
        <source>Amount</source>
        <translation type="unfinished">Sumo</translation>
    </message>
    <message>
        <source>None</source>
        <translation type="unfinished">Neniu</translation>
>>>>>>> 9e05de1d
    </message>
    <message>
        <source>N/A</source>
        <translation type="unfinished">neaplikebla</translation>
    </message>
    <message numerus="yes">
        <source>%n second(s)</source>
        <translation type="unfinished">
            <numerusform />
            <numerusform />
        </translation>
    </message>
    <message numerus="yes">
        <source>%n minute(s)</source>
        <translation type="unfinished">
            <numerusform />
            <numerusform />
        </translation>
    </message>
    <message numerus="yes">
        <source>%n hour(s)</source>
        <translation type="unfinished">
            <numerusform />
            <numerusform />
        </translation>
    </message>
    <message numerus="yes">
        <source>%n day(s)</source>
        <translation type="unfinished">
            <numerusform />
            <numerusform />
        </translation>
    </message>
    <message numerus="yes">
        <source>%n week(s)</source>
        <translation type="unfinished">
            <numerusform />
            <numerusform />
        </translation>
    </message>
    <message>
        <source>%1 and %2</source>
        <translation type="unfinished">%1 kaj %2</translation>
    </message>
    <message numerus="yes">
        <source>%n year(s)</source>
        <translation type="unfinished">
            <numerusform />
            <numerusform />
        </translation>
    </message>
    </context>
<context>
    <name>bitcoin-core</name>
    <message>
        <source>This is a pre-release test build - use at your own risk - do not use for mining or merchant applications</source>
        <translation type="unfinished">Tiu ĉi estas antaŭeldona testa versio - uzu laŭ via propra risko - ne uzu por minado aŭ por aplikaĵoj por vendistoj</translation>
    </message>
    <message>
        <source>Warning: We do not appear to fully agree with our peers! You may need to upgrade, or other nodes may need to upgrade.</source>
        <translation type="unfinished">Averto: ŝajne ni ne tute konsentas kun niaj samtavolanoj! Eble vi devas ĝisdatigi vian klienton, aŭ eble aliaj nodoj faru same.</translation>
    </message>
    <message>
<<<<<<< HEAD
        <source>&amp;About %1</source>
        <translation>&amp;Pri %1</translation>
    </message>
    <message>
        <source>About &amp;Qt</source>
        <translation>Pri &amp;Qt</translation>
=======
        <source>Corrupted block database detected</source>
        <translation type="unfinished">Difektita blokdatumbazo trovita</translation>
>>>>>>> 9e05de1d
    </message>
    <message>
        <source>Do you want to rebuild the block database now?</source>
        <translation type="unfinished">Ĉu vi volas rekonstrui la blokdatumbazon nun?</translation>
    </message>
    <message>
        <source>Done loading</source>
        <translation type="unfinished">Ŝargado finiĝis</translation>
    </message>
    <message>
        <source>Error initializing block database</source>
        <translation type="unfinished">Eraro dum pravalorizado de blokdatumbazo</translation>
    </message>
    <message>
        <source>Error initializing wallet database environment %s!</source>
        <translation type="unfinished">Eraro dum pravalorizado de monuj-datumbaza ĉirkaŭaĵo %s!</translation>
    </message>
    <message>
        <source>Error loading block database</source>
        <translation type="unfinished">Eraro dum ŝargado de blokdatumbazo</translation>
    </message>
    <message>
<<<<<<< HEAD
        <source>Open &amp;URI...</source>
        <translation>Malfermi &amp;URI-on...</translation>
=======
        <source>Error opening block database</source>
        <translation type="unfinished">Eraro dum malfermado de blokdatumbazo</translation>
    </message>
    <message>
        <source>Failed to listen on any port. Use -listen=0 if you want this.</source>
        <translation type="unfinished">Ne sukcesis aŭskulti ajnan pordon. Uzu -listen=0 se tion vi volas.</translation>
    </message>
    <message>
        <source>Incorrect or no genesis block found. Wrong datadir for network?</source>
        <translation type="unfinished">Geneza bloko aŭ netrovita aŭ neĝusta. Ĉu eble la datadir de la reto malĝustas?</translation>
>>>>>>> 9e05de1d
    </message>
    <message>
        <source>Insufficient funds</source>
        <translation type="unfinished">Nesufiĉa mono</translation>
    </message>
    <message>
        <source>Not enough file descriptors available.</source>
        <translation type="unfinished">Nesufiĉa nombro de dosierpriskribiloj disponeblas.</translation>
    </message>
    <message>
        <source>Signing transaction failed</source>
        <translation type="unfinished">Subskriba transakcio fiaskis</translation>
    </message>
    <message>
        <source>This is experimental software.</source>
        <translation type="unfinished">ĝi estas eksperimenta programo</translation>
    </message>
    <message>
        <source>Transaction amount too small</source>
        <translation type="unfinished">Transakcia sumo tro malgranda</translation>
    </message>
    <message>
<<<<<<< HEAD
        <source>&amp;Verify message...</source>
        <translation>&amp;Kontroli mesaĝon...</translation>
    </message>
    <message>
        <source>&amp;Send</source>
        <translation>&amp;Sendi</translation>
=======
        <source>Transaction too large</source>
        <translation type="unfinished">Transakcio estas tro granda</translation>
    </message>
    <message>
        <source>Unknown network specified in -onlynet: '%s'</source>
        <translation type="unfinished">Nekonata reto specifita en -onlynet: '%s'</translation>
    </message>
    </context>
<context>
    <name>BitcoinGUI</name>
    <message>
        <source>&amp;Overview</source>
        <translation type="unfinished">&amp;Superrigardo</translation>
    </message>
    <message>
        <source>Show general overview of wallet</source>
        <translation type="unfinished">Vidigi ĝeneralan superrigardon de la monujo</translation>
    </message>
    <message>
        <source>&amp;Transactions</source>
        <translation type="unfinished">&amp;Transakcioj</translation>
    </message>
    <message>
        <source>Browse transaction history</source>
        <translation type="unfinished">Esplori historion de transakcioj</translation>
>>>>>>> 9e05de1d
    </message>
    <message>
        <source>E&amp;xit</source>
        <translation type="unfinished">&amp;Eliri</translation>
    </message>
    <message>
        <source>Quit application</source>
        <translation type="unfinished">Eliri la aplikaĵon</translation>
    </message>
    <message>
        <source>&amp;About %1</source>
        <translation type="unfinished">&amp;Pri %1</translation>
    </message>
    <message>
        <source>Show information about %1</source>
        <translation type="unfinished">Montri informojn pri %1</translation>
    </message>
    <message>
        <source>About &amp;Qt</source>
        <translation type="unfinished">Pri &amp;Qt</translation>
    </message>
    <message>
        <source>Show information about Qt</source>
        <translation type="unfinished">Vidigi informojn pri Qt</translation>
    </message>
    <message>
        <source>Modify configuration options for %1</source>
        <translation type="unfinished">Ŝanĝi agordojn por %1</translation>
    </message>
    <message>
        <source>Create a new wallet</source>
        <translation type="unfinished">Krei novan monujon</translation>
    </message>
    <message>
        <source>Wallet:</source>
        <translation type="unfinished">Monujo:</translation>
    </message>
    <message>
        <source>Network activity disabled.</source>
        <extracomment>A substring of the tooltip.</extracomment>
        <translation type="unfinished">Retaj agadoj malebliĝas.</translation>
    </message>
    <message>
        <source>Send coins to a Bitcoin address</source>
        <translation type="unfinished">Sendi monon al Bitmon-adreso</translation>
    </message>
    <message>
        <source>Backup wallet to another location</source>
        <translation type="unfinished">Krei alilokan sekurkopion de monujo</translation>
    </message>
    <message>
        <source>Change the passphrase used for wallet encryption</source>
        <translation type="unfinished">Ŝanĝi la pasfrazon por ĉifri la monujon</translation>
    </message>
    <message>
        <source>&amp;Send</source>
        <translation type="unfinished">&amp;Sendi</translation>
    </message>
    <message>
        <source>&amp;Receive</source>
        <translation type="unfinished">&amp;Ricevi</translation>
    </message>
    <message>
        <source>Encrypt the private keys that belong to your wallet</source>
        <translation type="unfinished">Ĉifri la privatajn ŝlosilojn de via monujo</translation>
    </message>
    <message>
        <source>Sign messages with your Bitcoin addresses to prove you own them</source>
        <translation type="unfinished">Subskribi mesaĝojn per via Bitmon-adresoj por pravigi, ke vi estas la posedanto</translation>
    </message>
    <message>
        <source>Verify messages to ensure they were signed with specified Bitcoin addresses</source>
        <translation type="unfinished">Kontroli mesaĝojn por kontroli ĉu ili estas subskribitaj per specifaj Bitmon-adresoj</translation>
    </message>
    <message>
        <source>&amp;File</source>
        <translation type="unfinished">&amp;Dosiero</translation>
    </message>
    <message>
        <source>&amp;Settings</source>
        <translation type="unfinished">&amp;Agordoj</translation>
    </message>
    <message>
        <source>&amp;Help</source>
        <translation type="unfinished">&amp;Helpo</translation>
    </message>
    <message>
        <source>Tabs toolbar</source>
        <translation type="unfinished">Langeto-breto</translation>
    </message>
    <message>
        <source>Request payments (generates QR codes and bitcoin: URIs)</source>
        <translation type="unfinished">Peti pagon (kreas QR-kodojn kaj URI-ojn kun prefikso bitcoin:)</translation>
    </message>
    <message>
        <source>Show the list of used sending addresses and labels</source>
        <translation type="unfinished">Vidigi la liston de uzitaj sendaj adresoj kaj etikedoj</translation>
    </message>
    <message>
        <source>Show the list of used receiving addresses and labels</source>
<<<<<<< HEAD
        <translation>Vidigi la liston de uzitaj ricevaj adresoj kaj etikedoj</translation>
=======
        <translation type="unfinished">Vidigi la liston de uzitaj ricevaj adresoj kaj etikedoj</translation>
>>>>>>> 9e05de1d
    </message>
    <message>
        <source>&amp;Command-line options</source>
        <translation type="unfinished">&amp;Komandliniaj agordaĵoj</translation>
    </message>
    <message numerus="yes">
        <source>Processed %n block(s) of transaction history.</source>
        <translation type="unfinished">
            <numerusform />
            <numerusform />
        </translation>
    </message>
    <message>
        <source>%1 behind</source>
        <translation type="unfinished">mankas %1</translation>
    </message>
    <message>
        <source>Last received block was generated %1 ago.</source>
        <translation type="unfinished">Lasta ricevita bloko kreiĝis antaŭ %1.</translation>
    </message>
    <message>
        <source>Transactions after this will not yet be visible.</source>
        <translation type="unfinished">Transakcioj por tio ankoraŭ ne videblas.</translation>
    </message>
    <message>
        <source>Error</source>
        <translation type="unfinished">Eraro</translation>
    </message>
    <message>
        <source>Warning</source>
        <translation type="unfinished">Averto</translation>
    </message>
    <message>
        <source>Information</source>
        <translation type="unfinished">Informoj</translation>
    </message>
    <message>
        <source>Up to date</source>
        <translation type="unfinished">Ĝisdata</translation>
    </message>
    <message>
        <source>Open Wallet</source>
        <translation type="unfinished">Malfermi la Monujon</translation>
    </message>
    <message>
        <source>Open a wallet</source>
        <translation type="unfinished">Malfermi monujon</translation>
    </message>
    <message>
        <source>Close wallet</source>
        <translation type="unfinished">Fermi monujon</translation>
    </message>
    <message>
        <source>Close all wallets</source>
        <translation type="unfinished">Fermi ĉiujn monujojn</translation>
    </message>
    <message>
        <source>default wallet</source>
        <translation type="unfinished">defaŭlta monujo</translation>
    </message>
    <message>
        <source>Wallet Name</source>
        <extracomment>Label of the input field where the name of the wallet is entered.</extracomment>
        <translation type="unfinished">Monujo-Nomo</translation>
    </message>
    <message>
        <source>&amp;Window</source>
        <translation type="unfinished">&amp;Fenestro</translation>
    </message>
    <message>
        <source>Zoom</source>
        <translation type="unfinished">Zomi</translation>
    </message>
    <message>
        <source>Main Window</source>
        <translation type="unfinished">Ĉefa Fenestro</translation>
    </message>
    <message numerus="yes">
        <source>%n active connection(s) to Bitcoin network.</source>
        <extracomment>A substring of the tooltip.</extracomment>
        <translation type="unfinished">
            <numerusform />
            <numerusform />
        </translation>
    </message>
    <message>
        <source>Error: %1</source>
        <translation type="unfinished">Eraro: %1</translation>
    </message>
    <message>
<<<<<<< HEAD
        <source>&amp;Window</source>
        <translation>&amp;Fenestro</translation>
    </message>
    <message>
        <source>Catching up...</source>
        <translation>Ĝisdatigante...</translation>
=======
        <source>Warning: %1</source>
        <translation type="unfinished">Averto: %1</translation>
>>>>>>> 9e05de1d
    </message>
    <message>
        <source>Date: %1
</source>
        <translation type="unfinished">Dato: %1
</translation>
    </message>
    <message>
        <source>Amount: %1
</source>
        <translation type="unfinished">Sumo: %1
</translation>
    </message>
    <message>
        <source>Wallet: %1
</source>
        <translation type="unfinished">Monujo: %1
</translation>
    </message>
    <message>
        <source>Type: %1
</source>
        <translation type="unfinished">Tipo: %1
</translation>
    </message>
    <message>
        <source>Label: %1
</source>
        <translation type="unfinished">Etikedo: %1
</translation>
    </message>
    <message>
        <source>Address: %1
</source>
        <translation type="unfinished">Adreso: %1
</translation>
    </message>
    <message>
        <source>Sent transaction</source>
        <translation type="unfinished">Sendita transakcio</translation>
    </message>
    <message>
        <source>Incoming transaction</source>
        <translation type="unfinished">Envenanta transakcio</translation>
    </message>
    <message>
        <source>Wallet is &lt;b&gt;encrypted&lt;/b&gt; and currently &lt;b&gt;unlocked&lt;/b&gt;</source>
        <translation type="unfinished">Monujo estas &lt;b&gt;ĉifrita&lt;/b&gt; kaj aktuale &lt;b&gt;malŝlosita&lt;/b&gt;</translation>
    </message>
    <message>
        <source>Wallet is &lt;b&gt;encrypted&lt;/b&gt; and currently &lt;b&gt;locked&lt;/b&gt;</source>
        <translation type="unfinished">Monujo estas &lt;b&gt;ĉifrita&lt;/b&gt; kaj aktuale &lt;b&gt;ŝlosita&lt;/b&gt;</translation>
    </message>
    <message>
<<<<<<< HEAD
        <source>A fatal error occurred. Bitcoin can no longer continue safely and will quit.</source>
        <translation>Okazis neriparebla eraro. Bitmono ne plu povas sekure daŭri, do ĝi sekure ĉesos.</translation>
=======
        <source>Original message:</source>
        <translation type="unfinished">Originala mesaĝo:</translation>
>>>>>>> 9e05de1d
    </message>
</context>
<context>
    <name>CoinControlDialog</name>
    <message>
        <source>Coin Selection</source>
        <translation type="unfinished">Monero-Elektaĵo</translation>
    </message>
    <message>
        <source>Quantity:</source>
        <translation type="unfinished">Kvanto:</translation>
    </message>
    <message>
        <source>Bytes:</source>
        <translation type="unfinished">Bajtoj:</translation>
    </message>
    <message>
        <source>Amount:</source>
        <translation type="unfinished">Sumo:</translation>
    </message>
    <message>
        <source>Fee:</source>
        <translation type="unfinished">Krompago:</translation>
    </message>
    <message>
        <source>Dust:</source>
        <translation type="unfinished">Polvo:</translation>
    </message>
    <message>
        <source>After Fee:</source>
        <translation type="unfinished">Post krompago:</translation>
    </message>
    <message>
        <source>Change:</source>
        <translation type="unfinished">Restmono:</translation>
    </message>
    <message>
        <source>(un)select all</source>
        <translation type="unfinished">(mal)elekti ĉion</translation>
    </message>
    <message>
        <source>Tree mode</source>
        <translation type="unfinished">Arboreĝimo</translation>
    </message>
    <message>
        <source>List mode</source>
        <translation type="unfinished">Listreĝimo</translation>
    </message>
    <message>
        <source>Amount</source>
        <translation type="unfinished">Sumo</translation>
    </message>
    <message>
        <source>Received with label</source>
        <translation type="unfinished">Ricevita kun etikedo</translation>
    </message>
    <message>
        <source>Received with address</source>
        <translation type="unfinished">Ricevita kun adreso</translation>
    </message>
    <message>
        <source>Date</source>
        <translation type="unfinished">Dato</translation>
    </message>
    <message>
        <source>Confirmations</source>
        <translation type="unfinished">Konfirmoj</translation>
    </message>
    <message>
        <source>Confirmed</source>
        <translation type="unfinished">Konfirmita</translation>
    </message>
    <message>
        <source>Copy amount</source>
        <translation type="unfinished">Kopii sumon</translation>
    </message>
    <message>
        <source>Copy quantity</source>
        <translation type="unfinished">Kopii kvanton</translation>
    </message>
    <message>
        <source>Copy fee</source>
        <translation type="unfinished">Kopii krompagon</translation>
    </message>
    <message>
        <source>Copy after fee</source>
        <translation type="unfinished">Kopii post krompago</translation>
    </message>
    <message>
        <source>Copy bytes</source>
        <translation type="unfinished">Kopii bajtojn</translation>
    </message>
    <message>
        <source>Copy dust</source>
        <translation type="unfinished">Kopii polvon</translation>
    </message>
    <message>
        <source>Copy change</source>
        <translation type="unfinished">Kopii restmonon</translation>
    </message>
    <message>
        <source>(%1 locked)</source>
        <translation type="unfinished">(%1 ŝlosita)</translation>
    </message>
    <message>
        <source>yes</source>
        <translation type="unfinished">jes</translation>
    </message>
    <message>
        <source>no</source>
        <translation type="unfinished">ne</translation>
    </message>
    <message>
        <source>Copy address</source>
        <translation>Kopii adreson</translation>
    </message>
    <message>
        <source>Copy label</source>
        <translation>Kopii etikedon</translation>
    </message>
    <message>
        <source>Copy amount</source>
        <translation>Kopii sumon</translation>
    </message>
    <message>
        <source>Copy transaction ID</source>
        <translation>Kopii transakcian ID-on</translation>
    </message>
    <message>
        <source>Lock unspent</source>
        <translation>Ŝlosi la neelspezitajn</translation>
    </message>
    <message>
        <source>Unlock unspent</source>
        <translation>Malŝlosi la neelspezitajn</translation>
    </message>
    <message>
        <source>Copy quantity</source>
        <translation>Kopii kvanton</translation>
    </message>
    <message>
        <source>Copy fee</source>
        <translation>Kopii krompagon</translation>
    </message>
    <message>
        <source>Copy after fee</source>
        <translation>Kopii post krompago</translation>
    </message>
    <message>
        <source>Copy bytes</source>
        <translation>Kopii bajtojn</translation>
    </message>
    <message>
        <source>Copy dust</source>
        <translation>Kopii polvon</translation>
    </message>
    <message>
        <source>Copy change</source>
        <translation>Kopii restmonon</translation>
    </message>
    <message>
        <source>(%1 locked)</source>
        <translation>(%1 ŝlosita)</translation>
    </message>
    <message>
        <source>yes</source>
        <translation>jes</translation>
    </message>
    <message>
        <source>no</source>
        <translation>ne</translation>
    </message>
    <message>
        <source>(no label)</source>
        <translation type="unfinished">(neniu etikedo)</translation>
    </message>
    <message>
        <source>change from %1 (%2)</source>
        <translation type="unfinished">restmono de %1 (%2)</translation>
    </message>
    <message>
        <source>(change)</source>
        <translation type="unfinished">(restmono)</translation>
    </message>
</context>
<context>
    <name>CreateWalletActivity</name>
    <message>
        <source>Create Wallet</source>
        <extracomment>Title of window indicating the progress of creation of a new wallet.</extracomment>
        <translation type="unfinished">Krei Monujon</translation>
    </message>
    <message>
        <source>Create wallet failed</source>
        <translation type="unfinished">Krei monujon malsukcesis</translation>
    </message>
    <message>
        <source>Create wallet warning</source>
        <translation type="unfinished">Averto pro krei monujon</translation>
    </message>
    </context>
<context>
    <name>OpenWalletActivity</name>
    <message>
        <source>Open wallet failed</source>
        <translation type="unfinished">Malfermi monujon malsukcesis</translation>
    </message>
    <message>
        <source>Open wallet warning</source>
        <translation type="unfinished">Malfermi monujon averto</translation>
    </message>
    <message>
        <source>default wallet</source>
        <translation type="unfinished">defaŭlta monujo</translation>
    </message>
    <message>
        <source>Open Wallet</source>
        <extracomment>Title of window indicating the progress of opening of a wallet.</extracomment>
        <translation type="unfinished">Malfermi la Monujon</translation>
    </message>
    </context>
<context>
    <name>WalletController</name>
    <message>
        <source>Close wallet</source>
        <translation type="unfinished">Fermi monujon</translation>
    </message>
    <message>
        <source>Close all wallets</source>
        <translation type="unfinished">Fermi ĉiujn monujojn</translation>
    </message>
    </context>
<context>
    <name>CreateWalletDialog</name>
    <message>
        <source>Create Wallet</source>
        <translation type="unfinished">Krei Monujon</translation>
    </message>
    <message>
        <source>Wallet Name</source>
        <translation type="unfinished">Monujo-Nomo</translation>
    </message>
    <message>
        <source>Wallet</source>
        <translation type="unfinished">Monujo</translation>
    </message>
    <message>
        <source>Encrypt Wallet</source>
        <translation type="unfinished">Ĉifri Monujon</translation>
    </message>
    <message>
        <source>Disable private keys for this wallet. Wallets with private keys disabled will have no private keys and cannot have an HD seed or imported private keys. This is ideal for watch-only wallets.</source>
        <translation type="unfinished">Malebligi privatajn ŝlosilojn por ĉi tiu monujo. Monujoj kun malebligitaj privataj ŝlosiloj ne havos privatajn ŝlosilojn, kaj povas havi nek HD-semon nek importatajn privatajn ŝlosilojn. Ĉi tio estas ideale por nurspektaj monujoj.</translation>
    </message>
    <message>
        <source>Disable Private Keys</source>
        <translation type="unfinished">Malebligi Privatajn Ŝlosilojn</translation>
    </message>
    <message>
        <source>Create</source>
        <translation type="unfinished">Krei</translation>
    </message>
    <message>
        <source>change from %1 (%2)</source>
        <translation>restmono de %1 (%2)</translation>
    </message>
    <message>
        <source>(change)</source>
        <translation>(restmono)</translation>
    </message>
</context>
<context>
    <name>CreateWalletActivity</name>
    </context>
<context>
    <name>CreateWalletDialog</name>
    </context>
<context>
    <name>EditAddressDialog</name>
    <message>
        <source>Edit Address</source>
        <translation type="unfinished">Redakti Adreson</translation>
    </message>
    <message>
        <source>&amp;Label</source>
        <translation type="unfinished">&amp;Etikedo</translation>
    </message>
    <message>
        <source>The label associated with this address list entry</source>
        <translation type="unfinished">La etikedo ligita al tiu ĉi adreslistero</translation>
    </message>
    <message>
        <source>The address associated with this address list entry. This can only be modified for sending addresses.</source>
        <translation type="unfinished">La adreso ligita al tiu ĉi adreslistero. Eblas modifi tion nur por sendaj adresoj.</translation>
    </message>
    <message>
        <source>&amp;Address</source>
        <translation type="unfinished">&amp;Adreso</translation>
    </message>
    <message>
        <source>New sending address</source>
<<<<<<< HEAD
        <translation>Nova adreso por sendi</translation>
    </message>
    <message>
        <source>Edit receiving address</source>
        <translation>Redakti adreson por ricevi</translation>
    </message>
    <message>
        <source>Edit sending address</source>
        <translation>Redakti adreson por sendi</translation>
    </message>
    <message>
        <source>The entered address "%1" is not a valid Bitcoin address.</source>
        <translation>La adreso enigita "%1" ne estas valida Bitmon-adreso.</translation>
    </message>
    <message>
        <source>Could not unlock wallet.</source>
        <translation>Ne eblis malŝlosi monujon.</translation>
    </message>
    <message>
        <source>New key generation failed.</source>
        <translation>Fiaskis kreo de nova ŝlosilo.</translation>
=======
        <translation type="unfinished">Nova adreso por sendi</translation>
    </message>
    <message>
        <source>Edit receiving address</source>
        <translation type="unfinished">Redakti adreson por ricevi</translation>
    </message>
    <message>
        <source>Edit sending address</source>
        <translation type="unfinished">Redakti adreson por sendi</translation>
    </message>
    <message>
        <source>The entered address "%1" is not a valid Bitcoin address.</source>
        <translation type="unfinished">La adreso enigita "%1" ne estas valida Bitmon-adreso.</translation>
    </message>
    <message>
        <source>Could not unlock wallet.</source>
        <translation type="unfinished">Ne eblis malŝlosi monujon.</translation>
    </message>
    <message>
        <source>New key generation failed.</source>
        <translation type="unfinished">Fiaskis kreo de nova ŝlosilo.</translation>
>>>>>>> 9e05de1d
    </message>
</context>
<context>
    <name>FreespaceChecker</name>
    <message>
        <source>A new data directory will be created.</source>
        <translation type="unfinished">Kreiĝos nova dosierujo por la datumoj.</translation>
    </message>
    <message>
        <source>name</source>
        <translation type="unfinished">nomo</translation>
    </message>
    <message>
        <source>Directory already exists. Add %1 if you intend to create a new directory here.</source>
        <translation type="unfinished">Tiu dosierujo jam ekzistas. Aldonu %1 si vi volas krei novan dosierujon ĉi tie.</translation>
    </message>
    <message>
        <source>Path already exists, and is not a directory.</source>
        <translation type="unfinished">Vojo jam ekzistas, kaj ne estas dosierujo.</translation>
    </message>
    <message>
        <source>Cannot create data directory here.</source>
        <translation type="unfinished">Ne eblas krei dosierujon por datumoj ĉi tie.</translation>
    </message>
</context>
<context>
    <name>Intro</name>
    <message>
        <source>Bitcoin</source>
        <translation type="unfinished">Bitmono</translation>
    </message>
    <message numerus="yes">
        <source>%n GB of space available</source>
        <translation type="unfinished">
            <numerusform />
            <numerusform />
        </translation>
    </message>
    <message numerus="yes">
        <source>(of %n GB needed)</source>
        <translation type="unfinished">
            <numerusform />
            <numerusform />
        </translation>
    </message>
    <message numerus="yes">
        <source>(%n GB needed for full chain)</source>
        <translation type="unfinished">
            <numerusform />
            <numerusform />
        </translation>
    </message>
    <message numerus="yes">
        <source>(sufficient to restore backups %n day(s) old)</source>
        <extracomment>Explanatory text on the capability of the current prune target.</extracomment>
        <translation type="unfinished">
            <numerusform />
            <numerusform />
        </translation>
    </message>
    <message>
        <source>Error</source>
        <translation type="unfinished">Eraro</translation>
    </message>
    <message>
        <source>Welcome</source>
        <translation type="unfinished">Bonvenon</translation>
    </message>
    <message>
        <source>Welcome to %1.</source>
        <translation type="unfinished">Bonvenon al %1.</translation>
    </message>
    <message>
        <source>Use the default data directory</source>
        <translation type="unfinished">Uzi la defaŭltan dosierujon por datumoj</translation>
    </message>
    <message>
        <source>Use a custom data directory:</source>
        <translation type="unfinished">Uzi alian dosierujon por datumoj:</translation>
    </message>
</context>
<context>
    <name>HelpMessageDialog</name>
    <message>
        <source>version</source>
        <translation type="unfinished">versio</translation>
    </message>
    <message>
        <source>About %1</source>
        <translation type="unfinished">Pri %1</translation>
    </message>
    <message>
        <source>Command-line options</source>
        <translation type="unfinished">Komandliniaj agordaĵoj</translation>
    </message>
</context>
<context>
    <name>ShutdownWindow</name>
    <message>
        <source>Do not shut down the computer until this window disappears.</source>
        <translation type="unfinished">Ne sistemfermu ĝis ĉi tiu fenestro malaperas.</translation>
    </message>
</context>
<context>
    <name>ModalOverlay</name>
    <message>
        <source>Form</source>
        <translation type="unfinished">Formularo</translation>
    </message>
    <message>
        <source>Last block time</source>
        <translation type="unfinished">Horo de la lasta bloko</translation>
    </message>
    <message>
        <source>Progress</source>
        <translation type="unfinished">Progreso</translation>
    </message>
    <message>
<<<<<<< HEAD
        <source>URI:</source>
        <translation>URI:</translation>
    </message>
</context>
<context>
    <name>OpenWalletActivity</name>
=======
        <source>Progress increase per hour</source>
        <translation type="unfinished">Hora pligrandigo da progreso</translation>
    </message>
    <message>
        <source>Hide</source>
        <translation type="unfinished">Kaŝi</translation>
    </message>
    <message>
        <source>Esc</source>
        <translation type="unfinished">Esk</translation>
    </message>
    <message>
        <source>%1 is currently syncing.  It will download headers and blocks from peers and validate them until reaching the tip of the block chain.</source>
        <translation type="unfinished">%1 sinkronigadas. Ĝi elŝutos kapaĵojn kaj blokojn de samtavolanoj, kaj validigos ilin, ĝis ĝi atingas la pinton de la blokĉeno.</translation>
    </message>
>>>>>>> 9e05de1d
    </context>
<context>
    <name>OpenURIDialog</name>
    <message>
        <source>Open bitcoin URI</source>
        <translation type="unfinished">Malfermi na la URI de bitmono</translation>
    </message>
    <message>
        <source>Paste address from clipboard</source>
        <extracomment>Tooltip text for button that allows you to paste an address that is in your clipboard.</extracomment>
        <translation type="unfinished">Alglui adreson de tondejo</translation>
    </message>
</context>
<context>
    <name>OptionsDialog</name>
    <message>
        <source>Options</source>
        <translation type="unfinished">Agordaĵoj</translation>
    </message>
    <message>
        <source>&amp;Main</source>
        <translation type="unfinished">Ĉ&amp;efa</translation>
    </message>
    <message>
        <source>Automatically start %1 after logging in to the system.</source>
        <translation type="unfinished">Aŭtomate komenci na %1 post ensalutis en la sistemon.</translation>
    </message>
    <message>
        <source>&amp;Start %1 on system login</source>
        <translation type="unfinished">&amp;Komenci na %1 kiam ensaluti en la sistemon</translation>
    </message>
    <message>
        <source>Size of &amp;database cache</source>
        <translation type="unfinished">Dosiergrando de &amp;datumbasa kaŝmemoro</translation>
    </message>
    <message>
<<<<<<< HEAD
=======
        <source>Number of script &amp;verification threads</source>
        <translation type="unfinished">Kvanto da skriptaj kaj kontroleraraj fadenoj</translation>
    </message>
    <message>
        <source>IP address of the proxy (e.g. IPv4: 127.0.0.1 / IPv6: ::1)</source>
        <translation type="unfinished">IP-adreso de prokurilo (ekz. IPv4: 127.0.0.1 / IPv6: ::1)</translation>
    </message>
    <message>
>>>>>>> 9e05de1d
        <source>Reset all client options to default.</source>
        <translation type="unfinished">Reagordi ĉion al defaŭlataj valoroj.</translation>
    </message>
    <message>
        <source>&amp;Reset Options</source>
        <translation type="unfinished">&amp;Rekomenci agordadon</translation>
    </message>
    <message>
        <source>&amp;Network</source>
        <translation type="unfinished">&amp;Reto</translation>
    </message>
    <message>
        <source>W&amp;allet</source>
        <translation type="unfinished">Monujo</translation>
    </message>
    <message>
        <source>Expert</source>
        <translation type="unfinished">Fakulo</translation>
    </message>
    <message>
        <source>Automatically open the Bitcoin client port on the router. This only works when your router supports UPnP and it is enabled.</source>
        <translation type="unfinished">Aŭtomate malfermi la kursilan pordon por Bitmono. Tio funkcias nur se via kursilo havas la UPnP-funkcion, kaj se tiu ĉi estas ŝaltita.</translation>
    </message>
    <message>
        <source>Map port using &amp;UPnP</source>
        <translation type="unfinished">Mapigi pordon per &amp;UPnP</translation>
    </message>
    <message>
        <source>Proxy &amp;IP:</source>
        <translation type="unfinished">Prokurila &amp;IP:</translation>
    </message>
    <message>
        <source>&amp;Port:</source>
        <translation type="unfinished">&amp;Pordo:</translation>
    </message>
    <message>
        <source>Port of the proxy (e.g. 9050)</source>
        <translation type="unfinished">la pordo de la prokurilo (ekz. 9050)</translation>
    </message>
    <message>
        <source>&amp;Window</source>
        <translation type="unfinished">&amp;Fenestro</translation>
    </message>
    <message>
        <source>Show only a tray icon after minimizing the window.</source>
        <translation type="unfinished">Montri nur sistempletan piktogramon post minimumigo de la fenestro.</translation>
    </message>
    <message>
        <source>&amp;Minimize to the tray instead of the taskbar</source>
        <translation type="unfinished">&amp;Minimumigi al la sistempleto anstataŭ al la taskopleto</translation>
    </message>
    <message>
        <source>M&amp;inimize on close</source>
        <translation type="unfinished">M&amp;inimumigi je fermo</translation>
    </message>
    <message>
        <source>&amp;Display</source>
        <translation type="unfinished">&amp;Aspekto</translation>
    </message>
    <message>
        <source>User Interface &amp;language:</source>
        <translation type="unfinished">&amp;Lingvo de la fasado:</translation>
    </message>
    <message>
        <source>&amp;Unit to show amounts in:</source>
        <translation type="unfinished">&amp;Unuo por vidigi sumojn:</translation>
    </message>
    <message>
        <source>Choose the default subdivision unit to show in the interface and when sending coins.</source>
        <translation type="unfinished">Elekti la defaŭltan manieron por montri bitmonajn sumojn en la interfaco, kaj kiam vi sendos bitmonon.</translation>
    </message>
    <message>
        <source>Whether to show coin control features or not.</source>
        <translation type="unfinished">Ĉu montri detalan adres-regilon, aŭ ne.</translation>
    </message>
    <message>
        <source>&amp;OK</source>
        <translation type="unfinished">&amp;Bone</translation>
    </message>
    <message>
        <source>&amp;Cancel</source>
        <translation type="unfinished">&amp;Nuligi</translation>
    </message>
    <message>
        <source>default</source>
        <translation type="unfinished">defaŭlta</translation>
    </message>
    <message>
        <source>none</source>
        <translation type="unfinished">neniu</translation>
    </message>
    <message>
        <source>Confirm options reset</source>
        <extracomment>Window title text of pop-up window shown when the user has chosen to reset options.</extracomment>
        <translation type="unfinished">Konfirmi reŝargo de agordoj</translation>
    </message>
    <message>
        <source>Error</source>
        <translation type="unfinished">Eraro</translation>
    </message>
    <message>
        <source>The supplied proxy address is invalid.</source>
        <translation type="unfinished">La prokurila adreso estas malvalida.</translation>
    </message>
</context>
<context>
    <name>OverviewPage</name>
    <message>
        <source>Form</source>
        <translation type="unfinished">Formularo</translation>
    </message>
    <message>
        <source>The displayed information may be out of date. Your wallet automatically synchronizes with the Bitcoin network after a connection is established, but this process has not completed yet.</source>
        <translation type="unfinished">Eblas, ke la informoj videblaj ĉi tie estas eksdataj. Via monujo aŭtomate sinkoniĝas kun la bitmona reto kiam ili konektiĝas, sed tiu procezo ankoraŭ ne finfariĝis.</translation>
    </message>
    <message>
        <source>Available:</source>
        <translation type="unfinished">Disponebla:</translation>
    </message>
    <message>
        <source>Your current spendable balance</source>
        <translation type="unfinished">via aktuala elspezebla saldo</translation>
    </message>
    <message>
        <source>Total of transactions that have yet to be confirmed, and do not yet count toward the spendable balance</source>
        <translation type="unfinished">la sumo de transakcioj ankoraŭ ne konfirmitaj, kiuj ankoraŭ ne elspezeblas</translation>
    </message>
    <message>
        <source>Immature:</source>
        <translation type="unfinished">Nematura:</translation>
    </message>
    <message>
        <source>Mined balance that has not yet matured</source>
        <translation type="unfinished">Minita saldo, kiu ankoraŭ ne maturiĝis</translation>
    </message>
    <message>
        <source>Balances</source>
        <translation type="unfinished">Saldoj</translation>
    </message>
    <message>
        <source>Total:</source>
        <translation type="unfinished">Totalo:</translation>
    </message>
    <message>
        <source>Your current total balance</source>
        <translation type="unfinished">via aktuala totala saldo</translation>
    </message>
    <message>
        <source>Spendable:</source>
        <translation type="unfinished">Elspezebla:</translation>
    </message>
    <message>
        <source>Recent transactions</source>
        <translation type="unfinished">Lastaj transakcioj</translation>
    </message>
    </context>
<context>
<<<<<<< HEAD
    <name>PaymentServer</name>
    <message>
        <source>Payment request error</source>
        <translation>Eraro dum pagopeto</translation>
    </message>
    <message>
        <source>Cannot start bitcoin: click-to-pay handler</source>
        <translation>Ne eblas lanĉi la ilon 'klaki-por-pagi'</translation>
    </message>
    <message>
        <source>URI handling</source>
        <translation>Traktado de URI-oj</translation>
    </message>
    <message>
        <source>Invalid payment address %1</source>
        <translation>Nevalida pagadreso %1</translation>
    </message>
    </context>
<context>
    <name>PeerTableModel</name>
=======
    <name>PSBTOperationsDialog</name>
>>>>>>> 9e05de1d
    <message>
        <source>Close</source>
        <translation type="unfinished">Fermi</translation>
    </message>
    <message>
        <source>Total Amount</source>
        <translation type="unfinished">Totala Sumo</translation>
    </message>
    <message>
        <source>or</source>
        <translation type="unfinished">aŭ</translation>
    </message>
    </context>
<context>
    <name>PaymentServer</name>
    <message>
        <source>Payment request error</source>
        <translation type="unfinished">Eraro dum pagopeto</translation>
    </message>
    <message>
        <source>Cannot start bitcoin: click-to-pay handler</source>
        <translation type="unfinished">Ne eblas lanĉi la ilon 'klaki-por-pagi'</translation>
    </message>
    <message>
        <source>URI handling</source>
        <translation type="unfinished">Traktado de URI-oj</translation>
    </message>
    </context>
<context>
    <name>PeerTableModel</name>
    <message>
        <source>User Agent</source>
        <extracomment>Title of Peers Table column which contains the peer's User Agent string.</extracomment>
        <translation type="unfinished">Uzanto Agento</translation>
    </message>
    <message>
        <source>Sent</source>
        <extracomment>Title of Peers Table column which indicates the total amount of network information we have sent to the peer.</extracomment>
        <translation type="unfinished">Sendita</translation>
    </message>
    <message>
        <source>Received</source>
        <extracomment>Title of Peers Table column which indicates the total amount of network information we have received from the peer.</extracomment>
        <translation type="unfinished">Ricevita</translation>
    </message>
    <message>
        <source>Address</source>
        <extracomment>Title of Peers Table column which contains the IP/Onion/I2P address of the connected peer.</extracomment>
        <translation type="unfinished">Adreso</translation>
    </message>
    <message>
        <source>Type</source>
        <extracomment>Title of Peers Table column which describes the type of peer connection. The "type" describes why the connection exists.</extracomment>
        <translation type="unfinished">Tipo</translation>
    </message>
    <message>
        <source>Network</source>
        <extracomment>Title of Peers Table column which states the network the peer connected through.</extracomment>
        <translation type="unfinished">Reto</translation>
    </message>
    </context>
<context>
    <name>QRImageWidget</name>
    <message>
        <source>&amp;Copy Image</source>
        <translation type="unfinished">&amp;Kopii Bildon</translation>
    </message>
    <message>
<<<<<<< HEAD
        <source>Error: Specified data directory "%1" does not exist.</source>
        <translation>Eraro: la elektita dosierujo por datumoj "%1" ne ekzistas.</translation>
    </message>
    <message>
        <source>unknown</source>
        <translation>nekonata</translation>
    </message>
</context>
<context>
    <name>QRImageWidget</name>
=======
        <source>Resulting URI too long, try to reduce the text for label / message.</source>
        <translation type="unfinished">La rezultanta URI estas tro longa. Provu malplilongigi la tekston de la etikedo / mesaĝo.</translation>
    </message>
>>>>>>> 9e05de1d
    <message>
        <source>Error encoding URI into QR Code.</source>
        <translation type="unfinished">Eraro de kodigo de URI en la QR-kodon.</translation>
    </message>
    <message>
        <source>Save QR Code</source>
        <translation type="unfinished">Konservi QR-kodon</translation>
    </message>
    <message>
        <source>&amp;Copy Image</source>
        <translation>&amp;Kopii Bildon</translation>
    </message>
    <message>
        <source>Resulting URI too long, try to reduce the text for label / message.</source>
        <translation>La rezultanta URI estas tro longa. Provu malplilongigi la tekston de la etikedo / mesaĝo.</translation>
    </message>
    <message>
        <source>Error encoding URI into QR Code.</source>
        <translation>Eraro de kodigo de URI en la QR-kodon.</translation>
    </message>
    <message>
        <source>Save QR Code</source>
        <translation>Konservi QR-kodon</translation>
    </message>
    <message>
        <source>PNG Image (*.png)</source>
        <translation>PNG-bildo (*.png)</translation>
    </message>
</context>
<context>
    <name>RPCConsole</name>
    <message>
        <source>N/A</source>
        <translation type="unfinished">neaplikebla</translation>
    </message>
    <message>
        <source>Client version</source>
        <translation type="unfinished">Versio de kliento</translation>
    </message>
    <message>
        <source>&amp;Information</source>
<<<<<<< HEAD
        <translation>&amp;Informoj</translation>
=======
        <translation type="unfinished">&amp;Informoj</translation>
>>>>>>> 9e05de1d
    </message>
    <message>
        <source>General</source>
        <translation type="unfinished">Ĝenerala</translation>
    </message>
    <message>
        <source>Startup time</source>
        <translation type="unfinished">Horo de lanĉo</translation>
    </message>
    <message>
        <source>Network</source>
        <translation type="unfinished">Reto</translation>
    </message>
    <message>
        <source>Name</source>
        <translation type="unfinished">Nomo</translation>
    </message>
    <message>
        <source>Number of connections</source>
        <translation type="unfinished">Nombro de konektoj</translation>
    </message>
    <message>
        <source>Block chain</source>
        <translation type="unfinished">Blokĉeno</translation>
    </message>
    <message>
        <source>Wallet: </source>
        <translation type="unfinished">Monujo:</translation>
    </message>
    <message>
        <source>Received</source>
        <translation type="unfinished">Ricevita</translation>
    </message>
    <message>
        <source>Sent</source>
        <translation type="unfinished">Sendita</translation>
    </message>
    <message>
        <source>&amp;Peers</source>
        <translation type="unfinished">&amp;Samuloj</translation>
    </message>
    <message>
        <source>Banned peers</source>
        <translation type="unfinished">Malpermesita samuloj.</translation>
    </message>
    <message>
        <source>Version</source>
        <translation type="unfinished">Versio</translation>
    </message>
    <message>
        <source>User Agent</source>
        <translation type="unfinished">Uzanto Agento</translation>
    </message>
    <message>
        <source>Services</source>
        <translation type="unfinished">Servoj</translation>
    </message>
    <message>
        <source>Last block time</source>
        <translation type="unfinished">Horo de la lasta bloko</translation>
    </message>
    <message>
        <source>&amp;Open</source>
        <translation type="unfinished">&amp;Malfermi</translation>
    </message>
    <message>
        <source>&amp;Console</source>
        <translation type="unfinished">&amp;Konzolo</translation>
    </message>
    <message>
        <source>&amp;Network Traffic</source>
        <translation type="unfinished">&amp;Reta Trafiko</translation>
    </message>
    <message>
        <source>Totals</source>
        <translation type="unfinished">Totaloj</translation>
    </message>
    <message>
        <source>Debug log file</source>
        <translation type="unfinished">Sencimiga protokoldosiero</translation>
    </message>
    <message>
        <source>Clear console</source>
        <translation type="unfinished">Malplenigi konzolon</translation>
    </message>
    <message>
        <source>In:</source>
        <translation type="unfinished">En:</translation>
    </message>
    <message>
        <source>Out:</source>
        <translation type="unfinished">El:</translation>
    </message>
    <message>
        <source>1 &amp;hour</source>
        <translation type="unfinished">1 &amp;horo</translation>
    </message>
    <message>
        <source>1 &amp;week</source>
        <translation type="unfinished">1 &amp;semajno</translation>
    </message>
    <message>
        <source>1 &amp;year</source>
        <translation type="unfinished">1 &amp;jaro</translation>
    </message>
    <message>
        <source>&amp;Unban</source>
        <translation type="unfinished">&amp;Malekzili</translation>
    </message>
    <message>
        <source>To</source>
        <translation type="unfinished">Al</translation>
    </message>
    <message>
<<<<<<< HEAD
        <source>Show</source>
        <translation>Vidigi</translation>
=======
        <source>From</source>
        <translation type="unfinished">De</translation>
    </message>
    <message>
        <source>Unknown</source>
        <translation type="unfinished">Nekonata</translation>
>>>>>>> 9e05de1d
    </message>
</context>
<context>
    <name>ReceiveCoinsDialog</name>
    <message>
        <source>&amp;Amount:</source>
        <translation type="unfinished">&amp;Kvanto:</translation>
    </message>
    <message>
        <source>&amp;Label:</source>
        <translation type="unfinished">&amp;Etikedo:</translation>
    </message>
    <message>
        <source>&amp;Message:</source>
        <translation type="unfinished">&amp;Mesaĝo:</translation>
    </message>
    <message>
        <source>Clear all fields of the form.</source>
        <translation type="unfinished">Malplenigi ĉiujn kampojn de la formularo.</translation>
    </message>
    <message>
        <source>Clear</source>
        <translation type="unfinished">Forigi</translation>
    </message>
    <message>
        <source>Show</source>
        <translation type="unfinished">Vidigi</translation>
    </message>
    <message>
        <source>Remove</source>
        <translation type="unfinished">Forigi</translation>
    </message>
    <message>
        <source>Copy &amp;URI</source>
        <translation type="unfinished">Kopii &amp;URI</translation>
    </message>
    <message>
        <source>Could not unlock wallet.</source>
        <translation type="unfinished">Ne eblis malŝlosi monujon.</translation>
    </message>
    </context>
<context>
    <name>ReceiveRequestDialog</name>
    <message>
        <source>Address:</source>
        <translation type="unfinished">Adreso:</translation>
    </message>
    <message>
        <source>Amount:</source>
        <translation type="unfinished">Sumo:</translation>
    </message>
    <message>
        <source>Label:</source>
        <translation type="unfinished">Etikedo:</translation>
    </message>
    <message>
        <source>Message:</source>
        <translation type="unfinished">Mesaĝo:</translation>
    </message>
    <message>
        <source>Wallet:</source>
        <translation type="unfinished">Monujo:</translation>
    </message>
    <message>
        <source>Copy &amp;URI</source>
        <translation type="unfinished">Kopii &amp;URI</translation>
    </message>
    <message>
        <source>Copy &amp;Address</source>
        <translation type="unfinished">Kopii &amp;Adreson</translation>
    </message>
<<<<<<< HEAD
=======
    <message>
        <source>Payment information</source>
        <translation type="unfinished">Paginformoj</translation>
    </message>
    <message>
        <source>Request payment to %1</source>
        <translation type="unfinished">Peti pagon al %1</translation>
    </message>
>>>>>>> 9e05de1d
</context>
<context>
    <name>RecentRequestsTableModel</name>
    <message>
        <source>Date</source>
        <translation type="unfinished">Dato</translation>
    </message>
    <message>
        <source>Label</source>
        <translation type="unfinished">Etikedo</translation>
    </message>
    <message>
        <source>Message</source>
        <translation type="unfinished">Mesaĝo</translation>
    </message>
    <message>
        <source>(no label)</source>
        <translation type="unfinished">(neniu etikedo)</translation>
    </message>
    <message>
        <source>(no message)</source>
        <translation type="unfinished">(neniu mesaĝo)</translation>
    </message>
    </context>
<context>
    <name>SendCoinsDialog</name>
    <message>
        <source>Send Coins</source>
        <translation type="unfinished">Sendi Bitmonon</translation>
    </message>
    <message>
        <source>Coin Control Features</source>
        <translation type="unfinished">Monregaj Opcioj</translation>
    </message>
    <message>
        <source>Insufficient funds!</source>
        <translation type="unfinished">Nesufiĉa mono!</translation>
    </message>
    <message>
        <source>Quantity:</source>
        <translation type="unfinished">Kvanto:</translation>
    </message>
    <message>
        <source>Bytes:</source>
        <translation type="unfinished">Bajtoj:</translation>
    </message>
    <message>
        <source>Amount:</source>
        <translation type="unfinished">Sumo:</translation>
    </message>
    <message>
        <source>Fee:</source>
        <translation type="unfinished">Krompago:</translation>
    </message>
    <message>
        <source>After Fee:</source>
        <translation type="unfinished">Post krompago:</translation>
    </message>
    <message>
        <source>Change:</source>
        <translation type="unfinished">Restmono:</translation>
    </message>
    <message>
        <source>Transaction Fee:</source>
        <translation type="unfinished">Krompago:</translation>
    </message>
    <message>
        <source>Hide</source>
        <translation type="unfinished">Kaŝi</translation>
    </message>
    <message>
        <source>Send to multiple recipients at once</source>
        <translation type="unfinished">Sendi samtempe al pluraj ricevantoj</translation>
    </message>
    <message>
        <source>Add &amp;Recipient</source>
        <translation type="unfinished">Aldoni &amp;Ricevonton</translation>
    </message>
    <message>
        <source>Clear all fields of the form.</source>
        <translation type="unfinished">Malplenigi ĉiujn kampojn de la formularo.</translation>
    </message>
    <message>
        <source>Dust:</source>
        <translation type="unfinished">Polvo:</translation>
    </message>
    <message>
        <source>Clear &amp;All</source>
        <translation type="unfinished">&amp;Forigi Ĉion</translation>
    </message>
    <message>
        <source>Balance:</source>
        <translation type="unfinished">Saldo:</translation>
    </message>
    <message>
        <source>Confirm the send action</source>
        <translation type="unfinished">Konfirmi la sendon</translation>
    </message>
    <message>
        <source>S&amp;end</source>
        <translation type="unfinished">Ŝendi</translation>
    </message>
    <message>
        <source>Copy quantity</source>
        <translation type="unfinished">Kopii kvanton</translation>
    </message>
    <message>
        <source>Copy amount</source>
        <translation type="unfinished">Kopii sumon</translation>
    </message>
    <message>
        <source>Copy fee</source>
        <translation type="unfinished">Kopii krompagon</translation>
    </message>
    <message>
        <source>Copy after fee</source>
        <translation type="unfinished">Kopii post krompago</translation>
    </message>
    <message>
        <source>Copy bytes</source>
        <translation type="unfinished">Kopii bajtojn</translation>
    </message>
    <message>
        <source>Copy dust</source>
        <translation type="unfinished">Kopii polvon</translation>
    </message>
    <message>
        <source>Copy change</source>
        <translation type="unfinished">Kopii restmonon</translation>
    </message>
    <message>
        <source>%1 to %2</source>
        <translation type="unfinished">%1 al %2</translation>
    </message>
    <message>
        <source>or</source>
        <translation type="unfinished">aŭ</translation>
    </message>
    <message>
        <source>Transaction fee</source>
        <translation type="unfinished">Krompago</translation>
    </message>
    <message>
        <source>Total Amount</source>
        <translation type="unfinished">Totala Sumo</translation>
    </message>
    <message>
        <source>Confirm send coins</source>
        <translation type="unfinished">Konfirmi sendon de bitmono</translation>
    </message>
    <message>
        <source>The amount to pay must be larger than 0.</source>
        <translation type="unfinished">La pagenda sumo devas esti pli ol 0.</translation>
    </message>
    <message>
        <source>The amount exceeds your balance.</source>
        <translation type="unfinished">La sumo estas pli granda ol via saldo.</translation>
    </message>
    <message>
        <source>The total exceeds your balance when the %1 transaction fee is included.</source>
        <translation type="unfinished">La sumo kun la %1 krompago estas pli granda ol via saldo.</translation>
    </message>
    <message>
        <source>Transaction creation failed!</source>
        <translation type="unfinished">Kreo de transakcio fiaskis!</translation>
    </message>
    <message numerus="yes">
        <source>Estimated to begin confirmation within %n block(s).</source>
        <translation type="unfinished">
            <numerusform />
            <numerusform />
        </translation>
    </message>
    <message>
        <source>Warning: Invalid Bitcoin address</source>
        <translation type="unfinished">Averto: Nevalida Bitmon-adreso</translation>
    </message>
    <message>
        <source>(no label)</source>
        <translation type="unfinished">(neniu etikedo)</translation>
    </message>
</context>
<context>
    <name>SendCoinsEntry</name>
    <message>
        <source>A&amp;mount:</source>
        <translation type="unfinished">&amp;Sumo:</translation>
    </message>
    <message>
        <source>Pay &amp;To:</source>
        <translation type="unfinished">&amp;Ricevonto:</translation>
    </message>
    <message>
        <source>&amp;Label:</source>
        <translation type="unfinished">&amp;Etikedo:</translation>
    </message>
    <message>
        <source>Choose previously used address</source>
<<<<<<< HEAD
        <translation>Elektu la jam uzitan adreson</translation>
    </message>
    <message>
        <source>Alt+A</source>
        <translation>Alt+A</translation>
=======
        <translation type="unfinished">Elektu la jam uzitan adreson</translation>
>>>>>>> 9e05de1d
    </message>
    <message>
        <source>Paste address from clipboard</source>
        <translation type="unfinished">Alglui adreson de tondejo</translation>
    </message>
    <message>
        <source>Remove this entry</source>
        <translation type="unfinished">Forigu ĉi tiun enskribon</translation>
    </message>
    <message>
        <source>Message:</source>
        <translation type="unfinished">Mesaĝo:</translation>
    </message>
    <message>
        <source>Enter a label for this address to add it to the list of used addresses</source>
        <translation type="unfinished">Tajpu etikedon por tiu ĉi adreso por aldoni ĝin al la listo de uzitaj adresoj</translation>
    </message>
<<<<<<< HEAD
    <message>
        <source>Pay To:</source>
        <translation>Pagi Al:</translation>
    </message>
    <message>
        <source>Memo:</source>
        <translation>Memorando:</translation>
    </message>
</context>
<context>
    <name>ShutdownWindow</name>
=======
    </context>
<context>
    <name>SendConfirmationDialog</name>
>>>>>>> 9e05de1d
    <message>
        <source>Send</source>
        <translation type="unfinished">Sendi</translation>
    </message>
    </context>
<context>
    <name>SignVerifyMessageDialog</name>
    <message>
        <source>Signatures - Sign / Verify a Message</source>
        <translation type="unfinished">Subskriboj - Subskribi / Kontroli mesaĝon</translation>
    </message>
    <message>
        <source>&amp;Sign Message</source>
        <translation type="unfinished">&amp;Subskribi Mesaĝon</translation>
    </message>
    <message>
        <source>Choose previously used address</source>
        <translation type="unfinished">Elektu la jam uzitan adreson</translation>
    </message>
    <message>
        <source>Paste address from clipboard</source>
        <translation type="unfinished">Alglui adreson de tondejo</translation>
    </message>
    <message>
        <source>Enter the message you want to sign here</source>
        <translation type="unfinished">Tajpu la mesaĝon, kiun vi volas sendi, cîi tie</translation>
    </message>
    <message>
        <source>Signature</source>
        <translation type="unfinished">Subskribo</translation>
    </message>
    <message>
        <source>Copy the current signature to the system clipboard</source>
        <translation type="unfinished">Kopii la aktualan subskribon al la tondejo</translation>
    </message>
    <message>
        <source>Sign the message to prove you own this Bitcoin address</source>
        <translation type="unfinished">Subskribi la mesaĝon por pravigi, ke vi estas la posedanto de tiu Bitmon-adreso</translation>
    </message>
    <message>
        <source>Sign &amp;Message</source>
        <translation type="unfinished">Subskribi &amp;Mesaĝon</translation>
    </message>
    <message>
        <source>Reset all sign message fields</source>
        <translation type="unfinished">Reagordigi ĉiujn prisubskribajn kampojn</translation>
    </message>
    <message>
        <source>Clear &amp;All</source>
        <translation type="unfinished">&amp;Forigi Ĉion</translation>
    </message>
    <message>
        <source>&amp;Verify Message</source>
        <translation type="unfinished">&amp;Kontroli Mesaĝon</translation>
    </message>
    <message>
        <source>Verify the message to ensure it was signed with the specified Bitcoin address</source>
        <translation type="unfinished">Kontroli la mesaĝon por pravigi, ke ĝi ja estas subskribita per la specifa Bitmon-adreso</translation>
    </message>
    <message>
        <source>Verify &amp;Message</source>
        <translation type="unfinished">Kontroli &amp;Mesaĝon</translation>
    </message>
    <message>
        <source>Reset all verify message fields</source>
        <translation type="unfinished">Reagordigi ĉiujn prikontrolajn kampojn</translation>
    </message>
    <message>
        <source>Click "Sign Message" to generate signature</source>
        <translation type="unfinished">Klaku "Subskribi Mesaĝon" por krei subskribon</translation>
    </message>
    <message>
        <source>The entered address is invalid.</source>
        <translation type="unfinished">La adreso, kiun vi enmetis, estas nevalida.</translation>
    </message>
    <message>
        <source>Please check the address and try again.</source>
        <translation type="unfinished">Bonvolu kontroli la adreson kaj reprovi.</translation>
    </message>
    <message>
        <source>The entered address does not refer to a key.</source>
        <translation type="unfinished">La adreso, kiun vi enmetis, referencas neniun ŝlosilon.</translation>
    </message>
    <message>
        <source>Wallet unlock was cancelled.</source>
        <translation type="unfinished">Malŝloso de monujo estas nuligita.</translation>
    </message>
    <message>
        <source>Private key for the entered address is not available.</source>
        <translation type="unfinished">La privata ŝlosilo por la enigita adreso ne disponeblas.</translation>
    </message>
    <message>
        <source>Message signing failed.</source>
        <translation type="unfinished">Subskribo de mesaĝo fiaskis.</translation>
    </message>
    <message>
        <source>Message signed.</source>
        <translation type="unfinished">Mesaĝo estas subskribita.</translation>
    </message>
    <message>
        <source>The signature could not be decoded.</source>
        <translation type="unfinished">Ne eblis malĉifri la subskribon.</translation>
    </message>
    <message>
        <source>Please check the signature and try again.</source>
        <translation type="unfinished">Bonvolu kontroli la subskribon kaj reprovu.</translation>
    </message>
    <message>
        <source>The signature did not match the message digest.</source>
        <translation type="unfinished">La subskribo ne kongruis kun la mesaĝ-kompilaĵo.</translation>
    </message>
    <message>
        <source>Message verification failed.</source>
        <translation type="unfinished">Kontrolo de mesaĝo malsukcesis.</translation>
    </message>
    <message>
        <source>Message verified.</source>
<<<<<<< HEAD
        <translation>Mesaĝo sukcese kontrolita.</translation>
    </message>
</context>
<context>
    <name>TrafficGraphWidget</name>
    <message>
        <source>KB/s</source>
        <translation>KB/s</translation>
=======
        <translation type="unfinished">Mesaĝo sukcese kontrolita.</translation>
>>>>>>> 9e05de1d
    </message>
</context>
<context>
    <name>TransactionDesc</name>
    <message>
        <source>%1/unconfirmed</source>
        <extracomment>Text explaining the current status of a transaction, shown in the status field of the details window for this transaction. This status represents a transaction confirmed in at least one block, but less than 6 blocks.</extracomment>
        <translation type="unfinished">%1/nekonfirmite</translation>
    </message>
    <message>
        <source>%1 confirmations</source>
        <extracomment>Text explaining the current status of a transaction, shown in the status field of the details window for this transaction. This status represents a transaction confirmed in 6 or more blocks.</extracomment>
        <translation type="unfinished">%1 konfirmoj</translation>
    </message>
    <message>
        <source>Status</source>
        <translation type="unfinished">Stato</translation>
    </message>
    <message>
        <source>Date</source>
        <translation type="unfinished">Dato</translation>
    </message>
    <message>
        <source>Source</source>
        <translation type="unfinished">Fonto</translation>
    </message>
    <message>
        <source>Generated</source>
        <translation type="unfinished">Kreita</translation>
    </message>
    <message>
        <source>From</source>
        <translation type="unfinished">De</translation>
    </message>
    <message>
        <source>unknown</source>
        <translation type="unfinished">nekonata</translation>
    </message>
    <message>
        <source>To</source>
        <translation type="unfinished">Al</translation>
    </message>
    <message>
        <source>own address</source>
        <translation type="unfinished">propra adreso</translation>
    </message>
    <message>
        <source>label</source>
        <translation type="unfinished">etikedo</translation>
    </message>
    <message>
        <source>Credit</source>
        <translation type="unfinished">Kredito</translation>
    </message>
    <message numerus="yes">
        <source>matures in %n more block(s)</source>
        <translation type="unfinished">
            <numerusform />
            <numerusform />
        </translation>
    </message>
    <message>
        <source>not accepted</source>
        <translation type="unfinished">ne akceptita</translation>
    </message>
    <message>
        <source>Debit</source>
        <translation type="unfinished">Debeto</translation>
    </message>
    <message>
        <source>Transaction fee</source>
        <translation type="unfinished">Krompago</translation>
    </message>
    <message>
        <source>Net amount</source>
        <translation type="unfinished">Neta sumo</translation>
    </message>
    <message>
        <source>Message</source>
        <translation type="unfinished">Mesaĝo</translation>
    </message>
    <message>
        <source>Comment</source>
        <translation type="unfinished">Komento</translation>
    </message>
    <message>
        <source>Transaction ID</source>
        <translation type="unfinished">Transakcia ID</translation>
    </message>
    <message>
        <source>Merchant</source>
        <translation type="unfinished">Vendisto</translation>
    </message>
    <message>
        <source>Generated coins must mature %1 blocks before they can be spent. When you generated this block, it was broadcast to the network to be added to the block chain. If it fails to get into the chain, its state will change to "not accepted" and it won't be spendable. This may occasionally happen if another node generates a block within a few seconds of yours.</source>
        <translation type="unfinished">Kreitaj moneroj devas esti maturaj je %1 blokoj antaŭ ol eblas elspezi ilin. Kiam vi generis tiun ĉi blokon, ĝi estis elsendita al la reto por aldono al la blokĉeno. Se tiu aldono malsukcesas, ĝia stato ŝanĝiĝos al "neakceptita" kaj ne eblos elspezi ĝin. Tio estas malofta, sed povas okazi se alia bloko estas kreita je preskaŭ la sama momento kiel la via.</translation>
    </message>
    <message>
        <source>Debug information</source>
        <translation type="unfinished">Sencimigaj informoj</translation>
    </message>
    <message>
        <source>Transaction</source>
        <translation type="unfinished">Transakcio</translation>
    </message>
    <message>
        <source>Inputs</source>
        <translation type="unfinished">Enigoj</translation>
    </message>
    <message>
        <source>Amount</source>
        <translation type="unfinished">Sumo</translation>
    </message>
    <message>
        <source>true</source>
        <translation type="unfinished">vera</translation>
    </message>
    <message>
        <source>false</source>
        <translation type="unfinished">malvera</translation>
    </message>
</context>
<context>
    <name>TransactionDescDialog</name>
    <message>
        <source>This pane shows a detailed description of the transaction</source>
        <translation type="unfinished">Tiu ĉi panelo montras detalan priskribon de la transakcio</translation>
    </message>
    </context>
<context>
    <name>TransactionTableModel</name>
    <message>
        <source>Date</source>
        <translation type="unfinished">Dato</translation>
    </message>
    <message>
        <source>Type</source>
        <translation type="unfinished">Tipo</translation>
    </message>
    <message>
        <source>Label</source>
        <translation type="unfinished">Etikedo</translation>
    </message>
    <message>
        <source>Unconfirmed</source>
        <translation type="unfinished">Nekonfirmita</translation>
    </message>
    <message>
        <source>Confirmed (%1 confirmations)</source>
        <translation type="unfinished">Konfirmita (%1 konfirmoj)</translation>
    </message>
    <message>
        <source>Generated but not accepted</source>
        <translation type="unfinished">Kreita sed ne akceptita</translation>
    </message>
    <message>
        <source>Received with</source>
        <translation type="unfinished">Ricevita kun</translation>
    </message>
    <message>
        <source>Received from</source>
        <translation type="unfinished">Ricevita de</translation>
    </message>
    <message>
        <source>Sent to</source>
        <translation type="unfinished">Sendita al</translation>
    </message>
    <message>
        <source>Payment to yourself</source>
        <translation type="unfinished">Pago al vi mem</translation>
    </message>
    <message>
        <source>Mined</source>
        <translation type="unfinished">Minita</translation>
    </message>
    <message>
        <source>(n/a)</source>
        <translation type="unfinished">neaplikebla</translation>
    </message>
    <message>
        <source>(no label)</source>
        <translation type="unfinished">(neniu etikedo)</translation>
    </message>
    <message>
        <source>Transaction status. Hover over this field to show number of confirmations.</source>
        <translation type="unfinished">Transakcia stato. Ŝvebi super tiu ĉi kampo por montri la nombron de konfirmoj.</translation>
    </message>
    <message>
        <source>Date and time that the transaction was received.</source>
        <translation type="unfinished">Dato kaj horo kiam la transakcio alvenis.</translation>
    </message>
    <message>
        <source>Type of transaction.</source>
        <translation type="unfinished">Tipo de transakcio.</translation>
    </message>
    <message>
        <source>Amount removed from or added to balance.</source>
        <translation type="unfinished">Sumo elprenita de aŭ aldonita al la saldo.</translation>
    </message>
</context>
<context>
    <name>TransactionView</name>
    <message>
        <source>All</source>
        <translation type="unfinished">Ĉiuj</translation>
    </message>
    <message>
        <source>Today</source>
        <translation type="unfinished">Hodiaŭ</translation>
    </message>
    <message>
        <source>This week</source>
        <translation type="unfinished">Ĉi-semajne</translation>
    </message>
    <message>
        <source>This month</source>
        <translation type="unfinished">Ĉi-monate</translation>
    </message>
    <message>
        <source>Last month</source>
        <translation type="unfinished">Pasintmonate</translation>
    </message>
    <message>
        <source>This year</source>
        <translation type="unfinished">Ĉi-jare</translation>
    </message>
    <message>
        <source>Received with</source>
        <translation type="unfinished">Ricevita kun</translation>
    </message>
    <message>
        <source>Sent to</source>
        <translation type="unfinished">Sendita al</translation>
    </message>
    <message>
        <source>To yourself</source>
        <translation type="unfinished">Al vi mem</translation>
    </message>
    <message>
        <source>Mined</source>
        <translation type="unfinished">Minita</translation>
    </message>
    <message>
        <source>Other</source>
        <translation type="unfinished">Aliaj</translation>
    </message>
    <message>
        <source>Min amount</source>
        <translation type="unfinished">Minimuma sumo</translation>
    </message>
    <message>
        <source>Comma separated file</source>
        <extracomment>Expanded name of the CSV file format. See: https://en.wikipedia.org/wiki/Comma-separated_values.</extracomment>
        <translation type="unfinished">Perkome disigita dosiero</translation>
    </message>
    <message>
        <source>Confirmed</source>
        <translation type="unfinished">Konfirmita</translation>
    </message>
    <message>
        <source>Date</source>
        <translation type="unfinished">Dato</translation>
    </message>
    <message>
        <source>Type</source>
        <translation type="unfinished">Tipo</translation>
    </message>
    <message>
        <source>Label</source>
        <translation type="unfinished">Etikedo</translation>
    </message>
    <message>
        <source>Address</source>
        <translation type="unfinished">Adreso</translation>
    </message>
    <message>
        <source>Exporting Failed</source>
        <translation type="unfinished">ekspotado malsukcesinta</translation>
    </message>
    <message>
        <source>Range:</source>
        <translation type="unfinished">Intervalo:</translation>
    </message>
    <message>
        <source>to</source>
        <translation type="unfinished">al</translation>
    </message>
</context>
<context>
<<<<<<< HEAD
    <name>UnitDisplayStatusBarControl</name>
    </context>
<context>
    <name>WalletController</name>
    </context>
<context>
=======
>>>>>>> 9e05de1d
    <name>WalletFrame</name>
    <message>
        <source>Create a new wallet</source>
        <translation type="unfinished">Krei novan monujon</translation>
    </message>
    <message>
        <source>Error</source>
        <translation type="unfinished">Eraro</translation>
    </message>
    </context>
<context>
    <name>WalletModel</name>
    <message>
        <source>Send Coins</source>
        <translation type="unfinished">Sendi Bitmonon</translation>
    </message>
    <message>
        <source>default wallet</source>
        <translation type="unfinished">defaŭlta monujo</translation>
    </message>
</context>
<context>
    <name>WalletView</name>
    <message>
        <source>&amp;Export</source>
        <translation type="unfinished">&amp;Eksporti</translation>
    </message>
    <message>
        <source>Export the data in the current tab to a file</source>
        <translation type="unfinished">Eksporti la datumojn el la aktuala langeto al dosiero</translation>
    </message>
    <message>
        <source>Backup Wallet</source>
        <translation type="unfinished">Krei sekurkopion de monujo</translation>
    </message>
    <message>
        <source>Backup Failed</source>
        <translation type="unfinished">Malsukcesis sekurkopio</translation>
    </message>
    <message>
        <source>Backup Successful</source>
        <translation type="unfinished">Sukcesis krei sekurkopion</translation>
    </message>
    </context>
<<<<<<< HEAD
<context>
    <name>bitcoin-core</name>
    <message>
        <source>This is a pre-release test build - use at your own risk - do not use for mining or merchant applications</source>
        <translation>Tiu ĉi estas antaŭeldona testa versio - uzu laŭ via propra risko - ne uzu por minado aŭ por aplikaĵoj por vendistoj</translation>
    </message>
    <message>
        <source>Warning: The network does not appear to fully agree! Some miners appear to be experiencing issues.</source>
        <translation>Averto: La reto ne tute konsentas! Kelkaj minantoj ŝajne spertas problemojn aktuale.</translation>
    </message>
    <message>
        <source>Warning: We do not appear to fully agree with our peers! You may need to upgrade, or other nodes may need to upgrade.</source>
        <translation>Averto: ŝajne ni ne tute konsentas kun niaj samtavolanoj! Eble vi devas ĝisdatigi vian klienton, aŭ eble aliaj nodoj faru same.</translation>
    </message>
    <message>
        <source>Corrupted block database detected</source>
        <translation>Difektita blokdatumbazo trovita</translation>
    </message>
    <message>
        <source>Do you want to rebuild the block database now?</source>
        <translation>Ĉu vi volas rekonstrui la blokdatumbazon nun?</translation>
    </message>
    <message>
        <source>Error initializing block database</source>
        <translation>Eraro dum pravalorizado de blokdatumbazo</translation>
    </message>
    <message>
        <source>Error initializing wallet database environment %s!</source>
        <translation>Eraro dum pravalorizado de monuj-datumbaza ĉirkaŭaĵo %s!</translation>
    </message>
    <message>
        <source>Error loading block database</source>
        <translation>Eraro dum ŝargado de blokdatumbazo</translation>
    </message>
    <message>
        <source>Error opening block database</source>
        <translation>Eraro dum malfermado de blokdatumbazo</translation>
    </message>
    <message>
        <source>Failed to listen on any port. Use -listen=0 if you want this.</source>
        <translation>Ne sukcesis aŭskulti ajnan pordon. Uzu -listen=0 se tion vi volas.</translation>
    </message>
    <message>
        <source>Incorrect or no genesis block found. Wrong datadir for network?</source>
        <translation>Geneza bloko aŭ netrovita aŭ neĝusta. Ĉu eble la datadir de la reto malĝustas?</translation>
    </message>
    <message>
        <source>Not enough file descriptors available.</source>
        <translation>Nesufiĉa nombro de dosierpriskribiloj disponeblas.</translation>
    </message>
    <message>
        <source>Verifying blocks...</source>
        <translation>Kontrolado de blokoj...</translation>
    </message>
    <message>
        <source>Signing transaction failed</source>
        <translation>Subskriba transakcio fiaskis</translation>
    </message>
    <message>
        <source>This is experimental software.</source>
        <translation>ĝi estas eksperimenta programo</translation>
    </message>
    <message>
        <source>Transaction amount too small</source>
        <translation>Transakcia sumo tro malgranda</translation>
    </message>
    <message>
        <source>Transaction too large</source>
        <translation>Transakcio estas tro granda</translation>
    </message>
    <message>
        <source>Unknown network specified in -onlynet: '%s'</source>
        <translation>Nekonata reto specifita en -onlynet: '%s'</translation>
    </message>
    <message>
        <source>Insufficient funds</source>
        <translation>Nesufiĉa mono</translation>
    </message>
    <message>
        <source>Loading block index...</source>
        <translation>Ŝarĝante blok-indekson...</translation>
    </message>
    <message>
        <source>Loading wallet...</source>
        <translation>Ŝargado de monujo...</translation>
    </message>
    <message>
        <source>Cannot downgrade wallet</source>
        <translation>Ne eblas malpromocii monujon</translation>
    </message>
    <message>
        <source>Rescanning...</source>
        <translation>Reskanado...</translation>
    </message>
    <message>
        <source>Done loading</source>
        <translation>Ŝargado finiĝis</translation>
    </message>
</context>
=======
>>>>>>> 9e05de1d
</TS><|MERGE_RESOLUTION|>--- conflicted
+++ resolved
@@ -70,14 +70,11 @@
         <translation type="unfinished">Jen viaj Bitmon-adresoj por sendi pagojn. Zorge kontrolu la sumon kaj la alsendan adreson antaŭ ol sendi.</translation>
     </message>
     <message>
-<<<<<<< HEAD
-=======
         <source>These are your Bitcoin addresses for receiving payments. Use the 'Create new receiving address' button in the receive tab to create new addresses.
 Signing is only possible with addresses of the type 'legacy'.</source>
         <translation type="unfinished">Jen viaj bitmonaj adresoj por ricevi pagojn. Estas konsilinde uzi apartan ricevan adreson por ĉiu transakcio.</translation>
     </message>
     <message>
->>>>>>> 9e05de1d
         <source>&amp;Copy Address</source>
         <translation type="unfinished">&amp;Kopii Adreson</translation>
     </message>
@@ -142,13 +139,10 @@
         <translation type="unfinished">Ripetu la novan pasfrazon</translation>
     </message>
     <message>
-<<<<<<< HEAD
-=======
         <source>Show passphrase</source>
         <translation type="unfinished">Montri pasfrazon</translation>
     </message>
     <message>
->>>>>>> 9e05de1d
         <source>Encrypt wallet</source>
         <translation type="unfinished">Ĉifri la monujon</translation>
     </message>
@@ -166,11 +160,7 @@
     </message>
     <message>
         <source>Confirm wallet encryption</source>
-<<<<<<< HEAD
-        <translation>Konfirmo de ĉifrado de la monujo</translation>
-=======
         <translation type="unfinished">Konfirmo de ĉifrado de la monujo</translation>
->>>>>>> 9e05de1d
     </message>
     <message>
         <source>Warning: If you encrypt your wallet and lose your passphrase, you will &lt;b&gt;LOSE ALL OF YOUR BITCOINS&lt;/b&gt;!</source>
@@ -189,8 +179,6 @@
         <translation type="unfinished">Enigi la novan pasfrazon por la monujo. &lt;br/&gt;Bonvolu uzi pasfrazon de &lt;b&gt;dek aŭ pli hazardaj signoj&lt;/b&gt;, aŭ &lt;b&gt;ok aŭ pli vortoj&lt;/b&gt;.</translation>
     </message>
     <message>
-<<<<<<< HEAD
-=======
         <source>Enter the old passphrase and new passphrase for the wallet.</source>
         <translation type="unfinished">Enigi la malnovan pasfrazon kaj la novan pasfrazon por la monujo.</translation>
     </message>
@@ -207,7 +195,6 @@
         <translation type="unfinished">Via monujo ĵus estas ĉifrata.</translation>
     </message>
     <message>
->>>>>>> 9e05de1d
         <source>IMPORTANT: Any previous backups you have made of your wallet file should be replaced with the newly generated, encrypted wallet file. For security reasons, previous backups of the unencrypted wallet file will become useless as soon as you start using the new, encrypted wallet.</source>
         <translation type="unfinished">GRAVE: antaŭaj sekur-kopioj de via monujo-dosiero estas forigindaj kiam vi havas nove kreitan ĉifritan monujo-dosieron. Pro sekureco, antaŭaj kopioj de la neĉifrita dosiero ne plu funkcios tuj kiam vi ekuzos la novan ĉifritan dosieron.</translation>
     </message>
@@ -217,33 +204,6 @@
     </message>
     <message>
         <source>Wallet encryption failed due to an internal error. Your wallet was not encrypted.</source>
-<<<<<<< HEAD
-        <translation>Ĉifrado de monujo fiaskis pro interna eraro. Via monujo ne estas ĉifrita.</translation>
-    </message>
-    <message>
-        <source>The supplied passphrases do not match.</source>
-        <translation>La pasfrazoj entajpitaj ne samas.</translation>
-    </message>
-    <message>
-        <source>Wallet unlock failed</source>
-        <translation>Malŝloso de la monujo fiaskis</translation>
-    </message>
-    <message>
-        <source>The passphrase entered for the wallet decryption was incorrect.</source>
-        <translation>La pasfrazo enigita por ĉifrado de monujo ne ĝustas.</translation>
-    </message>
-    <message>
-        <source>Wallet decryption failed</source>
-        <translation>Malĉifrado de la monujo fiaskis</translation>
-    </message>
-    <message>
-        <source>Wallet passphrase was successfully changed.</source>
-        <translation>Vi sukcese ŝanĝis la pasfrazon de la monujo.</translation>
-    </message>
-    <message>
-        <source>Warning: The Caps Lock key is on!</source>
-        <translation>Atentu: la majuskla baskulo estas ŝaltita!</translation>
-=======
         <translation type="unfinished">Ĉifrado de monujo fiaskis pro interna eraro. Via monujo ne estas ĉifrita.</translation>
     </message>
     <message>
@@ -265,7 +225,6 @@
     <message>
         <source>Warning: The Caps Lock key is on!</source>
         <translation type="unfinished">Atentu: la majuskla baskulo estas ŝaltita!</translation>
->>>>>>> 9e05de1d
     </message>
 </context>
 <context>
@@ -297,17 +256,12 @@
         <translation type="unfinished">nekonata</translation>
     </message>
     <message>
-<<<<<<< HEAD
-        <source>Show general overview of wallet</source>
-        <translation>Vidigi ĝeneralan superrigardon de la monujo</translation>
-=======
         <source>Amount</source>
         <translation type="unfinished">Sumo</translation>
     </message>
     <message>
         <source>None</source>
         <translation type="unfinished">Neniu</translation>
->>>>>>> 9e05de1d
     </message>
     <message>
         <source>N/A</source>
@@ -371,17 +325,8 @@
         <translation type="unfinished">Averto: ŝajne ni ne tute konsentas kun niaj samtavolanoj! Eble vi devas ĝisdatigi vian klienton, aŭ eble aliaj nodoj faru same.</translation>
     </message>
     <message>
-<<<<<<< HEAD
-        <source>&amp;About %1</source>
-        <translation>&amp;Pri %1</translation>
-    </message>
-    <message>
-        <source>About &amp;Qt</source>
-        <translation>Pri &amp;Qt</translation>
-=======
         <source>Corrupted block database detected</source>
         <translation type="unfinished">Difektita blokdatumbazo trovita</translation>
->>>>>>> 9e05de1d
     </message>
     <message>
         <source>Do you want to rebuild the block database now?</source>
@@ -404,10 +349,6 @@
         <translation type="unfinished">Eraro dum ŝargado de blokdatumbazo</translation>
     </message>
     <message>
-<<<<<<< HEAD
-        <source>Open &amp;URI...</source>
-        <translation>Malfermi &amp;URI-on...</translation>
-=======
         <source>Error opening block database</source>
         <translation type="unfinished">Eraro dum malfermado de blokdatumbazo</translation>
     </message>
@@ -418,7 +359,6 @@
     <message>
         <source>Incorrect or no genesis block found. Wrong datadir for network?</source>
         <translation type="unfinished">Geneza bloko aŭ netrovita aŭ neĝusta. Ĉu eble la datadir de la reto malĝustas?</translation>
->>>>>>> 9e05de1d
     </message>
     <message>
         <source>Insufficient funds</source>
@@ -441,14 +381,6 @@
         <translation type="unfinished">Transakcia sumo tro malgranda</translation>
     </message>
     <message>
-<<<<<<< HEAD
-        <source>&amp;Verify message...</source>
-        <translation>&amp;Kontroli mesaĝon...</translation>
-    </message>
-    <message>
-        <source>&amp;Send</source>
-        <translation>&amp;Sendi</translation>
-=======
         <source>Transaction too large</source>
         <translation type="unfinished">Transakcio estas tro granda</translation>
     </message>
@@ -474,7 +406,6 @@
     <message>
         <source>Browse transaction history</source>
         <translation type="unfinished">Esplori historion de transakcioj</translation>
->>>>>>> 9e05de1d
     </message>
     <message>
         <source>E&amp;xit</source>
@@ -575,11 +506,7 @@
     </message>
     <message>
         <source>Show the list of used receiving addresses and labels</source>
-<<<<<<< HEAD
-        <translation>Vidigi la liston de uzitaj ricevaj adresoj kaj etikedoj</translation>
-=======
         <translation type="unfinished">Vidigi la liston de uzitaj ricevaj adresoj kaj etikedoj</translation>
->>>>>>> 9e05de1d
     </message>
     <message>
         <source>&amp;Command-line options</source>
@@ -670,17 +597,8 @@
         <translation type="unfinished">Eraro: %1</translation>
     </message>
     <message>
-<<<<<<< HEAD
-        <source>&amp;Window</source>
-        <translation>&amp;Fenestro</translation>
-    </message>
-    <message>
-        <source>Catching up...</source>
-        <translation>Ĝisdatigante...</translation>
-=======
         <source>Warning: %1</source>
         <translation type="unfinished">Averto: %1</translation>
->>>>>>> 9e05de1d
     </message>
     <message>
         <source>Date: %1
@@ -735,13 +653,8 @@
         <translation type="unfinished">Monujo estas &lt;b&gt;ĉifrita&lt;/b&gt; kaj aktuale &lt;b&gt;ŝlosita&lt;/b&gt;</translation>
     </message>
     <message>
-<<<<<<< HEAD
-        <source>A fatal error occurred. Bitcoin can no longer continue safely and will quit.</source>
-        <translation>Okazis neriparebla eraro. Bitmono ne plu povas sekure daŭri, do ĝi sekure ĉesos.</translation>
-=======
         <source>Original message:</source>
         <translation type="unfinished">Originala mesaĝo:</translation>
->>>>>>> 9e05de1d
     </message>
 </context>
 <context>
@@ -853,66 +766,6 @@
     <message>
         <source>no</source>
         <translation type="unfinished">ne</translation>
-    </message>
-    <message>
-        <source>Copy address</source>
-        <translation>Kopii adreson</translation>
-    </message>
-    <message>
-        <source>Copy label</source>
-        <translation>Kopii etikedon</translation>
-    </message>
-    <message>
-        <source>Copy amount</source>
-        <translation>Kopii sumon</translation>
-    </message>
-    <message>
-        <source>Copy transaction ID</source>
-        <translation>Kopii transakcian ID-on</translation>
-    </message>
-    <message>
-        <source>Lock unspent</source>
-        <translation>Ŝlosi la neelspezitajn</translation>
-    </message>
-    <message>
-        <source>Unlock unspent</source>
-        <translation>Malŝlosi la neelspezitajn</translation>
-    </message>
-    <message>
-        <source>Copy quantity</source>
-        <translation>Kopii kvanton</translation>
-    </message>
-    <message>
-        <source>Copy fee</source>
-        <translation>Kopii krompagon</translation>
-    </message>
-    <message>
-        <source>Copy after fee</source>
-        <translation>Kopii post krompago</translation>
-    </message>
-    <message>
-        <source>Copy bytes</source>
-        <translation>Kopii bajtojn</translation>
-    </message>
-    <message>
-        <source>Copy dust</source>
-        <translation>Kopii polvon</translation>
-    </message>
-    <message>
-        <source>Copy change</source>
-        <translation>Kopii restmonon</translation>
-    </message>
-    <message>
-        <source>(%1 locked)</source>
-        <translation>(%1 ŝlosita)</translation>
-    </message>
-    <message>
-        <source>yes</source>
-        <translation>jes</translation>
-    </message>
-    <message>
-        <source>no</source>
-        <translation>ne</translation>
     </message>
     <message>
         <source>(no label)</source>
@@ -1004,20 +857,6 @@
         <source>Create</source>
         <translation type="unfinished">Krei</translation>
     </message>
-    <message>
-        <source>change from %1 (%2)</source>
-        <translation>restmono de %1 (%2)</translation>
-    </message>
-    <message>
-        <source>(change)</source>
-        <translation>(restmono)</translation>
-    </message>
-</context>
-<context>
-    <name>CreateWalletActivity</name>
-    </context>
-<context>
-    <name>CreateWalletDialog</name>
     </context>
 <context>
     <name>EditAddressDialog</name>
@@ -1043,29 +882,6 @@
     </message>
     <message>
         <source>New sending address</source>
-<<<<<<< HEAD
-        <translation>Nova adreso por sendi</translation>
-    </message>
-    <message>
-        <source>Edit receiving address</source>
-        <translation>Redakti adreson por ricevi</translation>
-    </message>
-    <message>
-        <source>Edit sending address</source>
-        <translation>Redakti adreson por sendi</translation>
-    </message>
-    <message>
-        <source>The entered address "%1" is not a valid Bitcoin address.</source>
-        <translation>La adreso enigita "%1" ne estas valida Bitmon-adreso.</translation>
-    </message>
-    <message>
-        <source>Could not unlock wallet.</source>
-        <translation>Ne eblis malŝlosi monujon.</translation>
-    </message>
-    <message>
-        <source>New key generation failed.</source>
-        <translation>Fiaskis kreo de nova ŝlosilo.</translation>
-=======
         <translation type="unfinished">Nova adreso por sendi</translation>
     </message>
     <message>
@@ -1087,7 +903,6 @@
     <message>
         <source>New key generation failed.</source>
         <translation type="unfinished">Fiaskis kreo de nova ŝlosilo.</translation>
->>>>>>> 9e05de1d
     </message>
 </context>
 <context>
@@ -1206,14 +1021,6 @@
         <translation type="unfinished">Progreso</translation>
     </message>
     <message>
-<<<<<<< HEAD
-        <source>URI:</source>
-        <translation>URI:</translation>
-    </message>
-</context>
-<context>
-    <name>OpenWalletActivity</name>
-=======
         <source>Progress increase per hour</source>
         <translation type="unfinished">Hora pligrandigo da progreso</translation>
     </message>
@@ -1229,7 +1036,6 @@
         <source>%1 is currently syncing.  It will download headers and blocks from peers and validate them until reaching the tip of the block chain.</source>
         <translation type="unfinished">%1 sinkronigadas. Ĝi elŝutos kapaĵojn kaj blokojn de samtavolanoj, kaj validigos ilin, ĝis ĝi atingas la pinton de la blokĉeno.</translation>
     </message>
->>>>>>> 9e05de1d
     </context>
 <context>
     <name>OpenURIDialog</name>
@@ -1266,8 +1072,6 @@
         <translation type="unfinished">Dosiergrando de &amp;datumbasa kaŝmemoro</translation>
     </message>
     <message>
-<<<<<<< HEAD
-=======
         <source>Number of script &amp;verification threads</source>
         <translation type="unfinished">Kvanto da skriptaj kaj kontroleraraj fadenoj</translation>
     </message>
@@ -1276,7 +1080,6 @@
         <translation type="unfinished">IP-adreso de prokurilo (ekz. IPv4: 127.0.0.1 / IPv6: ::1)</translation>
     </message>
     <message>
->>>>>>> 9e05de1d
         <source>Reset all client options to default.</source>
         <translation type="unfinished">Reagordi ĉion al defaŭlataj valoroj.</translation>
     </message>
@@ -1434,30 +1237,7 @@
     </message>
     </context>
 <context>
-<<<<<<< HEAD
-    <name>PaymentServer</name>
-    <message>
-        <source>Payment request error</source>
-        <translation>Eraro dum pagopeto</translation>
-    </message>
-    <message>
-        <source>Cannot start bitcoin: click-to-pay handler</source>
-        <translation>Ne eblas lanĉi la ilon 'klaki-por-pagi'</translation>
-    </message>
-    <message>
-        <source>URI handling</source>
-        <translation>Traktado de URI-oj</translation>
-    </message>
-    <message>
-        <source>Invalid payment address %1</source>
-        <translation>Nevalida pagadreso %1</translation>
-    </message>
-    </context>
-<context>
-    <name>PeerTableModel</name>
-=======
     <name>PSBTOperationsDialog</name>
->>>>>>> 9e05de1d
     <message>
         <source>Close</source>
         <translation type="unfinished">Fermi</translation>
@@ -1526,22 +1306,9 @@
         <translation type="unfinished">&amp;Kopii Bildon</translation>
     </message>
     <message>
-<<<<<<< HEAD
-        <source>Error: Specified data directory "%1" does not exist.</source>
-        <translation>Eraro: la elektita dosierujo por datumoj "%1" ne ekzistas.</translation>
-    </message>
-    <message>
-        <source>unknown</source>
-        <translation>nekonata</translation>
-    </message>
-</context>
-<context>
-    <name>QRImageWidget</name>
-=======
         <source>Resulting URI too long, try to reduce the text for label / message.</source>
         <translation type="unfinished">La rezultanta URI estas tro longa. Provu malplilongigi la tekston de la etikedo / mesaĝo.</translation>
     </message>
->>>>>>> 9e05de1d
     <message>
         <source>Error encoding URI into QR Code.</source>
         <translation type="unfinished">Eraro de kodigo de URI en la QR-kodon.</translation>
@@ -1550,27 +1317,7 @@
         <source>Save QR Code</source>
         <translation type="unfinished">Konservi QR-kodon</translation>
     </message>
-    <message>
-        <source>&amp;Copy Image</source>
-        <translation>&amp;Kopii Bildon</translation>
-    </message>
-    <message>
-        <source>Resulting URI too long, try to reduce the text for label / message.</source>
-        <translation>La rezultanta URI estas tro longa. Provu malplilongigi la tekston de la etikedo / mesaĝo.</translation>
-    </message>
-    <message>
-        <source>Error encoding URI into QR Code.</source>
-        <translation>Eraro de kodigo de URI en la QR-kodon.</translation>
-    </message>
-    <message>
-        <source>Save QR Code</source>
-        <translation>Konservi QR-kodon</translation>
-    </message>
-    <message>
-        <source>PNG Image (*.png)</source>
-        <translation>PNG-bildo (*.png)</translation>
-    </message>
-</context>
+    </context>
 <context>
     <name>RPCConsole</name>
     <message>
@@ -1583,11 +1330,7 @@
     </message>
     <message>
         <source>&amp;Information</source>
-<<<<<<< HEAD
-        <translation>&amp;Informoj</translation>
-=======
         <translation type="unfinished">&amp;Informoj</translation>
->>>>>>> 9e05de1d
     </message>
     <message>
         <source>General</source>
@@ -1702,17 +1445,12 @@
         <translation type="unfinished">Al</translation>
     </message>
     <message>
-<<<<<<< HEAD
-        <source>Show</source>
-        <translation>Vidigi</translation>
-=======
         <source>From</source>
         <translation type="unfinished">De</translation>
     </message>
     <message>
         <source>Unknown</source>
         <translation type="unfinished">Nekonata</translation>
->>>>>>> 9e05de1d
     </message>
 </context>
 <context>
@@ -1784,8 +1522,6 @@
         <source>Copy &amp;Address</source>
         <translation type="unfinished">Kopii &amp;Adreson</translation>
     </message>
-<<<<<<< HEAD
-=======
     <message>
         <source>Payment information</source>
         <translation type="unfinished">Paginformoj</translation>
@@ -1794,7 +1530,6 @@
         <source>Request payment to %1</source>
         <translation type="unfinished">Peti pagon al %1</translation>
     </message>
->>>>>>> 9e05de1d
 </context>
 <context>
     <name>RecentRequestsTableModel</name>
@@ -1993,15 +1728,7 @@
     </message>
     <message>
         <source>Choose previously used address</source>
-<<<<<<< HEAD
-        <translation>Elektu la jam uzitan adreson</translation>
-    </message>
-    <message>
-        <source>Alt+A</source>
-        <translation>Alt+A</translation>
-=======
         <translation type="unfinished">Elektu la jam uzitan adreson</translation>
->>>>>>> 9e05de1d
     </message>
     <message>
         <source>Paste address from clipboard</source>
@@ -2019,23 +1746,9 @@
         <source>Enter a label for this address to add it to the list of used addresses</source>
         <translation type="unfinished">Tajpu etikedon por tiu ĉi adreso por aldoni ĝin al la listo de uzitaj adresoj</translation>
     </message>
-<<<<<<< HEAD
-    <message>
-        <source>Pay To:</source>
-        <translation>Pagi Al:</translation>
-    </message>
-    <message>
-        <source>Memo:</source>
-        <translation>Memorando:</translation>
-    </message>
-</context>
-<context>
-    <name>ShutdownWindow</name>
-=======
     </context>
 <context>
     <name>SendConfirmationDialog</name>
->>>>>>> 9e05de1d
     <message>
         <source>Send</source>
         <translation type="unfinished">Sendi</translation>
@@ -2153,18 +1866,7 @@
     </message>
     <message>
         <source>Message verified.</source>
-<<<<<<< HEAD
-        <translation>Mesaĝo sukcese kontrolita.</translation>
-    </message>
-</context>
-<context>
-    <name>TrafficGraphWidget</name>
-    <message>
-        <source>KB/s</source>
-        <translation>KB/s</translation>
-=======
         <translation type="unfinished">Mesaĝo sukcese kontrolita.</translation>
->>>>>>> 9e05de1d
     </message>
 </context>
 <context>
@@ -2454,15 +2156,6 @@
     </message>
 </context>
 <context>
-<<<<<<< HEAD
-    <name>UnitDisplayStatusBarControl</name>
-    </context>
-<context>
-    <name>WalletController</name>
-    </context>
-<context>
-=======
->>>>>>> 9e05de1d
     <name>WalletFrame</name>
     <message>
         <source>Create a new wallet</source>
@@ -2507,106 +2200,4 @@
         <translation type="unfinished">Sukcesis krei sekurkopion</translation>
     </message>
     </context>
-<<<<<<< HEAD
-<context>
-    <name>bitcoin-core</name>
-    <message>
-        <source>This is a pre-release test build - use at your own risk - do not use for mining or merchant applications</source>
-        <translation>Tiu ĉi estas antaŭeldona testa versio - uzu laŭ via propra risko - ne uzu por minado aŭ por aplikaĵoj por vendistoj</translation>
-    </message>
-    <message>
-        <source>Warning: The network does not appear to fully agree! Some miners appear to be experiencing issues.</source>
-        <translation>Averto: La reto ne tute konsentas! Kelkaj minantoj ŝajne spertas problemojn aktuale.</translation>
-    </message>
-    <message>
-        <source>Warning: We do not appear to fully agree with our peers! You may need to upgrade, or other nodes may need to upgrade.</source>
-        <translation>Averto: ŝajne ni ne tute konsentas kun niaj samtavolanoj! Eble vi devas ĝisdatigi vian klienton, aŭ eble aliaj nodoj faru same.</translation>
-    </message>
-    <message>
-        <source>Corrupted block database detected</source>
-        <translation>Difektita blokdatumbazo trovita</translation>
-    </message>
-    <message>
-        <source>Do you want to rebuild the block database now?</source>
-        <translation>Ĉu vi volas rekonstrui la blokdatumbazon nun?</translation>
-    </message>
-    <message>
-        <source>Error initializing block database</source>
-        <translation>Eraro dum pravalorizado de blokdatumbazo</translation>
-    </message>
-    <message>
-        <source>Error initializing wallet database environment %s!</source>
-        <translation>Eraro dum pravalorizado de monuj-datumbaza ĉirkaŭaĵo %s!</translation>
-    </message>
-    <message>
-        <source>Error loading block database</source>
-        <translation>Eraro dum ŝargado de blokdatumbazo</translation>
-    </message>
-    <message>
-        <source>Error opening block database</source>
-        <translation>Eraro dum malfermado de blokdatumbazo</translation>
-    </message>
-    <message>
-        <source>Failed to listen on any port. Use -listen=0 if you want this.</source>
-        <translation>Ne sukcesis aŭskulti ajnan pordon. Uzu -listen=0 se tion vi volas.</translation>
-    </message>
-    <message>
-        <source>Incorrect or no genesis block found. Wrong datadir for network?</source>
-        <translation>Geneza bloko aŭ netrovita aŭ neĝusta. Ĉu eble la datadir de la reto malĝustas?</translation>
-    </message>
-    <message>
-        <source>Not enough file descriptors available.</source>
-        <translation>Nesufiĉa nombro de dosierpriskribiloj disponeblas.</translation>
-    </message>
-    <message>
-        <source>Verifying blocks...</source>
-        <translation>Kontrolado de blokoj...</translation>
-    </message>
-    <message>
-        <source>Signing transaction failed</source>
-        <translation>Subskriba transakcio fiaskis</translation>
-    </message>
-    <message>
-        <source>This is experimental software.</source>
-        <translation>ĝi estas eksperimenta programo</translation>
-    </message>
-    <message>
-        <source>Transaction amount too small</source>
-        <translation>Transakcia sumo tro malgranda</translation>
-    </message>
-    <message>
-        <source>Transaction too large</source>
-        <translation>Transakcio estas tro granda</translation>
-    </message>
-    <message>
-        <source>Unknown network specified in -onlynet: '%s'</source>
-        <translation>Nekonata reto specifita en -onlynet: '%s'</translation>
-    </message>
-    <message>
-        <source>Insufficient funds</source>
-        <translation>Nesufiĉa mono</translation>
-    </message>
-    <message>
-        <source>Loading block index...</source>
-        <translation>Ŝarĝante blok-indekson...</translation>
-    </message>
-    <message>
-        <source>Loading wallet...</source>
-        <translation>Ŝargado de monujo...</translation>
-    </message>
-    <message>
-        <source>Cannot downgrade wallet</source>
-        <translation>Ne eblas malpromocii monujon</translation>
-    </message>
-    <message>
-        <source>Rescanning...</source>
-        <translation>Reskanado...</translation>
-    </message>
-    <message>
-        <source>Done loading</source>
-        <translation>Ŝargado finiĝis</translation>
-    </message>
-</context>
-=======
->>>>>>> 9e05de1d
 </TS>