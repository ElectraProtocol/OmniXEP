<TS version="2.1" language="ro">
<context>
    <name>AddressBookPage</name>
    <message>
        <source>Right-click to edit address or label</source>
<<<<<<< HEAD
        <translation>Click-dreapta pentru a edita adresa sau eticheta</translation>
    </message>
    <message>
        <source>Create a new address</source>
        <translation>Creează o adresă nouă</translation>
    </message>
    <message>
        <source>&amp;New</source>
        <translation>&amp;Nou</translation>
    </message>
    <message>
        <source>Copy the currently selected address to the system clipboard</source>
        <translation>Copiază adresa selectată curent în clipboard</translation>
    </message>
    <message>
        <source>&amp;Copy</source>
        <translation>&amp;Copiază</translation>
    </message>
    <message>
        <source>C&amp;lose</source>
        <translation>Î&amp;nchide</translation>
    </message>
    <message>
        <source>Delete the currently selected address from the list</source>
        <translation>Şterge adresa selectată curent din listă</translation>
    </message>
    <message>
        <source>Enter address or label to search</source>
        <translation>Introduceţi adresa sau eticheta pentru căutare</translation>
    </message>
    <message>
        <source>Export the data in the current tab to a file</source>
        <translation>Exportă datele din tab-ul curent într-un fişier</translation>
    </message>
    <message>
        <source>&amp;Export</source>
        <translation>&amp;Exportă</translation>
    </message>
    <message>
        <source>&amp;Delete</source>
        <translation>&amp;Şterge</translation>
    </message>
    <message>
        <source>Choose the address to send coins to</source>
        <translation>Alege $adresa unde să trimiteţi monede</translation>
    </message>
    <message>
        <source>Choose the address to receive coins with</source>
        <translation>Alege adresa la care sa primesti monedele cu</translation>
    </message>
    <message>
        <source>C&amp;hoose</source>
        <translation>A&amp;lege</translation>
    </message>
    <message>
        <source>Sending addresses</source>
        <translation>Adresa de trimitere</translation>
    </message>
    <message>
        <source>Receiving addresses</source>
        <translation>Adresa de primire</translation>
    </message>
    <message>
        <source>These are your Bitcoin addresses for sending payments. Always check the amount and the receiving address before sending coins.</source>
        <translation>Acestea sunt adresele tale Bitcoin pentru efectuarea platilor. Intotdeauna verifica atent suma de plata si adresa beneficiarului inainte de a trimite monede.</translation>
    </message>
    <message>
        <source>&amp;Copy Address</source>
        <translation>&amp;Copiază Adresa</translation>
    </message>
    <message>
        <source>Copy &amp;Label</source>
        <translation>Copiaza si eticheteaza</translation>
    </message>
    <message>
        <source>&amp;Edit</source>
        <translation>&amp;Editare</translation>
    </message>
    <message>
        <source>Export Address List</source>
        <translation>Exportă listă de adrese</translation>
    </message>
    <message>
        <source>Comma separated file (*.csv)</source>
        <translation>Fisier cu separator virgulă (*.csv)</translation>
    </message>
    <message>
        <source>Exporting Failed</source>
        <translation>Export nereusit</translation>
    </message>
    <message>
        <source>There was an error trying to save the address list to %1. Please try again.</source>
        <translation>A apărut o eroare la salvarea listei de adrese la %1. Vă rugăm să încercaţi din nou.</translation>
    </message>
=======
        <translation type="unfinished">Click-dreapta pentru a edita adresa sau eticheta</translation>
    </message>
    <message>
        <source>Create a new address</source>
        <translation type="unfinished">Creează o adresă nouă</translation>
    </message>
    <message>
        <source>&amp;New</source>
        <translation type="unfinished">&amp;Nou</translation>
    </message>
    <message>
        <source>Copy the currently selected address to the system clipboard</source>
        <translation type="unfinished">Copiază adresa selectată curent în clipboard</translation>
    </message>
    <message>
        <source>&amp;Copy</source>
        <translation type="unfinished">&amp;Copiază</translation>
    </message>
    <message>
        <source>C&amp;lose</source>
        <translation type="unfinished">Î&amp;nchide</translation>
    </message>
    <message>
        <source>Delete the currently selected address from the list</source>
        <translation type="unfinished">Şterge adresa selectată curent din listă</translation>
    </message>
    <message>
        <source>Enter address or label to search</source>
        <translation type="unfinished">Introduceţi adresa sau eticheta pentru căutare</translation>
    </message>
    <message>
        <source>Export the data in the current tab to a file</source>
        <translation type="unfinished">Exportă datele din tab-ul curent într-un fişier</translation>
    </message>
    <message>
        <source>&amp;Delete</source>
        <translation type="unfinished">&amp;Şterge</translation>
    </message>
    <message>
        <source>Choose the address to send coins to</source>
        <translation type="unfinished">Alege adresa unde să trimiteţi monede</translation>
    </message>
    <message>
        <source>Choose the address to receive coins with</source>
        <translation type="unfinished">Alege adresa la care să primești monedele</translation>
    </message>
    <message>
        <source>C&amp;hoose</source>
        <translation type="unfinished">A&amp;lege</translation>
    </message>
    <message>
        <source>Sending addresses</source>
        <translation type="unfinished">Adresa de trimitere</translation>
    </message>
    <message>
        <source>Receiving addresses</source>
        <translation type="unfinished">Adresa de primire</translation>
    </message>
    <message>
        <source>These are your Bitcoin addresses for sending payments. Always check the amount and the receiving address before sending coins.</source>
        <translation type="unfinished">Acestea sunt adresele tale Bitcoin pentru efectuarea platilor. Intotdeauna verifica atent suma de plata si adresa beneficiarului inainte de a trimite monede.</translation>
    </message>
    <message>
        <source>These are your Bitcoin addresses for receiving payments. Use the 'Create new receiving address' button in the receive tab to create new addresses.
Signing is only possible with addresses of the type 'legacy'.</source>
        <translation type="unfinished">Acestea sunt adresele Bitcoin pentru primirea plăților. Folosiți butonul " Creați o nouă adresă de primire" din fila de primire pentru a crea noi adrese.
Semnarea este posibilă numai cu adrese de tip "legacy".</translation>
    </message>
    <message>
        <source>&amp;Copy Address</source>
        <translation type="unfinished">&amp;Copiază Adresa</translation>
    </message>
    <message>
        <source>Copy &amp;Label</source>
        <translation type="unfinished">Copiaza si eticheteaza</translation>
    </message>
    <message>
        <source>&amp;Edit</source>
        <translation type="unfinished">&amp;Editare</translation>
    </message>
    <message>
        <source>Export Address List</source>
        <translation type="unfinished">Exportă listă de adrese</translation>
    </message>
    <message>
        <source>Comma separated file</source>
        <extracomment>Expanded name of the CSV file format. See: https://en.wikipedia.org/wiki/Comma-separated_values.</extracomment>
        <translation type="unfinished">Fișier separat prin virgulă</translation>
    </message>
    <message>
        <source>There was an error trying to save the address list to %1. Please try again.</source>
        <extracomment>An error message. %1 is a stand-in argument for the name of the file we attempted to save to.</extracomment>
        <translation type="unfinished">A apărut o eroare la salvarea listei de adrese la %1. Vă rugăm să încercaţi din nou.</translation>
    </message>
    <message>
        <source>Exporting Failed</source>
        <translation type="unfinished">Export nereusit</translation>
    </message>
>>>>>>> 9e05de1d
</context>
<context>
    <name>AddressTableModel</name>
    <message>
        <source>Label</source>
        <translation type="unfinished">Etichetă</translation>
    </message>
    <message>
        <source>Address</source>
        <translation type="unfinished">Adresă</translation>
    </message>
    <message>
        <source>(no label)</source>
        <translation type="unfinished">(fără etichetă)</translation>
    </message>
</context>
<context>
    <name>AskPassphraseDialog</name>
    <message>
        <source>Passphrase Dialog</source>
<<<<<<< HEAD
        <translation>Dialogul pentru fraza de acces</translation>
    </message>
    <message>
        <source>Enter passphrase</source>
        <translation>Introduceţi fraza de acces</translation>
    </message>
    <message>
        <source>New passphrase</source>
        <translation>Frază de acces nouă</translation>
    </message>
    <message>
        <source>Repeat new passphrase</source>
        <translation>Repetaţi noua frază de acces</translation>
    </message>
    <message>
        <source>Show passphrase</source>
        <translation>Arată fraza de acces</translation>
    </message>
    <message>
        <source>Encrypt wallet</source>
        <translation>Criptare portofel</translation>
    </message>
    <message>
        <source>This operation needs your wallet passphrase to unlock the wallet.</source>
        <translation>Această acţiune necesită introducerea parolei de acces pentru deblocarea portofelului.</translation>
    </message>
    <message>
        <source>Unlock wallet</source>
        <translation>Deblocare portofel</translation>
    </message>
    <message>
        <source>This operation needs your wallet passphrase to decrypt the wallet.</source>
        <translation>Această acţiune necesită introducerea parolei de acces pentru decriptarea portofelului.</translation>
    </message>
    <message>
        <source>Decrypt wallet</source>
        <translation>Decriptare portofel</translation>
=======
        <translation type="unfinished">Dialogul pentru fraza de acces</translation>
    </message>
    <message>
        <source>Enter passphrase</source>
        <translation type="unfinished">Introduceţi fraza de acces</translation>
    </message>
    <message>
        <source>New passphrase</source>
        <translation type="unfinished">Frază de acces nouă</translation>
    </message>
    <message>
        <source>Repeat new passphrase</source>
        <translation type="unfinished">Repetaţi noua frază de acces</translation>
    </message>
    <message>
        <source>Show passphrase</source>
        <translation type="unfinished">Arată fraza de acces</translation>
    </message>
    <message>
        <source>Encrypt wallet</source>
        <translation type="unfinished">Criptare portofel</translation>
    </message>
    <message>
        <source>This operation needs your wallet passphrase to unlock the wallet.</source>
        <translation type="unfinished">Această acţiune necesită introducerea parolei de acces pentru deblocarea portofelului.</translation>
    </message>
    <message>
        <source>Unlock wallet</source>
        <translation type="unfinished">Deblocare portofel</translation>
    </message>
    <message>
        <source>Change passphrase</source>
        <translation type="unfinished">Schimbă parola</translation>
    </message>
    <message>
        <source>Confirm wallet encryption</source>
        <translation type="unfinished">Confirmaţi criptarea portofelului</translation>
>>>>>>> 9e05de1d
    </message>
    <message>
        <source>Warning: If you encrypt your wallet and lose your passphrase, you will &lt;b&gt;LOSE ALL OF YOUR BITCOINS&lt;/b&gt;!</source>
        <translation type="unfinished">Atenţie: Dacă va criptati portofelul si ulterior pierdeti parola, &lt;b&gt;VEŢI PIERDE TOTI BITCOINII&lt;/b&gt;!</translation>
    </message>
    <message>
<<<<<<< HEAD
        <source>Confirm wallet encryption</source>
        <translation>Confirmaţi criptarea portofelului</translation>
    </message>
    <message>
        <source>Warning: If you encrypt your wallet and lose your passphrase, you will &lt;b&gt;LOSE ALL OF YOUR BITCOINS&lt;/b&gt;!</source>
        <translation>Atenţie: Dacă va criptati portofelul si ulterior pierdeti parola, &lt;b&gt;VEŢI PIERDE TOTI BITCOINII&lt;/b&gt;!</translation>
    </message>
    <message>
        <source>Are you sure you wish to encrypt your wallet?</source>
        <translation>Sigur doriţi să criptaţi portofelul dvs.?</translation>
=======
        <source>Are you sure you wish to encrypt your wallet?</source>
        <translation type="unfinished">Sigur doriţi să criptaţi portofelul dvs.?</translation>
    </message>
    <message>
        <source>Wallet encrypted</source>
        <translation type="unfinished">Portofel criptat</translation>
    </message>
    <message>
        <source>Enter the new passphrase for the wallet.&lt;br/&gt;Please use a passphrase of &lt;b&gt;ten or more random characters&lt;/b&gt;, or &lt;b&gt;eight or more words&lt;/b&gt;.</source>
        <translation type="unfinished">Introduceti o parola noua pentru portofel. &lt;br/&gt;Va rugam sa folositi o parola de &lt;b&gt; zece sau mai multe caractere&lt;/b&gt;, sau &lt;b&gt;mai mult de opt cuvinte&lt;/b&gt;.</translation>
    </message>
    <message>
        <source>Enter the old passphrase and new passphrase for the wallet.</source>
        <translation type="unfinished">Introduceţi vechea şi noua parolă pentru portofel.
 </translation>
>>>>>>> 9e05de1d
    </message>
    <message>
        <source>Remember that encrypting your wallet cannot fully protect your bitcoins from being stolen by malware infecting your computer.</source>
        <translation type="unfinished">Reţineti: criptarea portofelului dvs. nu vă poate proteja în totalitate bitcoin-urile împotriva furtului de malware care vă infectează computerul.</translation>
    </message>
    <message>
        <source>Wallet to be encrypted</source>
<<<<<<< HEAD
        <translation>Portofel de criptat</translation>
    </message>
    <message>
        <source>Your wallet is about to be encrypted. </source>
        <translation>Portofelul tău urmează să fie criptat.</translation>
    </message>
    <message>
        <source>Your wallet is now encrypted. </source>
        <translation>Protofelul tău este criptat.</translation>
    </message>
    <message>
        <source>IMPORTANT: Any previous backups you have made of your wallet file should be replaced with the newly generated, encrypted wallet file. For security reasons, previous backups of the unencrypted wallet file will become useless as soon as you start using the new, encrypted wallet.</source>
        <translation>IMPORTANT: Orice copie de siguranţă făcută anterior portofelului dumneavoastră ar trebui înlocuită cu cea generată cel mai recent, fişier criptat al portofelului. Pentru siguranţă, copiile de siguranţă vechi ale portofelului ne-criptat vor deveni inutile imediat ce veţi începe folosirea noului fişier criptat al portofelului.</translation>
    </message>
    <message>
        <source>Wallet encryption failed</source>
        <translation>Criptarea portofelului a eşuat.</translation>
    </message>
    <message>
        <source>Wallet encryption failed due to an internal error. Your wallet was not encrypted.</source>
        <translation>Criptarea portofelului nu a reuşit din cauza unei erori interne. Portofelul dvs. nu a fost criptat.</translation>
    </message>
    <message>
        <source>The supplied passphrases do not match.</source>
        <translation>Parolele furnizate nu se potrivesc.</translation>
    </message>
    <message>
        <source>Wallet unlock failed</source>
        <translation>Deblocarea portofelului a esuat.</translation>
    </message>
    <message>
        <source>The passphrase entered for the wallet decryption was incorrect.</source>
        <translation>Parola introdusă pentru decriptarea portofelului a fost incorectă.</translation>
    </message>
    <message>
        <source>Wallet decryption failed</source>
        <translation>Decriptarea portofelului a esuat.</translation>
    </message>
    <message>
        <source>Wallet passphrase was successfully changed.</source>
        <translation>Parola portofelului a fost schimbata.</translation>
    </message>
    <message>
        <source>Warning: The Caps Lock key is on!</source>
        <translation>Atenţie! Caps Lock este pornit!</translation>
=======
        <translation type="unfinished">Portofel de criptat</translation>
    </message>
    <message>
        <source>Your wallet is about to be encrypted. </source>
        <translation type="unfinished">Portofelul tău urmează să fie criptat.</translation>
    </message>
    <message>
        <source>Your wallet is now encrypted. </source>
        <translation type="unfinished">Protofelul tău este criptat.</translation>
    </message>
    <message>
        <source>IMPORTANT: Any previous backups you have made of your wallet file should be replaced with the newly generated, encrypted wallet file. For security reasons, previous backups of the unencrypted wallet file will become useless as soon as you start using the new, encrypted wallet.</source>
        <translation type="unfinished">IMPORTANT: Orice copie de siguranţă făcută anterior portofelului dumneavoastră ar trebui înlocuită cu cea generată cel mai recent, fişier criptat al portofelului. Pentru siguranţă, copiile de siguranţă vechi ale portofelului ne-criptat vor deveni inutile imediat ce veţi începe folosirea noului fişier criptat al portofelului.</translation>
    </message>
    <message>
        <source>Wallet encryption failed</source>
        <translation type="unfinished">Criptarea portofelului a eşuat.</translation>
    </message>
    <message>
        <source>Wallet encryption failed due to an internal error. Your wallet was not encrypted.</source>
        <translation type="unfinished">Criptarea portofelului nu a reuşit din cauza unei erori interne. Portofelul dvs. nu a fost criptat.</translation>
    </message>
    <message>
        <source>The supplied passphrases do not match.</source>
        <translation type="unfinished">Parolele furnizate nu se potrivesc.</translation>
    </message>
    <message>
        <source>Wallet unlock failed</source>
        <translation type="unfinished">Deblocarea portofelului a esuat.</translation>
    </message>
    <message>
        <source>The passphrase entered for the wallet decryption was incorrect.</source>
        <translation type="unfinished">Parola introdusă pentru decriptarea portofelului a fost incorectă.</translation>
    </message>
    <message>
        <source>Wallet passphrase was successfully changed.</source>
        <translation type="unfinished">Parola portofelului a fost schimbata.</translation>
    </message>
    <message>
        <source>Warning: The Caps Lock key is on!</source>
        <translation type="unfinished">Atenţie! Caps Lock este pornit!</translation>
>>>>>>> 9e05de1d
    </message>
</context>
<context>
    <name>BanTableModel</name>
    <message>
        <source>Banned Until</source>
<<<<<<< HEAD
        <translation>Banat până la</translation>
=======
        <translation type="unfinished">Banat până la</translation>
>>>>>>> 9e05de1d
    </message>
</context>
<context>
    <name>BitcoinApplication</name>
    <message>
<<<<<<< HEAD
        <source>Sign &amp;message...</source>
        <translation>Semnează &amp;mesaj...</translation>
    </message>
    <message>
        <source>Synchronizing with network...</source>
        <translation>Se sincronizează cu reţeaua...</translation>
    </message>
    <message>
        <source>&amp;Overview</source>
        <translation>&amp;Imagine de ansamblu</translation>
    </message>
    <message>
        <source>Show general overview of wallet</source>
        <translation>Arată o stare generală de ansamblu a portofelului</translation>
=======
        <source>Settings file %1 might be corrupt or invalid.</source>
        <translation type="unfinished">Fișierul de configurări %1 poate fi corupt sau invalid.</translation>
    </message>
    <message>
        <source>Runaway exception</source>
        <translation type="unfinished">Excepție de fugă</translation>
    </message>
    <message>
        <source>A fatal error occurred. %1 can no longer continue safely and will quit.</source>
        <translation type="unfinished">A apărut o eroare fatală.%1 nu mai poate continua în siguranță și va ieși din program. </translation>
    </message>
    <message>
        <source>Internal error</source>
        <translation type="unfinished">Eroare internă</translation>
    </message>
    <message>
        <source>An internal error occurred. %1 will attempt to continue safely. This is an unexpected bug which can be reported as described below.</source>
        <translation type="unfinished">A apărut o eroare internă. %1 va încerca să continue în siguranță. Aceasta este o eroare neașteptată care poate fi raportată după cum este descris mai jos.</translation>
>>>>>>> 9e05de1d
    </message>
</context>
<context>
    <name>QObject</name>
    <message>
<<<<<<< HEAD
        <source>&amp;Transactions</source>
        <translation>&amp;Tranzacţii</translation>
    </message>
    <message>
        <source>Browse transaction history</source>
        <translation>Răsfoire istoric tranzacţii</translation>
    </message>
    <message>
        <source>E&amp;xit</source>
        <translation>Ieşire</translation>
    </message>
    <message>
        <source>Quit application</source>
        <translation>Închide aplicaţia</translation>
=======
        <source>Error: Specified data directory "%1" does not exist.</source>
        <translation type="unfinished">Eroare: Directorul de date specificat "%1" nu există.</translation>
    </message>
    <message>
        <source>Error: Cannot parse configuration file: %1.</source>
        <translation type="unfinished">Eroare: Nu se poate analiza fişierul de configuraţie: %1.</translation>
    </message>
    <message>
        <source>Error: %1</source>
        <translation type="unfinished">Eroare: %1</translation>
    </message>
    <message>
        <source>%1 didn't yet exit safely…</source>
        <translation type="unfinished">%1 nu a ieșit încă în siguranță...</translation>
>>>>>>> 9e05de1d
    </message>
    <message>
        <source>unknown</source>
        <translation type="unfinished">necunoscut</translation>
    </message>
    <message>
<<<<<<< HEAD
        <source>Show information about %1</source>
        <translation>Arată informaţii despre %1</translation>
=======
        <source>Amount</source>
        <translation type="unfinished">Sumă</translation>
>>>>>>> 9e05de1d
    </message>
    <message>
        <source>Enter a Bitcoin address (e.g. %1)</source>
        <translation type="unfinished">Introduceţi o adresă Bitcoin (de exemplu %1)</translation>
    </message>
    <message>
<<<<<<< HEAD
        <source>Show information about Qt</source>
        <translation>Arată informaţii despre Qt</translation>
    </message>
    <message>
        <source>&amp;Options...</source>
        <translation>&amp;Opţiuni...</translation>
    </message>
    <message>
        <source>Modify configuration options for %1</source>
        <translation>Modifică opţiunile de configurare pentru %1</translation>
    </message>
    <message>
        <source>&amp;Encrypt Wallet...</source>
        <translation>Cript&amp;ează portofelul...</translation>
    </message>
    <message>
        <source>&amp;Backup Wallet...</source>
        <translation>Face o copie de siguranţă a portofelului...</translation>
    </message>
    <message>
        <source>&amp;Change Passphrase...</source>
        <translation>S&amp;chimbă parola...</translation>
    </message>
    <message>
        <source>Open &amp;URI...</source>
        <translation>Deschide &amp;URI...</translation>
    </message>
    <message>
        <source>Create Wallet...</source>
        <translation>Crează portofel...</translation>
=======
        <source>Inbound</source>
        <extracomment>An inbound connection from a peer. An inbound connection is a connection initiated by a peer.</extracomment>
        <translation type="unfinished">Intrare</translation>
    </message>
    <message>
        <source>Outbound</source>
        <extracomment>An outbound connection to a peer. An outbound connection is a connection initiated by us.</extracomment>
        <translation type="unfinished">Ieşire</translation>
    </message>
    <message>
        <source>%1 d</source>
        <translation type="unfinished">%1 z</translation>
    </message>
    <message>
        <source>None</source>
        <translation type="unfinished">Niciuna</translation>
    </message>
    <message>
        <source>N/A</source>
        <translation type="unfinished">Nespecificat</translation>
    </message>
    <message numerus="yes">
        <source>%n second(s)</source>
        <translation type="unfinished">
            <numerusform />
            <numerusform />
            <numerusform />
        </translation>
    </message>
    <message numerus="yes">
        <source>%n minute(s)</source>
        <translation type="unfinished">
            <numerusform />
            <numerusform />
            <numerusform />
        </translation>
    </message>
    <message numerus="yes">
        <source>%n hour(s)</source>
        <translation type="unfinished">
            <numerusform />
            <numerusform />
            <numerusform />
        </translation>
    </message>
    <message numerus="yes">
        <source>%n day(s)</source>
        <translation type="unfinished">
            <numerusform />
            <numerusform />
            <numerusform />
        </translation>
    </message>
    <message numerus="yes">
        <source>%n week(s)</source>
        <translation type="unfinished">
            <numerusform />
            <numerusform />
            <numerusform />
        </translation>
    </message>
    <message>
        <source>%1 and %2</source>
        <translation type="unfinished">%1 şi %2</translation>
    </message>
    <message numerus="yes">
        <source>%n year(s)</source>
        <translation type="unfinished">
            <numerusform />
            <numerusform />
            <numerusform />
        </translation>
>>>>>>> 9e05de1d
    </message>
    </context>
<context>
    <name>bitcoin-core</name>
    <message>
<<<<<<< HEAD
        <source>Create a new wallet</source>
        <translation>Crează un portofel nou</translation>
    </message>
    <message>
        <source>Wallet:</source>
        <translation>Portofel:</translation>
    </message>
    <message>
        <source>Click to disable network activity.</source>
        <translation>Click pentru a opri activitatea retelei.</translation>
    </message>
    <message>
        <source>Network activity disabled.</source>
        <translation>Activitatea retelei a fost oprita.</translation>
    </message>
    <message>
        <source>Click to enable network activity again.</source>
        <translation>Click pentu a porni activitatea retelei.</translation>
    </message>
    <message>
        <source>Syncing Headers (%1%)...</source>
        <translation>Se sincronizeaza Header-ele (%1%)...</translation>
    </message>
    <message>
        <source>Reindexing blocks on disk...</source>
        <translation>Se reindexează blocurile pe disc...</translation>
    </message>
    <message>
        <source>Proxy is &lt;b&gt;enabled&lt;/b&gt;: %1</source>
        <translation>Proxy este&lt;b&gt;activat&lt;/b&gt;:%1</translation>
    </message>
    <message>
        <source>Send coins to a Bitcoin address</source>
        <translation>Trimite monede către o adresă Bitcoin</translation>
    </message>
    <message>
        <source>Backup wallet to another location</source>
        <translation>Creează o copie de rezervă a portofelului într-o locaţie diferită</translation>
    </message>
    <message>
        <source>Change the passphrase used for wallet encryption</source>
        <translation>Schimbă fraza de acces folosită pentru criptarea portofelului</translation>
    </message>
    <message>
        <source>&amp;Verify message...</source>
        <translation>&amp;Verifică mesaj...</translation>
    </message>
    <message>
        <source>&amp;Send</source>
        <translation>Trimite</translation>
    </message>
    <message>
        <source>&amp;Receive</source>
        <translation>P&amp;rimeşte</translation>
    </message>
    <message>
        <source>&amp;Show / Hide</source>
        <translation>Arată/Ascunde</translation>
=======
        <source>The %s developers</source>
        <translation type="unfinished">Dezvoltatorii %s</translation>
    </message>
    <message>
        <source>-maxtxfee is set very high! Fees this large could be paid on a single transaction.</source>
        <translation type="unfinished">-maxtxfee este setata foarte sus! Se pot plati taxe de aceasta marime pe o singura tranzactie.</translation>
    </message>
    <message>
        <source>Cannot obtain a lock on data directory %s. %s is probably already running.</source>
        <translation type="unfinished">Nu se poate obține o blocare a directorului de date %s. %s probabil rulează deja.</translation>
    </message>
    <message>
        <source>Distributed under the MIT software license, see the accompanying file %s or %s</source>
        <translation type="unfinished">Distribuit sub licenţa de programe MIT, vezi fişierul însoţitor %s sau %s</translation>
    </message>
    <message>
        <source>Error reading %s! All keys read correctly, but transaction data or address book entries might be missing or incorrect.</source>
        <translation type="unfinished">Eroare la citirea %s! Toate cheile sînt citite corect, dar datele tranzactiei sau anumite intrări din agenda sînt incorecte sau lipsesc.</translation>
    </message>
    <message>
        <source>Fee estimation failed. Fallbackfee is disabled. Wait a few blocks or enable -fallbackfee.</source>
        <translation type="unfinished">Estimarea taxei a esuat. Taxa implicita este dezactivata. Asteptati cateva blocuri, sau activati -fallbackfee.</translation>
    </message>
    <message>
        <source>Invalid amount for -maxtxfee=&lt;amount&gt;: '%s' (must be at least the minrelay fee of %s to prevent stuck transactions)</source>
        <translation type="unfinished">Sumă nevalidă pentru -maxtxfee=&lt;amount&gt;: '%s' (trebuie să fie cel puţin taxa minrelay de %s pentru a preveni blocarea tranzactiilor)</translation>
    </message>
    <message>
        <source>Please check that your computer's date and time are correct! If your clock is wrong, %s will not work properly.</source>
        <translation type="unfinished">Vă rugăm verificaţi dacă data/timpul calculatorului dvs. sînt corecte! Dacă ceasul calcultorului este gresit, %s nu va funcţiona corect.</translation>
    </message>
    <message>
        <source>Please contribute if you find %s useful. Visit %s for further information about the software.</source>
        <translation type="unfinished">Va rugam sa contribuiti daca apreciati ca %s va este util. Vizitati %s pentru mai multe informatii despre software.</translation>
    </message>
    <message>
        <source>Prune configured below the minimum of %d MiB.  Please use a higher number.</source>
        <translation type="unfinished">Reductia e configurata sub minimul de %d MiB. Rugam folositi un numar mai mare.</translation>
    </message>
    <message>
        <source>Prune: last wallet synchronisation goes beyond pruned data. You need to -reindex (download the whole blockchain again in case of pruned node)</source>
        <translation type="unfinished">Reductie: ultima sincronizare merge dincolo de datele reductiei. Trebuie sa faceti -reindex (sa descarcati din nou intregul blockchain in cazul unui nod redus)</translation>
    </message>
    <message>
        <source>The block database contains a block which appears to be from the future. This may be due to your computer's date and time being set incorrectly. Only rebuild the block database if you are sure that your computer's date and time are correct</source>
        <translation type="unfinished">Baza de date a blocurilor contine un bloc ce pare a fi din viitor. Acest lucru poate fi cauzat de setarea incorecta a datei si orei in computerul dvs. Reconstruiti baza de date a blocurilor doar daca sunteti sigur ca data si ora calculatorului dvs sunt corecte.</translation>
    </message>
    <message>
        <source>The transaction amount is too small to send after the fee has been deducted</source>
        <translation type="unfinished">Suma tranzactiei este prea mica pentru a fi trimisa dupa ce se scade taxa.</translation>
>>>>>>> 9e05de1d
    </message>
    <message>
        <source>This is a pre-release test build - use at your own risk - do not use for mining or merchant applications</source>
        <translation type="unfinished">Aceasta este o versiune de test preliminară - vă asumaţi riscul folosind-o - nu folosiţi pentru minerit sau aplicaţiile comercianţilor</translation>
    </message>
    <message>
<<<<<<< HEAD
        <source>Encrypt the private keys that belong to your wallet</source>
        <translation>Criptează cheile private ale portofelului dvs.</translation>
    </message>
    <message>
        <source>Sign messages with your Bitcoin addresses to prove you own them</source>
        <translation>Semnaţi mesaje cu adresa dvs. Bitcoin pentru a dovedi că vă aparţin</translation>
    </message>
    <message>
        <source>Verify messages to ensure they were signed with specified Bitcoin addresses</source>
        <translation>Verificaţi mesaje pentru a vă asigura că au fost semnate cu adresa Bitcoin specificată</translation>
    </message>
    <message>
        <source>&amp;File</source>
        <translation>&amp;Fişier</translation>
=======
        <source>This is the transaction fee you may discard if change is smaller than dust at this level</source>
        <translation type="unfinished">Aceasta este taxa de tranzactie la care puteti renunta daca restul este mai mic decat praful la acest nivel.</translation>
    </message>
    <message>
        <source>This is the transaction fee you may pay when fee estimates are not available.</source>
        <translation type="unfinished">Aceasta este taxa de tranzactie pe care este posibil sa o platiti daca estimarile de taxe nu sunt disponibile.</translation>
    </message>
    <message>
        <source>Total length of network version string (%i) exceeds maximum length (%i). Reduce the number or size of uacomments.</source>
        <translation type="unfinished">Lungimea totala a sirului versiunii retelei (%i) depaseste lungimea maxima (%i). Reduceti numarul sa dimensiunea uacomments.</translation>
    </message>
    <message>
        <source>Unable to replay blocks. You will need to rebuild the database using -reindex-chainstate.</source>
        <translation type="unfinished">Imposibil de refacut blocurile. Va trebui sa reconstruiti baza de date folosind -reindex-chainstate.</translation>
>>>>>>> 9e05de1d
    </message>
    <message>
        <source>Warning: Private keys detected in wallet {%s} with disabled private keys</source>
        <translation type="unfinished">Atentie: S-au detectat chei private in portofelul {%s} cu cheile private dezactivate</translation>
    </message>
    <message>
<<<<<<< HEAD
        <source>&amp;Help</source>
        <translation>A&amp;jutor</translation>
    </message>
    <message>
        <source>Tabs toolbar</source>
        <translation>Bara de unelte</translation>
    </message>
    <message>
        <source>Request payments (generates QR codes and bitcoin: URIs)</source>
        <translation>Cereţi plăţi (generează coduri QR şi bitcoin-uri: URls)</translation>
    </message>
    <message>
        <source>Show the list of used sending addresses and labels</source>
        <translation>Arată lista de adrese trimise şi etichetele folosite.</translation>
    </message>
    <message>
        <source>Show the list of used receiving addresses and labels</source>
        <translation>Arată lista de adrese pentru primire şi etichetele</translation>
    </message>
    <message>
        <source>&amp;Command-line options</source>
        <translation>Opţiuni linie de &amp;comandă</translation>
    </message>
    <message numerus="yes">
        <source>%n active connection(s) to Bitcoin network</source>
        <translation><numerusform>%n conexiune activă către reţeaua Bitcoin</numerusform><numerusform>%n conexiuni active către reţeaua Bitcoin</numerusform><numerusform>%n de conexiuni active către reţeaua Bitcoin</numerusform></translation>
    </message>
    <message>
        <source>Indexing blocks on disk...</source>
        <translation>Se indexează blocurile pe disc...</translation>
    </message>
    <message>
        <source>Processing blocks on disk...</source>
        <translation>Se proceseaza blocurile pe disc...</translation>
    </message>
    <message numerus="yes">
        <source>Processed %n block(s) of transaction history.</source>
        <translation><numerusform>S-a procesat %n bloc din istoricul tranzacţiilor.</numerusform><numerusform>S-au procesat %n blocuri din istoricul tranzacţiilor.</numerusform><numerusform>S-au procesat %n de blocuri din istoricul tranzacţiilor.</numerusform></translation>
=======
        <source>Warning: We do not appear to fully agree with our peers! You may need to upgrade, or other nodes may need to upgrade.</source>
        <translation type="unfinished">Atenţie: Aparent, nu sîntem de acord cu toţi partenerii noştri! Va trebui să faceţi o actualizare, sau alte noduri necesită actualizare.</translation>
    </message>
    <message>
        <source>You need to rebuild the database using -reindex to go back to unpruned mode.  This will redownload the entire blockchain</source>
        <translation type="unfinished">Trebuie reconstruita intreaga baza de date folosind -reindex pentru a va intoarce la modul non-redus. Aceasta va determina descarcarea din nou a intregului blockchain</translation>
    </message>
    <message>
        <source>%s is set very high!</source>
        <translation type="unfinished">%s este setata foarte sus!</translation>
    </message>
    <message>
        <source>-maxmempool must be at least %d MB</source>
        <translation type="unfinished">-maxmempool trebuie sa fie macar %d MB</translation>
    </message>
    <message>
        <source>Cannot resolve -%s address: '%s'</source>
        <translation type="unfinished">Nu se poate rezolva adresa -%s: '%s'</translation>
    </message>
    <message>
        <source>Cannot write to data directory '%s'; check permissions.</source>
        <translation type="unfinished">Nu se poate scrie in directorul de date '%s"; verificati permisiunile.</translation>
>>>>>>> 9e05de1d
    </message>
    <message>
        <source>Corrupted block database detected</source>
        <translation type="unfinished">Bloc defect din baza de date detectat</translation>
    </message>
    <message>
<<<<<<< HEAD
        <source>Last received block was generated %1 ago.</source>
        <translation>Ultimul bloc recepţionat a fost generat acum %1.</translation>
    </message>
    <message>
        <source>Transactions after this will not yet be visible.</source>
        <translation>Tranzacţiile după aceasta nu vor fi vizibile încă.</translation>
=======
        <source>Disk space is too low!</source>
        <translation type="unfinished">Spatiul de stocare insuficient!</translation>
>>>>>>> 9e05de1d
    </message>
    <message>
        <source>Do you want to rebuild the block database now?</source>
        <translation type="unfinished">Doriţi să reconstruiţi baza de date blocuri acum?</translation>
    </message>
    <message>
<<<<<<< HEAD
        <source>Warning</source>
        <translation>Avertisment</translation>
    </message>
    <message>
        <source>Information</source>
        <translation>Informaţie</translation>
    </message>
    <message>
        <source>Up to date</source>
        <translation>Actualizat</translation>
    </message>
    <message>
        <source>Node window</source>
        <translation>Fereastra nodului</translation>
    </message>
    <message>
        <source>Open node debugging and diagnostic console</source>
        <translation>Deschide consola pentru depanare şi diagnosticare a nodului</translation>
    </message>
    <message>
        <source>&amp;Sending addresses</source>
        <translation>&amp;Adresele de destinatie</translation>
    </message>
    <message>
        <source>&amp;Receiving addresses</source>
        <translation>&amp;Adresele de primire</translation>
    </message>
    <message>
        <source>Open Wallet</source>
        <translation>Deschide portofel</translation>
    </message>
    <message>
        <source>Open a wallet</source>
        <translation>Deschide un portofel</translation>
    </message>
    <message>
        <source>Close Wallet...</source>
        <translation>Inchide portofel...</translation>
    </message>
    <message>
        <source>Close wallet</source>
        <translation>Inchide portofel</translation>
    </message>
    <message>
        <source>Show the %1 help message to get a list with possible Bitcoin command-line options</source>
        <translation>Arată mesajul de ajutor %1 pentru a obţine o listă cu opţiunile posibile de linii de comandă Bitcoin</translation>
    </message>
    <message>
        <source>default wallet</source>
        <translation>portofel implicit</translation>
    </message>
    <message>
        <source>No wallets available</source>
        <translation>Niciun portofel disponibil</translation>
    </message>
    <message>
        <source>&amp;Window</source>
        <translation>&amp;Fereastră</translation>
    </message>
    <message>
        <source>Minimize</source>
        <translation>Minimizare</translation>
    </message>
    <message>
        <source>Zoom</source>
        <translation>Zoom</translation>
    </message>
    <message>
        <source>Main Window</source>
        <translation>Fereastra principală</translation>
    </message>
    <message>
        <source>%1 client</source>
        <translation>Client %1</translation>
    </message>
    <message>
        <source>Connecting to peers...</source>
        <translation>Se conecteaza cu alte noduri...</translation>
    </message>
    <message>
        <source>Catching up...</source>
        <translation>Se actualizează...</translation>
    </message>
    <message>
        <source>Error: %1</source>
        <translation>Eroare: %1</translation>
    </message>
    <message>
        <source>Warning: %1</source>
        <translation> Atenționare: %1</translation>
    </message>
    <message>
        <source>Date: %1
</source>
        <translation>Data: %1
</translation>
    </message>
    <message>
        <source>Amount: %1
</source>
        <translation>Sumă: %1
</translation>
    </message>
    <message>
        <source>Wallet: %1
</source>
        <translation>Portofel: %1
</translation>
=======
        <source>Done loading</source>
        <translation type="unfinished">Încărcare terminată</translation>
    </message>
    <message>
        <source>Error initializing block database</source>
        <translation type="unfinished">Eroare la iniţializarea bazei de date de blocuri</translation>
    </message>
    <message>
        <source>Error initializing wallet database environment %s!</source>
        <translation type="unfinished">Eroare la iniţializarea mediului de bază de date a portofelului %s!</translation>
    </message>
    <message>
        <source>Error loading %s</source>
        <translation type="unfinished">Eroare la încărcarea %s</translation>
    </message>
    <message>
        <source>Error loading %s: Private keys can only be disabled during creation</source>
        <translation type="unfinished">Eroare la incarcarea %s: Cheile private pot fi dezactivate doar in momentul crearii</translation>
>>>>>>> 9e05de1d
    </message>
    <message>
        <source>Error loading %s: Wallet corrupted</source>
        <translation type="unfinished">Eroare la încărcarea %s: Portofel corupt</translation>
    </message>
    <message>
        <source>Error loading %s: Wallet requires newer version of %s</source>
        <translation type="unfinished">Eroare la încărcarea %s: Portofelul are nevoie de o versiune %s mai nouă</translation>
    </message>
    <message>
<<<<<<< HEAD
        <source>Address: %1
</source>
        <translation>Adresă: %1
</translation>
    </message>
    <message>
        <source>Sent transaction</source>
        <translation>Tranzacţie expediată</translation>
    </message>
    <message>
        <source>Incoming transaction</source>
        <translation>Tranzacţie recepţionată</translation>
    </message>
    <message>
        <source>HD key generation is &lt;b&gt;enabled&lt;/b&gt;</source>
        <translation>Generarea de chei HD este &lt;b&gt;activata&lt;/b&gt;</translation>
    </message>
    <message>
        <source>HD key generation is &lt;b&gt;disabled&lt;/b&gt;</source>
        <translation>Generarea de chei HD este &lt;b&gt;dezactivata&lt;/b&gt;</translation>
    </message>
    <message>
        <source>Private key &lt;b&gt;disabled&lt;/b&gt;</source>
        <translation>Cheia privată &lt;b&gt;dezactivată&lt;/b&gt;</translation>
    </message>
    <message>
        <source>Wallet is &lt;b&gt;encrypted&lt;/b&gt; and currently &lt;b&gt;unlocked&lt;/b&gt;</source>
        <translation>Portofelul este &lt;b&gt;criptat&lt;/b&gt; iar în momentul de faţă este &lt;b&gt;deblocat&lt;/b&gt;</translation>
    </message>
    <message>
        <source>Wallet is &lt;b&gt;encrypted&lt;/b&gt; and currently &lt;b&gt;locked&lt;/b&gt;</source>
        <translation>Portofelul este &lt;b&gt;criptat&lt;/b&gt; iar în momentul de faţă este &lt;b&gt;blocat&lt;/b&gt;</translation>
    </message>
    <message>
        <source>A fatal error occurred. Bitcoin can no longer continue safely and will quit.</source>
        <translation>A survenit o eroare fatală. Bitcoin nu mai poate continua în siguranţă şi se va opri.</translation>
    </message>
</context>
<context>
    <name>CoinControlDialog</name>
    <message>
        <source>Coin Selection</source>
        <translation>Selectarea monedei</translation>
    </message>
    <message>
        <source>Quantity:</source>
        <translation>Cantitate:</translation>
    </message>
    <message>
        <source>Bytes:</source>
        <translation>Octeţi:</translation>
    </message>
    <message>
        <source>Amount:</source>
        <translation>Sumă:</translation>
    </message>
    <message>
        <source>Fee:</source>
        <translation>Taxă:</translation>
    </message>
    <message>
        <source>Dust:</source>
        <translation>Praf:</translation>
=======
        <source>Error loading block database</source>
        <translation type="unfinished">Eroare la încărcarea bazei de date de blocuri</translation>
    </message>
    <message>
        <source>Error opening block database</source>
        <translation type="unfinished">Eroare la deschiderea bazei de date de blocuri</translation>
    </message>
    <message>
        <source>Error reading from database, shutting down.</source>
        <translation type="unfinished">Eroare la citirea bazei de date. Oprire.</translation>
    </message>
    <message>
        <source>Error: Disk space is low for %s</source>
        <translation type="unfinished">Eroare: Spațiul pe disc este redus pentru %s</translation>
    </message>
    <message>
        <source>Failed to listen on any port. Use -listen=0 if you want this.</source>
        <translation type="unfinished">Nu s-a reuşit ascultarea pe orice port. Folosiţi -listen=0 dacă vreţi asta.</translation>
    </message>
    <message>
        <source>Failed to rescan the wallet during initialization</source>
        <translation type="unfinished">Rescanarea portofelului in timpul initializarii a esuat.</translation>
    </message>
    <message>
        <source>Incorrect or no genesis block found. Wrong datadir for network?</source>
        <translation type="unfinished">Incorect sau nici un bloc de geneza găsit. Directorul de retea greşit?</translation>
    </message>
    <message>
        <source>Initialization sanity check failed. %s is shutting down.</source>
        <translation type="unfinished">Nu s-a reuşit iniţierea verificării sănătăţii. %s se inchide.</translation>
    </message>
    <message>
        <source>Insufficient funds</source>
        <translation type="unfinished">Fonduri insuficiente</translation>
>>>>>>> 9e05de1d
    </message>
    <message>
        <source>Invalid -onion address or hostname: '%s'</source>
        <translation type="unfinished">Adresa sau hostname -onion invalide: '%s'</translation>
    </message>
    <message>
<<<<<<< HEAD
        <source>Change:</source>
        <translation>Schimb:</translation>
    </message>
    <message>
        <source>(un)select all</source>
        <translation>(de)selectare tot</translation>
=======
        <source>Invalid -proxy address or hostname: '%s'</source>
        <translation type="unfinished">Adresa sau hostname -proxy invalide: '%s'</translation>
    </message>
    <message>
        <source>Invalid amount for -%s=&lt;amount&gt;: '%s'</source>
        <translation type="unfinished">Sumă nevalidă pentru -%s=&lt;amount&gt;: '%s'</translation>
>>>>>>> 9e05de1d
    </message>
    <message>
        <source>Invalid amount for -discardfee=&lt;amount&gt;: '%s'</source>
        <translation type="unfinished">Sumă nevalidă pentru -discardfee=&lt;amount&gt;: '%s'</translation>
    </message>
    <message>
        <source>Invalid amount for -fallbackfee=&lt;amount&gt;: '%s'</source>
        <translation type="unfinished">Suma nevalidă pentru -fallbackfee=&lt;amount&gt;: '%s'</translation>
    </message>
    <message>
<<<<<<< HEAD
        <source>Amount</source>
        <translation>Sumă</translation>
    </message>
    <message>
        <source>Received with label</source>
        <translation>Primite cu eticheta</translation>
    </message>
    <message>
        <source>Received with address</source>
        <translation>Primite cu adresa</translation>
=======
        <source>Invalid amount for -paytxfee=&lt;amount&gt;: '%s' (must be at least %s)</source>
        <translation type="unfinished">Sumă nevalidă pentru -paytxfee=&lt;suma&gt;: '%s' (trebuie să fie cel puţin %s)</translation>
    </message>
    <message>
        <source>Invalid netmask specified in -whitelist: '%s'</source>
        <translation type="unfinished">Mască reţea nevalidă specificată în -whitelist: '%s'</translation>
>>>>>>> 9e05de1d
    </message>
    <message>
        <source>Need to specify a port with -whitebind: '%s'</source>
        <translation type="unfinished">Trebuie să specificaţi un port cu -whitebind: '%s'</translation>
    </message>
    <message>
        <source>Not enough file descriptors available.</source>
        <translation type="unfinished">Nu sînt destule descriptoare disponibile.</translation>
    </message>
    <message>
        <source>Prune cannot be configured with a negative value.</source>
        <translation type="unfinished">Reductia nu poate fi configurata cu o valoare negativa.</translation>
    </message>
    <message>
        <source>Prune mode is incompatible with -txindex.</source>
        <translation type="unfinished">Modul redus este incompatibil cu -txindex.</translation>
    </message>
    <message>
        <source>Reducing -maxconnections from %d to %d, because of system limitations.</source>
        <translation type="unfinished">Se micsoreaza -maxconnections de la %d la %d, datorita limitarilor de sistem.</translation>
    </message>
    <message>
<<<<<<< HEAD
        <source>Copy amount</source>
        <translation>Copiază suma</translation>
    </message>
    <message>
        <source>Copy transaction ID</source>
        <translation>Copiază ID tranzacţie</translation>
    </message>
    <message>
        <source>Lock unspent</source>
        <translation>Blocare necheltuiţi</translation>
    </message>
    <message>
        <source>Unlock unspent</source>
        <translation>Deblocare necheltuiţi</translation>
    </message>
    <message>
        <source>Copy quantity</source>
        <translation>Copiază cantitea</translation>
=======
        <source>Signing transaction failed</source>
        <translation type="unfinished">Nu s-a reuşit semnarea tranzacţiei</translation>
    </message>
    <message>
        <source>Specified -walletdir "%s" does not exist</source>
        <translation type="unfinished">Nu exista -walletdir "%s" specificat</translation>
>>>>>>> 9e05de1d
    </message>
    <message>
        <source>Specified -walletdir "%s" is a relative path</source>
        <translation type="unfinished">-walletdir "%s" specificat este o cale relativa</translation>
    </message>
    <message>
<<<<<<< HEAD
        <source>Copy after fee</source>
        <translation>Copiază după taxă</translation>
    </message>
    <message>
        <source>Copy bytes</source>
        <translation>Copiază octeţi</translation>
    </message>
    <message>
        <source>Copy dust</source>
        <translation>Copiază praf</translation>
    </message>
    <message>
        <source>Copy change</source>
        <translation>Copiază rest</translation>
    </message>
    <message>
        <source>(%1 locked)</source>
        <translation>(%1 blocat)</translation>
    </message>
    <message>
        <source>yes</source>
        <translation>da</translation>
=======
        <source>Specified -walletdir "%s" is not a directory</source>
        <translation type="unfinished">-walletdir "%s" specificat nu este un director</translation>
>>>>>>> 9e05de1d
    </message>
    <message>
        <source>Specified blocks directory "%s" does not exist.</source>
        <translation type="unfinished">Directorul de blocuri "%s" specificat nu exista.</translation>
    </message>
    <message>
<<<<<<< HEAD
        <source>This label turns red if any recipient receives an amount smaller than the current dust threshold.</source>
        <translation>Această etichetă devine roşie, dacă orice beneficiar primeşte o sumă mai mică decât pragul curent pentru praf.</translation>
    </message>
    <message>
        <source>Can vary +/- %1 satoshi(s) per input.</source>
        <translation>Poate varia +/- %1 satoshi pentru fiecare intrare.</translation>
    </message>
    <message>
        <source>(no label)</source>
        <translation>(fără etichetă)</translation>
    </message>
    <message>
        <source>change from %1 (%2)</source>
        <translation>restul de la %1 (%2)</translation>
    </message>
    <message>
        <source>(change)</source>
        <translation>(rest)</translation>
    </message>
</context>
<context>
    <name>CreateWalletActivity</name>
    <message>
        <source>Create wallet failed</source>
        <translation>Crearea portofelului a eşuat</translation>
    </message>
    <message>
        <source>Create wallet warning</source>
        <translation>Atentionare la crearea portofelului</translation>
    </message>
</context>
<context>
    <name>CreateWalletDialog</name>
    <message>
        <source>Create Wallet</source>
        <translation>Crează portofel</translation>
    </message>
    <message>
        <source>Wallet Name</source>
        <translation>Numele portofelului</translation>
    </message>
    <message>
        <source>Encrypt the wallet. The wallet will be encrypted with a passphrase of your choice.</source>
        <translation>Criptează portofelul. Portofelul va fi criptat cu fraza de acces aleasă.</translation>
    </message>
    <message>
        <source>Encrypt Wallet</source>
        <translation>Criptează portofelul.</translation>
    </message>
    <message>
        <source>Disable private keys for this wallet. Wallets with private keys disabled will have no private keys and cannot have an HD seed or imported private keys. This is ideal for watch-only wallets.</source>
        <translation>Dezactivează cheile private pentru acest portofel. Portofelele cu cheile private dezactivate nu vor avea chei private şi nu vor putea avea samanţă HD sau chei private importate. Ideal pentru portofele marcate doar pentru citire.</translation>
    </message>
    <message>
        <source>Disable Private Keys</source>
        <translation>Dezactivează cheile private</translation>
    </message>
    </context>
<context>
    <name>EditAddressDialog</name>
    <message>
        <source>Edit Address</source>
        <translation>Editează adresa</translation>
    </message>
    <message>
        <source>&amp;Label</source>
        <translation>&amp;Etichetă</translation>
    </message>
    <message>
        <source>The label associated with this address list entry</source>
        <translation>Eticheta asociată cu această intrare din listă.</translation>
    </message>
    <message>
        <source>The address associated with this address list entry. This can only be modified for sending addresses.</source>
        <translation>Adresa asociată cu această adresă din listă. Aceasta poate fi modificată doar pentru adresele de trimitere.</translation>
    </message>
    <message>
        <source>&amp;Address</source>
        <translation>&amp;Adresă</translation>
    </message>
    <message>
        <source>New sending address</source>
        <translation>Noua adresă de trimitere</translation>
    </message>
    <message>
        <source>Edit receiving address</source>
        <translation>Editează adresa de primire</translation>
    </message>
    <message>
        <source>Edit sending address</source>
        <translation>Editează adresa de trimitere</translation>
    </message>
    <message>
        <source>The entered address "%1" is not a valid Bitcoin address.</source>
        <translation>Adresa introdusă "%1" nu este o adresă Bitcoin validă.</translation>
    </message>
    <message>
        <source>Address "%1" already exists as a receiving address with label "%2" and so cannot be added as a sending address.</source>
        <translation>Adresa "%1" exista deja ca si adresa de primire cu eticheta "%2" si deci nu poate fi folosita ca si adresa de trimitere.</translation>
    </message>
    <message>
        <source>The entered address "%1" is already in the address book with label "%2".</source>
        <translation>Adresa introdusa "%1" este deja in lista de adrese cu eticheta "%2"</translation>
=======
        <source>The source code is available from %s.</source>
        <translation type="unfinished">Codul sursa este disponibil la %s.</translation>
    </message>
    <message>
        <source>The transaction amount is too small to pay the fee</source>
        <translation type="unfinished">Suma tranzactiei este prea mica pentru plata taxei</translation>
    </message>
    <message>
        <source>The wallet will avoid paying less than the minimum relay fee.</source>
        <translation type="unfinished">Portofelul va evita sa plateasca mai putin decat minimul taxei de retransmisie.</translation>
    </message>
    <message>
        <source>This is experimental software.</source>
        <translation type="unfinished">Acesta este un program experimental.</translation>
    </message>
    <message>
        <source>This is the minimum transaction fee you pay on every transaction.</source>
        <translation type="unfinished">Acesta este minimum de taxa de tranzactie care va fi platit la fiecare tranzactie.</translation>
    </message>
    <message>
        <source>This is the transaction fee you will pay if you send a transaction.</source>
        <translation type="unfinished">Aceasta este taxa de tranzactie pe care o platiti cand trimiteti o tranzactie.</translation>
>>>>>>> 9e05de1d
    </message>
    <message>
        <source>Transaction amount too small</source>
        <translation type="unfinished">Suma tranzacţionată este prea mică</translation>
    </message>
<<<<<<< HEAD
    <message>
        <source>New key generation failed.</source>
        <translation>Generarea noii chei nu a reuşit.</translation>
    </message>
</context>
<context>
    <name>FreespaceChecker</name>
    <message>
        <source>A new data directory will be created.</source>
        <translation>Va fi creat un nou dosar de date.</translation>
    </message>
    <message>
        <source>name</source>
        <translation>nume</translation>
    </message>
    <message>
        <source>Directory already exists. Add %1 if you intend to create a new directory here.</source>
        <translation>Dosarul deja există. Adaugă %1 dacă intenţionaţi să creaţi un nou dosar aici.</translation>
    </message>
    <message>
        <source>Path already exists, and is not a directory.</source>
        <translation>Calea deja există şi nu este un dosar.</translation>
    </message>
    <message>
        <source>Cannot create data directory here.</source>
        <translation>Nu se poate crea un dosar de date aici.</translation>
    </message>
</context>
<context>
    <name>HelpMessageDialog</name>
    <message>
        <source>version</source>
        <translation>versiunea</translation>
    </message>
    <message>
        <source>About %1</source>
        <translation>Despre %1</translation>
    </message>
    <message>
        <source>Command-line options</source>
        <translation>Opţiuni linie de comandă</translation>
    </message>
</context>
<context>
    <name>Intro</name>
    <message>
        <source>Welcome</source>
        <translation>Bun venit</translation>
    </message>
    <message>
        <source>Welcome to %1.</source>
        <translation>Bun venit la %1!</translation>
    </message>
    <message>
        <source>As this is the first time the program is launched, you can choose where %1 will store its data.</source>
        <translation>Deoarece este prima lansare a programului poți alege unde %1 va stoca datele sale.</translation>
    </message>
    <message>
        <source>When you click OK, %1 will begin to download and process the full %4 block chain (%2GB) starting with the earliest transactions in %3 when %4 initially launched.</source>
        <translation>Cand apasati OK, %1 va incepe descarcarea si procesarea intregului %4 blockchain (%2GB) incepand cu cele mai vechi tranzactii din %3 de la lansarea initiala a %4.</translation>
    </message>
    <message>
        <source>This initial synchronisation is very demanding, and may expose hardware problems with your computer that had previously gone unnoticed. Each time you run %1, it will continue downloading where it left off.</source>
        <translation>Sincronizarea initiala necesita foarte multe resurse, si poate releva probleme de hardware ale computerului care anterior au trecut neobservate. De fiecare data cand rulati %1, descarcarea va continua de unde a fost intrerupta.</translation>
    </message>
    <message>
        <source>If you have chosen to limit block chain storage (pruning), the historical data must still be downloaded and processed, but will be deleted afterward to keep your disk usage low.</source>
        <translation>Daca ati ales o limita pentru capacitatea de stocare a blockchainului (pruning), datele mai vechi tot trebuie sa fie descarcate si procesate, insa vor fi sterse ulterior pentru a reduce utilizarea harddiskului.</translation>
    </message>
    <message>
        <source>Use the default data directory</source>
        <translation>Foloseşte dosarul de date implicit</translation>
    </message>
    <message>
        <source>Use a custom data directory:</source>
        <translation>Foloseşte un dosar de date personalizat:</translation>
=======
    <message>
        <source>Transaction amounts must not be negative</source>
        <translation type="unfinished">Sumele tranzactionate nu pot fi negative</translation>
    </message>
    <message>
        <source>Transaction has too long of a mempool chain</source>
        <translation type="unfinished">Tranzacţia are o  lungime prea mare in lantul mempool</translation>
    </message>
    <message>
        <source>Transaction must have at least one recipient</source>
        <translation type="unfinished">Tranzactia trebuie sa aiba cel putin un destinatar</translation>
    </message>
    <message>
        <source>Transaction too large</source>
        <translation type="unfinished">Tranzacţie prea mare</translation>
    </message>
    <message>
        <source>Unable to bind to %s on this computer (bind returned error %s)</source>
        <translation type="unfinished">Nu se poate lega la %s pe acest calculator. (Legarea a întors eroarea %s)</translation>
    </message>
    <message>
        <source>Unable to bind to %s on this computer. %s is probably already running.</source>
        <translation type="unfinished">Nu se poate efectua legatura la %s pe acest computer. %s probabil ruleaza deja.</translation>
    </message>
    <message>
        <source>Unable to generate initial keys</source>
        <translation type="unfinished">Nu s-au putut genera cheile initiale</translation>
>>>>>>> 9e05de1d
    </message>
    <message>
        <source>Unable to generate keys</source>
        <translation type="unfinished">Nu s-au putut genera cheile</translation>
    </message>
    <message>
<<<<<<< HEAD
        <source>At least %1 GB of data will be stored in this directory, and it will grow over time.</source>
        <translation>Cel putin %1GB de date vor fi stocate in acest director, si aceasta valoare va creste in timp.</translation>
    </message>
    <message>
        <source>Approximately %1 GB of data will be stored in this directory.</source>
        <translation>Aproximativ %1 GB de date vor fi stocate in acest director.</translation>
    </message>
    <message>
        <source>%1 will download and store a copy of the Bitcoin block chain.</source>
        <translation>%1 va descarca si stoca o copie a blockchainului Bitcoin</translation>
    </message>
    <message>
        <source>The wallet will also be stored in this directory.</source>
        <translation>Portofelul va fi de asemeni stocat in acest director.</translation>
    </message>
    <message>
        <source>Error: Specified data directory "%1" cannot be created.</source>
        <translation>Eroare: Directorul datelor specificate "%1" nu poate fi creat.</translation>
=======
        <source>Unable to start HTTP server. See debug log for details.</source>
        <translation type="unfinished">Imposibil de pornit serverul HTTP. Pentru detalii vezi logul de depanare.</translation>
    </message>
    <message>
        <source>Unknown network specified in -onlynet: '%s'</source>
        <translation type="unfinished">Reţeaua specificată în -onlynet este necunoscută: '%s'</translation>
    </message>
    <message>
        <source>Unsupported logging category %s=%s.</source>
        <translation type="unfinished">Categoria de logging %s=%s nu este suportata.</translation>
>>>>>>> 9e05de1d
    </message>
    <message>
        <source>User Agent comment (%s) contains unsafe characters.</source>
        <translation type="unfinished">Comentariul (%s) al Agentului Utilizator contine caractere nesigure.</translation>
    </message>
<<<<<<< HEAD
    <message numerus="yes">
        <source>%n GB of free space available</source>
        <translation><numerusform>%n GB de spaţiu liber disponibil</numerusform><numerusform>%n GB de spaţiu liber disponibil</numerusform><numerusform>%n GB de spaţiu liber disponibil</numerusform></translation>
    </message>
    <message numerus="yes">
        <source>(of %n GB needed)</source>
        <translation><numerusform>(din %n GB necesar)</numerusform><numerusform>(din %n GB necesari)</numerusform><numerusform>(din %n GB necesari)</numerusform></translation>
=======
    <message>
        <source>Wallet needed to be rewritten: restart %s to complete</source>
        <translation type="unfinished">Portofelul trebuie rescris: reporneşte %s pentru finalizare</translation>
>>>>>>> 9e05de1d
    </message>
</context>
<context>
    <name>BitcoinGUI</name>
    <message>
<<<<<<< HEAD
        <source>Form</source>
        <translation>Form</translation>
    </message>
    <message>
        <source>Recent transactions may not yet be visible, and therefore your wallet's balance might be incorrect. This information will be correct once your wallet has finished synchronizing with the bitcoin network, as detailed below.</source>
        <translation>Tranzactiile recente pot sa nu fie inca vizibile, de aceea balanta portofelului poate fi incorecta. Aceasta informatie va fi corecta de indata ce portofelul va fi complet sincronizat cu reteaua Bitcoin, asa cum este detaliat mai jos.</translation>
    </message>
    <message>
        <source>Attempting to spend bitcoins that are affected by not-yet-displayed transactions will not be accepted by the network.</source>
        <translation>Incercarea de a cheltui bitcoini care sunt afectati de tranzactii ce inca nu sunt afisate nu va fi acceptata de retea.</translation>
    </message>
    <message>
        <source>Number of blocks left</source>
        <translation>Numarul de blocuri ramase</translation>
=======
        <source>&amp;Overview</source>
        <translation type="unfinished">&amp;Imagine de ansamblu</translation>
    </message>
    <message>
        <source>Show general overview of wallet</source>
        <translation type="unfinished">Arată o stare generală de ansamblu a portofelului</translation>
>>>>>>> 9e05de1d
    </message>
    <message>
        <source>&amp;Transactions</source>
        <translation type="unfinished">&amp;Tranzacţii</translation>
    </message>
    <message>
<<<<<<< HEAD
        <source>Last block time</source>
        <translation>Data ultimului bloc</translation>
    </message>
    <message>
        <source>Progress</source>
        <translation>Progres</translation>
    </message>
    <message>
        <source>Progress increase per hour</source>
        <translation>Cresterea progresului per ora</translation>
    </message>
    <message>
        <source>calculating...</source>
        <translation>calculeaza...</translation>
    </message>
    <message>
        <source>Estimated time left until synced</source>
        <translation>Timp estimat pana la sincronizare</translation>
=======
        <source>Browse transaction history</source>
        <translation type="unfinished">Răsfoire istoric tranzacţii</translation>
>>>>>>> 9e05de1d
    </message>
    <message>
        <source>E&amp;xit</source>
        <translation type="unfinished">Ieşire</translation>
    </message>
    <message>
<<<<<<< HEAD
        <source>URI:</source>
        <translation>URI:</translation>
    </message>
</context>
<context>
    <name>OpenWalletActivity</name>
    <message>
        <source>default wallet</source>
        <translation>portofel implicit</translation>
    </message>
    </context>
<context>
    <name>OptionsDialog</name>
    <message>
        <source>Options</source>
        <translation>Opţiuni</translation>
    </message>
    <message>
        <source>&amp;Main</source>
        <translation>Principal</translation>
    </message>
    <message>
        <source>Automatically start %1 after logging in to the system.</source>
        <translation>Porneşte automat %1 după logarea in sistem.</translation>
    </message>
    <message>
        <source>&amp;Start %1 on system login</source>
        <translation>&amp;Porneste %1 la logarea in sistem.</translation>
    </message>
    <message>
        <source>Size of &amp;database cache</source>
        <translation>Mărimea bazei de &amp;date cache</translation>
    </message>
    <message>
        <source>Number of script &amp;verification threads</source>
        <translation>Numărul de thread-uri de &amp;verificare</translation>
    </message>
    <message>
        <source>IP address of the proxy (e.g. IPv4: 127.0.0.1 / IPv6: ::1)</source>
        <translation>Adresa IP a serverului proxy (de exemplu: IPv4: 127.0.0.1 / IPv6: ::1)</translation>
    </message>
    <message>
        <source>Shows if the supplied default SOCKS5 proxy is used to reach peers via this network type.</source>
        <translation>Arata daca proxy-ul SOCKS5 furnizat implicit este folosit pentru a gasi parteneri via acest tip de retea.</translation>
    </message>
    <message>
        <source>Use separate SOCKS&amp;5 proxy to reach peers via Tor hidden services:</source>
        <translation>Foloseste un proxy SOCKS&amp;5 separat pentru a gasi parteneri via servicii TOR ascunse</translation>
    </message>
    <message>
        <source>Hide the icon from the system tray.</source>
        <translation>Ascunde icon-ul din system tray.</translation>
    </message>
    <message>
        <source>&amp;Hide tray icon</source>
        <translation>&amp;Ascunde icon-ul din system tray.</translation>
    </message>
    <message>
        <source>Minimize instead of exit the application when the window is closed. When this option is enabled, the application will be closed only after selecting Exit in the menu.</source>
        <translation>Minimizează fereastra în locul părăsirii programului în momentul închiderii ferestrei. Cînd acestă opţiune e activă, aplicaţia se va opri doar în momentul selectării comenzii 'Închide aplicaţia' din menu.</translation>
    </message>
    <message>
        <source>Third party URLs (e.g. a block explorer) that appear in the transactions tab as context menu items. %s in the URL is replaced by transaction hash. Multiple URLs are separated by vertical bar |.</source>
        <translation>URL-uri terţe părţi (de exemplu, un explorator de bloc), care apar în tab-ul tranzacţiilor ca elemente de meniu contextual. %s în URL este înlocuit cu hash de tranzacţie. URL-urile multiple sînt separate prin bară verticală |.</translation>
    </message>
    <message>
        <source>Open the %1 configuration file from the working directory.</source>
        <translation>Deschide fisierul de configurare %1 din directorul curent.</translation>
    </message>
    <message>
        <source>Open Configuration File</source>
        <translation>Deschide fisierul de configurare.</translation>
    </message>
    <message>
        <source>Reset all client options to default.</source>
        <translation>Resetează toate setările clientului la valorile implicite.</translation>
    </message>
    <message>
        <source>&amp;Reset Options</source>
        <translation>&amp;Resetează opţiunile</translation>
    </message>
    <message>
        <source>&amp;Network</source>
        <translation>Reţea</translation>
    </message>
    <message>
        <source>Disables some advanced features but all blocks will still be fully validated. Reverting this setting requires re-downloading the entire blockchain. Actual disk usage may be somewhat higher.</source>
        <translation>Dezactiveaza unele caracteristici avansate insa toate blocurile vor fi validate pe deplin. Inversarea acestei setari necesita re-descarcarea intregului blockchain. Utilizarea reala a discului poate fi ceva mai mare.</translation>
    </message>
    <message>
        <source>Prune &amp;block storage to</source>
        <translation>Reductie &amp;block storage la</translation>
    </message>
    <message>
        <source>GB</source>
        <translation>GB</translation>
    </message>
    <message>
        <source>Reverting this setting requires re-downloading the entire blockchain.</source>
        <translation>Inversarea acestei setari necesita re-descarcarea intregului blockchain.</translation>
    </message>
    <message>
        <source>(0 = auto, &lt;0 = leave that many cores free)</source>
        <translation>(0 = automat, &lt;0 = lasă atîtea nuclee libere)</translation>
    </message>
    <message>
        <source>W&amp;allet</source>
        <translation>Portofel</translation>
    </message>
    <message>
        <source>Expert</source>
        <translation>Expert</translation>
    </message>
    <message>
        <source>Enable coin &amp;control features</source>
        <translation>Activare caracteristici de control ale monedei</translation>
    </message>
    <message>
        <source>If you disable the spending of unconfirmed change, the change from a transaction cannot be used until that transaction has at least one confirmation. This also affects how your balance is computed.</source>
        <translation>Dacă dezactivaţi cheltuirea restului neconfirmat, restul dintr-o tranzacţie nu poate fi folosit pînă cînd tranzacţia are cel puţin o confirmare. Aceasta afectează de asemenea calcularea soldului.</translation>
    </message>
    <message>
        <source>&amp;Spend unconfirmed change</source>
        <translation>Cheltuire rest neconfirmat</translation>
    </message>
    <message>
        <source>Automatically open the Bitcoin client port on the router. This only works when your router supports UPnP and it is enabled.</source>
        <translation>Deschide automat în router portul aferent clientului Bitcoin. Funcţionează doar dacă routerul duportă UPnP şi e activat.</translation>
    </message>
    <message>
        <source>Map port using &amp;UPnP</source>
        <translation>Mapare port folosind &amp;UPnP</translation>
    </message>
    <message>
        <source>Accept connections from outside.</source>
        <translation>Acceptă conexiuni din exterior</translation>
    </message>
    <message>
        <source>Allow incomin&amp;g connections</source>
        <translation>Permite conexiuni de intrar&amp;e</translation>
    </message>
    <message>
        <source>Connect to the Bitcoin network through a SOCKS5 proxy.</source>
        <translation>Conectare la reţeaua Bitcoin printr-un proxy SOCKS.</translation>
    </message>
    <message>
        <source>&amp;Connect through SOCKS5 proxy (default proxy):</source>
        <translation>&amp;Conectare printr-un proxy SOCKS (implicit proxy):</translation>
    </message>
    <message>
        <source>Proxy &amp;IP:</source>
        <translation>Proxy &amp;IP:</translation>
    </message>
    <message>
        <source>&amp;Port:</source>
        <translation>&amp;Port:</translation>
    </message>
    <message>
        <source>Port of the proxy (e.g. 9050)</source>
        <translation>Portul proxy (de exemplu: 9050)</translation>
    </message>
    <message>
        <source>Used for reaching peers via:</source>
        <translation>Folosit pentru a gasi parteneri via:</translation>
    </message>
    <message>
        <source>IPv4</source>
        <translation>IPv4</translation>
    </message>
    <message>
        <source>IPv6</source>
        <translation>IPv6</translation>
    </message>
    <message>
        <source>Tor</source>
        <translation>Tor</translation>
    </message>
    <message>
        <source>Connect to the Bitcoin network through a separate SOCKS5 proxy for Tor hidden services.</source>
        <translation>Conectare la reteaua Bitcoin printr-un proxy SOCKS5 separat pentru serviciile TOR ascunse.</translation>
    </message>
    <message>
        <source>&amp;Window</source>
        <translation>&amp;Fereastră</translation>
    </message>
    <message>
        <source>Show only a tray icon after minimizing the window.</source>
        <translation>Arată doar un icon în tray la ascunderea ferestrei</translation>
    </message>
    <message>
        <source>&amp;Minimize to the tray instead of the taskbar</source>
        <translation>&amp;Minimizare în tray în loc de taskbar</translation>
    </message>
    <message>
        <source>M&amp;inimize on close</source>
        <translation>M&amp;inimizare fereastră în locul închiderii programului</translation>
    </message>
    <message>
        <source>&amp;Display</source>
        <translation>&amp;Afişare</translation>
    </message>
    <message>
        <source>User Interface &amp;language:</source>
        <translation>&amp;Limbă interfaţă utilizator</translation>
    </message>
    <message>
        <source>The user interface language can be set here. This setting will take effect after restarting %1.</source>
        <translation>Limba interfeţei utilizatorului poate fi setată aici. Această setare va avea efect după repornirea %1.</translation>
    </message>
    <message>
        <source>&amp;Unit to show amounts in:</source>
        <translation>&amp;Unitatea de măsură pentru afişarea sumelor:</translation>
    </message>
    <message>
        <source>Choose the default subdivision unit to show in the interface and when sending coins.</source>
        <translation>Alegeţi subdiviziunea folosită la afişarea interfeţei şi la trimiterea de bitcoin.</translation>
    </message>
    <message>
        <source>Whether to show coin control features or not.</source>
        <translation>Arată controlul caracteristicilor monedei sau nu.</translation>
    </message>
    <message>
        <source>&amp;Third party transaction URLs</source>
        <translation>URL-uri tranzacţii &amp;terţe părţi</translation>
    </message>
    <message>
        <source>&amp;OK</source>
        <translation>&amp;OK</translation>
    </message>
    <message>
        <source>&amp;Cancel</source>
        <translation>Renunţă</translation>
    </message>
    <message>
        <source>default</source>
        <translation>iniţial</translation>
    </message>
    <message>
        <source>none</source>
        <translation>nimic</translation>
    </message>
    <message>
        <source>Confirm options reset</source>
        <translation>Confirmă resetarea opţiunilor</translation>
    </message>
    <message>
        <source>Client restart required to activate changes.</source>
        <translation>Este necesară repornirea clientului pentru a activa schimbările.</translation>
    </message>
    <message>
        <source>Client will be shut down. Do you want to proceed?</source>
        <translation>Clientul va fi închis. Doriţi să continuaţi?</translation>
    </message>
    <message>
        <source>Configuration options</source>
        <translation>Optiuni de configurare</translation>
    </message>
    <message>
        <source>The configuration file is used to specify advanced user options which override GUI settings. Additionally, any command-line options will override this configuration file.</source>
        <translation>Fisierul de configurare e folosit pentru a specifica optiuni utilizator avansate care modifica setarile din GUI. In plus orice optiune din linia de comanda va modifica acest fisier de configurare.</translation>
    </message>
    <message>
        <source>Error</source>
        <translation>Eroare</translation>
    </message>
    <message>
        <source>The configuration file could not be opened.</source>
        <translation>Fisierul de configurare nu a putut fi deschis.</translation>
    </message>
    <message>
        <source>This change would require a client restart.</source>
        <translation>Această schimbare necesită o repornire a clientului.</translation>
    </message>
    <message>
        <source>The supplied proxy address is invalid.</source>
        <translation>Adresa bitcoin pe care aţi specificat-o nu este validă.</translation>
    </message>
</context>
<context>
    <name>OverviewPage</name>
    <message>
        <source>Form</source>
        <translation>Form</translation>
    </message>
    <message>
        <source>The displayed information may be out of date. Your wallet automatically synchronizes with the Bitcoin network after a connection is established, but this process has not completed yet.</source>
        <translation>Informaţiile afişate pot fi neactualizate. Portofelul dvs. se sincronizează automat cu reţeaua Bitcoin după ce o conexiune este stabilită, dar acest proces nu a fost finalizat încă.</translation>
    </message>
    <message>
        <source>Watch-only:</source>
        <translation>Doar-supraveghere:</translation>
    </message>
    <message>
        <source>Available:</source>
        <translation>Disponibil:</translation>
    </message>
    <message>
        <source>Your current spendable balance</source>
        <translation>Balanţa dvs. curentă de cheltuieli</translation>
    </message>
    <message>
        <source>Pending:</source>
        <translation>În aşteptare:</translation>
    </message>
    <message>
        <source>Total of transactions that have yet to be confirmed, and do not yet count toward the spendable balance</source>
        <translation>Totalul tranzacţiilor care nu sunt confirmate încă şi care nu sunt încă adunate la balanţa de cheltuieli</translation>
    </message>
    <message>
        <source>Immature:</source>
        <translation>Nematurizat:</translation>
    </message>
    <message>
        <source>Mined balance that has not yet matured</source>
        <translation>Balanţa minata ce nu s-a maturizat încă</translation>
    </message>
    <message>
        <source>Balances</source>
        <translation>Balanţă</translation>
    </message>
    <message>
        <source>Total:</source>
        <translation>Total:</translation>
    </message>
    <message>
        <source>Your current total balance</source>
        <translation>Balanţa totală curentă</translation>
    </message>
    <message>
        <source>Your current balance in watch-only addresses</source>
        <translation>Soldul dvs. curent în adresele doar-supraveghere</translation>
    </message>
    <message>
        <source>Spendable:</source>
        <translation>Cheltuibil:</translation>
    </message>
    <message>
        <source>Recent transactions</source>
        <translation>Tranzacţii recente</translation>
    </message>
    <message>
        <source>Unconfirmed transactions to watch-only addresses</source>
        <translation>Tranzacţii neconfirmate la adresele doar-supraveghere</translation>
    </message>
    <message>
        <source>Mined balance in watch-only addresses that has not yet matured</source>
        <translation>Balanţă minată în adresele doar-supraveghere care nu s-a maturizat încă</translation>
    </message>
    <message>
        <source>Current total balance in watch-only addresses</source>
        <translation>Soldul dvs. total în adresele doar-supraveghere</translation>
    </message>
</context>
<context>
    <name>PaymentServer</name>
    <message>
        <source>Payment request error</source>
        <translation>Eroare la cererea de plată</translation>
    </message>
    <message>
        <source>Cannot start bitcoin: click-to-pay handler</source>
        <translation>Bitcoin nu poate porni: click-to-pay handler</translation>
    </message>
    <message>
        <source>URI handling</source>
        <translation>Gestionare URI</translation>
    </message>
    <message>
        <source>'bitcoin://' is not a valid URI. Use 'bitcoin:' instead.</source>
        <translation>'bitcoin://' nu este un URI valid. Folositi 'bitcoin:' in loc.</translation>
    </message>
    <message>
        <source>Invalid payment address %1</source>
        <translation>Adresă pentru plată invalidă %1</translation>
    </message>
    <message>
        <source>URI cannot be parsed! This can be caused by an invalid Bitcoin address or malformed URI parameters.</source>
        <translation>URI nu poate fi analizat! Acest lucru poate fi cauzat de o adresă Bitcoin invalidă sau parametri URI deformaţi.</translation>
    </message>
    <message>
        <source>Payment request file handling</source>
        <translation>Manipulare fişier cerere de plată</translation>
    </message>
</context>
<context>
    <name>PeerTableModel</name>
    <message>
        <source>User Agent</source>
        <translation>Agent utilizator</translation>
    </message>
    <message>
        <source>Node/Service</source>
        <translation>Nod/Serviciu</translation>
    </message>
    <message>
        <source>NodeId</source>
        <translation>NodeID</translation>
    </message>
    <message>
        <source>Ping</source>
        <translation>Ping</translation>
    </message>
    <message>
        <source>Sent</source>
        <translation>Expediat</translation>
    </message>
    <message>
        <source>Received</source>
        <translation>Recepţionat</translation>
    </message>
</context>
<context>
    <name>QObject</name>
    <message>
        <source>Amount</source>
        <translation>Cantitate</translation>
    </message>
    <message>
        <source>Enter a Bitcoin address (e.g. %1)</source>
        <translation>Introduceţi o adresă Bitcoin (de exemplu %1)</translation>
    </message>
    <message>
        <source>%1 d</source>
        <translation>%1 z</translation>
    </message>
    <message>
        <source>%1 h</source>
        <translation>%1 h</translation>
    </message>
    <message>
        <source>%1 m</source>
        <translation>%1 m</translation>
    </message>
    <message>
        <source>%1 s</source>
        <translation>%1 s</translation>
    </message>
    <message>
        <source>None</source>
        <translation>Niciuna</translation>
    </message>
    <message>
        <source>N/A</source>
        <translation>N/A</translation>
    </message>
    <message>
        <source>%1 ms</source>
        <translation>%1 ms</translation>
    </message>
    <message numerus="yes">
        <source>%n second(s)</source>
        <translation><numerusform>%n secunda</numerusform><numerusform>%n secunde</numerusform><numerusform>%n secunde</numerusform></translation>
    </message>
    <message numerus="yes">
        <source>%n minute(s)</source>
        <translation><numerusform>%n minut</numerusform><numerusform>%n minute</numerusform><numerusform>%n minute</numerusform></translation>
    </message>
    <message numerus="yes">
        <source>%n hour(s)</source>
        <translation><numerusform>%n ora</numerusform><numerusform>%n ore</numerusform><numerusform>%n ore</numerusform></translation>
    </message>
    <message numerus="yes">
        <source>%n day(s)</source>
        <translation><numerusform>%n zi</numerusform><numerusform>%n zile</numerusform><numerusform>%n zile</numerusform></translation>
    </message>
    <message numerus="yes">
        <source>%n week(s)</source>
        <translation><numerusform>%n saptamana</numerusform><numerusform>%n saptamani</numerusform><numerusform>%n saptamani</numerusform></translation>
    </message>
    <message>
        <source>%1 and %2</source>
        <translation>%1 şi %2</translation>
    </message>
    <message numerus="yes">
        <source>%n year(s)</source>
        <translation><numerusform>%n an</numerusform><numerusform>%n ani</numerusform><numerusform>%n ani</numerusform></translation>
    </message>
    <message>
        <source>%1 B</source>
        <translation>%1 B</translation>
    </message>
    <message>
        <source>%1 KB</source>
        <translation>%1 KB</translation>
    </message>
    <message>
        <source>%1 MB</source>
        <translation>%1 MB</translation>
    </message>
    <message>
        <source>%1 GB</source>
        <translation>%1 GB</translation>
    </message>
    <message>
        <source>Error: Specified data directory "%1" does not exist.</source>
        <translation>Eroare: Directorul de date specificat "%1" nu există.</translation>
    </message>
    <message>
        <source>Error: Cannot parse configuration file: %1.</source>
        <translation>Eroare: Nu se poate analiza fişierul de configuraţie: %1.</translation>
    </message>
    <message>
        <source>Error: %1</source>
        <translation>Eroare: %1</translation>
    </message>
    <message>
        <source>%1 didn't yet exit safely...</source>
        <translation>%1 nu a fost inchis in siguranta...</translation>
    </message>
    <message>
        <source>unknown</source>
        <translation>necunoscut</translation>
    </message>
</context>
<context>
    <name>QRImageWidget</name>
    <message>
        <source>&amp;Save Image...</source>
        <translation>&amp;Salvează Imaginea...</translation>
    </message>
    <message>
        <source>&amp;Copy Image</source>
        <translation>&amp;Copiaza Imaginea</translation>
    </message>
    <message>
        <source>Resulting URI too long, try to reduce the text for label / message.</source>
        <translation>URI rezultat este prea lung, încearcă să reduci textul pentru etichetă / mesaj.</translation>
    </message>
    <message>
        <source>Error encoding URI into QR Code.</source>
        <translation>Eroare la codarea URl-ului în cod QR.</translation>
    </message>
    <message>
        <source>Save QR Code</source>
        <translation>Salvează codul QR</translation>
    </message>
    <message>
        <source>PNG Image (*.png)</source>
        <translation>Imagine de tip PNG (*.png)</translation>
    </message>
</context>
<context>
    <name>RPCConsole</name>
    <message>
        <source>N/A</source>
        <translation>Nespecificat</translation>
    </message>
    <message>
        <source>Client version</source>
        <translation>Versiune client</translation>
    </message>
    <message>
        <source>&amp;Information</source>
        <translation>&amp;Informaţii</translation>
    </message>
    <message>
        <source>General</source>
        <translation>General</translation>
    </message>
    <message>
        <source>Using BerkeleyDB version</source>
        <translation>Foloseşte BerkeleyDB versiunea</translation>
    </message>
    <message>
        <source>Datadir</source>
        <translation>Dirdate</translation>
    </message>
    <message>
        <source>Startup time</source>
        <translation>Ora de pornire</translation>
    </message>
    <message>
        <source>Network</source>
        <translation>Reţea</translation>
    </message>
    <message>
        <source>Name</source>
        <translation>Nume</translation>
    </message>
    <message>
        <source>Number of connections</source>
        <translation>Numărul de conexiuni</translation>
    </message>
    <message>
        <source>Block chain</source>
        <translation>Lanţ de blocuri</translation>
    </message>
    <message>
        <source>Current number of blocks</source>
        <translation>Numărul curent de blocuri</translation>
    </message>
    <message>
        <source>Memory Pool</source>
        <translation>Pool Memorie</translation>
    </message>
    <message>
        <source>Current number of transactions</source>
        <translation>Numărul curent de tranzacţii</translation>
    </message>
    <message>
        <source>Memory usage</source>
        <translation>Memorie folosită</translation>
    </message>
    <message>
        <source>Wallet: </source>
        <translation>Portofel:</translation>
    </message>
    <message>
        <source>(none)</source>
        <translation>(nimic)</translation>
    </message>
    <message>
        <source>&amp;Reset</source>
        <translation>&amp;Resetare</translation>
    </message>
    <message>
        <source>Received</source>
        <translation>Recepţionat</translation>
    </message>
    <message>
        <source>Sent</source>
        <translation>Expediat</translation>
    </message>
    <message>
        <source>&amp;Peers</source>
        <translation>&amp;Parteneri</translation>
    </message>
    <message>
        <source>Banned peers</source>
        <translation>Terti banati</translation>
    </message>
    <message>
        <source>Select a peer to view detailed information.</source>
        <translation>Selectaţi un partener pentru a vedea informaţiile detaliate.</translation>
    </message>
    <message>
        <source>Whitelisted</source>
        <translation>Whitelisted</translation>
    </message>
    <message>
        <source>Direction</source>
        <translation>Direcţie</translation>
    </message>
    <message>
        <source>Version</source>
        <translation>Versiune</translation>
    </message>
    <message>
        <source>Starting Block</source>
        <translation>Bloc de început</translation>
    </message>
    <message>
        <source>Synced Headers</source>
        <translation>Headere Sincronizate</translation>
    </message>
    <message>
        <source>Synced Blocks</source>
        <translation>Blocuri Sincronizate</translation>
    </message>
    <message>
        <source>User Agent</source>
        <translation>Agent utilizator</translation>
    </message>
    <message>
        <source>Node window</source>
        <translation>Fereastra nodului</translation>
    </message>
    <message>
        <source>Open the %1 debug log file from the current data directory. This can take a few seconds for large log files.</source>
        <translation>Deschide fişierul jurnal depanare %1 din directorul curent. Aceasta poate dura cateva secunde pentru fişierele mai mari.</translation>
    </message>
    <message>
        <source>Decrease font size</source>
        <translation>Micsoreaza fontul</translation>
    </message>
    <message>
        <source>Increase font size</source>
        <translation>Mareste fontul</translation>
    </message>
    <message>
        <source>Services</source>
        <translation>Servicii</translation>
    </message>
    <message>
        <source>Ban Score</source>
        <translation>Scor Ban</translation>
    </message>
    <message>
        <source>Connection Time</source>
        <translation>Timp conexiune</translation>
    </message>
    <message>
        <source>Last Send</source>
        <translation>Ultima trimitere</translation>
    </message>
    <message>
        <source>Last Receive</source>
        <translation>Ultima primire</translation>
    </message>
    <message>
        <source>Ping Time</source>
        <translation>Timp ping</translation>
    </message>
    <message>
        <source>The duration of a currently outstanding ping.</source>
        <translation>Durata ping-ului intarziat.</translation>
    </message>
    <message>
        <source>Ping Wait</source>
        <translation>Asteptare ping</translation>
    </message>
    <message>
        <source>Min Ping</source>
        <translation>Min Ping</translation>
    </message>
    <message>
        <source>Time Offset</source>
        <translation>Diferenta timp</translation>
    </message>
    <message>
        <source>Last block time</source>
        <translation>Data ultimului bloc</translation>
    </message>
    <message>
        <source>&amp;Open</source>
        <translation>&amp;Deschide</translation>
    </message>
    <message>
        <source>&amp;Console</source>
        <translation>&amp;Consolă</translation>
    </message>
    <message>
        <source>&amp;Network Traffic</source>
        <translation>Trafic reţea</translation>
    </message>
    <message>
        <source>Totals</source>
        <translation>Totaluri</translation>
    </message>
    <message>
        <source>In:</source>
        <translation>Intrare:</translation>
    </message>
    <message>
        <source>Out:</source>
        <translation>Ieşire:</translation>
    </message>
    <message>
        <source>Debug log file</source>
        <translation>Fişier jurnal depanare</translation>
    </message>
    <message>
        <source>Clear console</source>
        <translation>Curăţă consola</translation>
    </message>
    <message>
        <source>1 &amp;hour</source>
        <translation>1 &amp;oră</translation>
    </message>
    <message>
        <source>1 &amp;day</source>
        <translation>1 &amp;zi</translation>
    </message>
    <message>
        <source>1 &amp;week</source>
        <translation>1 &amp;săptămână</translation>
    </message>
    <message>
        <source>1 &amp;year</source>
        <translation>1 &amp;an</translation>
    </message>
    <message>
        <source>&amp;Disconnect</source>
        <translation>&amp;Deconectare</translation>
    </message>
    <message>
        <source>Ban for</source>
        <translation>Interzicere pentru</translation>
    </message>
    <message>
        <source>&amp;Unban</source>
        <translation>&amp;Unban</translation>
    </message>
    <message>
        <source>Welcome to the %1 RPC console.</source>
        <translation>Bun venit la consola %1 RPC.</translation>
    </message>
    <message>
        <source>Use up and down arrows to navigate history, and %1 to clear screen.</source>
        <translation>Folosiţi săgetile sus şi jos pentru a naviga în istoric şi %1 pentru a curăţa ecranul.</translation>
    </message>
    <message>
        <source>Type %1 for an overview of available commands.</source>
        <translation>Tastati %1 pentru o recapitulare a comenzilor disponibile.</translation>
    </message>
    <message>
        <source>For more information on using this console type %1.</source>
        <translation>Pentru mai multe informatii despre folosirea acestei console tastati %1.</translation>
    </message>
    <message>
        <source>WARNING: Scammers have been active, telling users to type commands here, stealing their wallet contents. Do not use this console without fully understanding the ramifications of a command.</source>
        <translation>ATENTIONARE: Sunt excroci care instruiesc userii sa introduca aici comenzi, pentru a le fura continutul portofelelor. Nu folositi aceasta consolă fara a intelege pe deplin ramificatiile unei comenzi.</translation>
    </message>
    <message>
        <source>Network activity disabled</source>
        <translation>Activitatea retelei a fost oprita.</translation>
    </message>
    <message>
        <source>Executing command without any wallet</source>
        <translation>Executarea comenzii fara nici un portofel.</translation>
    </message>
    <message>
        <source>Executing command using "%1" wallet</source>
        <translation>Executarea comenzii folosind portofelul "%1"</translation>
    </message>
    <message>
        <source>(node id: %1)</source>
        <translation>(node id: %1)</translation>
    </message>
    <message>
        <source>via %1</source>
        <translation>via %1</translation>
    </message>
    <message>
        <source>never</source>
        <translation>niciodată</translation>
    </message>
    <message>
        <source>Inbound</source>
        <translation>Intrare</translation>
    </message>
    <message>
        <source>Outbound</source>
        <translation>Ieşire</translation>
    </message>
    <message>
        <source>Yes</source>
        <translation>Da</translation>
    </message>
    <message>
        <source>No</source>
        <translation>Nu</translation>
    </message>
    <message>
        <source>Unknown</source>
        <translation>Necunoscut</translation>
    </message>
</context>
<context>
    <name>ReceiveCoinsDialog</name>
    <message>
        <source>&amp;Amount:</source>
        <translation>Sum&amp;a:</translation>
    </message>
    <message>
        <source>&amp;Label:</source>
        <translation>&amp;Etichetă:</translation>
    </message>
    <message>
        <source>&amp;Message:</source>
        <translation>&amp;Mesaj:</translation>
    </message>
    <message>
        <source>An optional message to attach to the payment request, which will be displayed when the request is opened. Note: The message will not be sent with the payment over the Bitcoin network.</source>
        <translation>Un mesaj opţional de ataşat la cererea de plată, care va fi afişat cînd cererea este deschisă. Notă: Acest mesaj nu va fi trimis cu plata către reţeaua Bitcoin.</translation>
    </message>
    <message>
        <source>An optional label to associate with the new receiving address.</source>
        <translation>O etichetă opţională de asociat cu adresa de primire.</translation>
    </message>
    <message>
        <source>Use this form to request payments. All fields are &lt;b&gt;optional&lt;/b&gt;.</source>
        <translation>Foloseşte acest formular pentru a solicita plăţi. Toate cîmpurile sînt &lt;b&gt;opţionale&lt;/b&gt;.</translation>
    </message>
    <message>
        <source>An optional amount to request. Leave this empty or zero to not request a specific amount.</source>
        <translation>O sumă opţională de cerut. Lăsaţi gol sau zero pentru a nu cere o sumă anume.</translation>
    </message>
    <message>
        <source>Clear all fields of the form.</source>
        <translation>Curăţă toate cîmpurile formularului.</translation>
    </message>
    <message>
        <source>Clear</source>
        <translation>Curăţă</translation>
    </message>
    <message>
        <source>Native segwit addresses (aka Bech32 or BIP-173) reduce your transaction fees later on and offer better protection against typos, but old wallets don't support them. When unchecked, an address compatible with older wallets will be created instead.</source>
        <translation>Adresele native segwit (aka Bech32 sau BIP-173) vor reduce mai tarziu comisioanele de tranzactionare si vor oferi o mai buna protectie impotriva introducerii gresite, dar portofelele vechi nu sunt compatibile. Daca optiunea nu e bifata, se va crea o adresa compatibila cu portofelele vechi.</translation>
    </message>
    <message>
        <source>Generate native segwit (Bech32) address</source>
        <translation>Genereaza adresa nativa segwit (Bech32)</translation>
    </message>
    <message>
        <source>Requested payments history</source>
        <translation>Istoricul plăţilor cerute</translation>
    </message>
    <message>
        <source>Show the selected request (does the same as double clicking an entry)</source>
        <translation>Arată cererea selectată (acelaşi lucru ca şi dublu-clic pe o înregistrare)</translation>
    </message>
    <message>
        <source>Show</source>
        <translation>Arată</translation>
    </message>
    <message>
        <source>Remove the selected entries from the list</source>
        <translation>Înlătură intrările selectate din listă</translation>
    </message>
    <message>
        <source>Remove</source>
        <translation>Înlătură</translation>
    </message>
    <message>
        <source>Copy URI</source>
        <translation>Copiază URl</translation>
    </message>
    <message>
        <source>Copy label</source>
        <translation>Copiază eticheta</translation>
    </message>
    <message>
        <source>Copy message</source>
        <translation>Copiază mesajul</translation>
    </message>
    <message>
        <source>Copy amount</source>
        <translation>Copiază suma</translation>
    </message>
</context>
<context>
    <name>ReceiveRequestDialog</name>
    <message>
        <source>QR Code</source>
        <translation>Cod QR</translation>
    </message>
    <message>
        <source>Copy &amp;URI</source>
        <translation>Copiază &amp;URl</translation>
    </message>
    <message>
        <source>Copy &amp;Address</source>
        <translation>Copiază &amp;adresa</translation>
    </message>
    <message>
        <source>&amp;Save Image...</source>
        <translation>&amp;Salvează imaginea...</translation>
    </message>
    <message>
        <source>Request payment to %1</source>
        <translation>Cere plata pentru %1</translation>
    </message>
    <message>
        <source>Payment information</source>
        <translation>Informaţiile plată</translation>
    </message>
    <message>
        <source>URI</source>
        <translation>URI</translation>
    </message>
    <message>
        <source>Address</source>
        <translation>Adresă</translation>
    </message>
    <message>
        <source>Amount</source>
        <translation>Cantitate</translation>
    </message>
    <message>
        <source>Label</source>
        <translation>Etichetă</translation>
    </message>
    <message>
        <source>Message</source>
        <translation>Mesaj</translation>
    </message>
    <message>
        <source>Wallet</source>
        <translation>Portofel</translation>
    </message>
</context>
<context>
    <name>RecentRequestsTableModel</name>
    <message>
        <source>Date</source>
        <translation>Data</translation>
    </message>
    <message>
        <source>Label</source>
        <translation>Etichetă</translation>
    </message>
    <message>
        <source>Message</source>
        <translation>Mesaj</translation>
    </message>
    <message>
        <source>(no label)</source>
        <translation>(fără etichetă)</translation>
    </message>
    <message>
        <source>(no message)</source>
        <translation>(nici un mesaj)</translation>
    </message>
    <message>
        <source>(no amount requested)</source>
        <translation>(nici o sumă solicitată)</translation>
    </message>
    <message>
        <source>Requested</source>
        <translation>Ceruta</translation>
    </message>
</context>
<context>
    <name>SendCoinsDialog</name>
    <message>
        <source>Send Coins</source>
        <translation>Trimite monede</translation>
    </message>
    <message>
        <source>Coin Control Features</source>
        <translation>Caracteristici de control ale monedei</translation>
    </message>
    <message>
        <source>Inputs...</source>
        <translation>Intrări...</translation>
    </message>
    <message>
        <source>automatically selected</source>
        <translation>selecţie automată</translation>
    </message>
    <message>
        <source>Insufficient funds!</source>
        <translation>Fonduri insuficiente!</translation>
    </message>
    <message>
        <source>Quantity:</source>
        <translation>Cantitate:</translation>
    </message>
    <message>
        <source>Bytes:</source>
        <translation>Octeţi:</translation>
    </message>
    <message>
        <source>Amount:</source>
        <translation>Sumă:</translation>
    </message>
    <message>
        <source>Fee:</source>
        <translation>Comision:</translation>
    </message>
    <message>
        <source>After Fee:</source>
        <translation>După taxă:</translation>
    </message>
    <message>
        <source>Change:</source>
        <translation>Rest:</translation>
    </message>
    <message>
        <source>If this is activated, but the change address is empty or invalid, change will be sent to a newly generated address.</source>
        <translation>Dacă este activat, dar adresa de rest este goală sau nevalidă, restul va fi trimis la o adresă nou generată.</translation>
    </message>
    <message>
        <source>Custom change address</source>
        <translation>Adresă personalizată de rest</translation>
    </message>
    <message>
        <source>Transaction Fee:</source>
        <translation>Taxă tranzacţie:</translation>
    </message>
    <message>
        <source>Choose...</source>
        <translation>Alegeţi...</translation>
    </message>
    <message>
        <source>Using the fallbackfee can result in sending a transaction that will take several hours or days (or never) to confirm. Consider choosing your fee manually or wait until you have validated the complete chain.</source>
        <translation>Folosirea taxei implicite poate rezulta in trimiterea unei tranzactii care va dura cateva ore sau zile (sau niciodata) pentru a fi confirmata. Luati in considerare sa setati manual taxa sau asteptati pana ati validat complet lantul.</translation>
    </message>
    <message>
        <source>Warning: Fee estimation is currently not possible.</source>
        <translation>Avertisment: Estimarea comisionului nu s-a putut efectua.</translation>
    </message>
    <message>
        <source>Specify a custom fee per kB (1,000 bytes) of the transaction's virtual size.

Note:  Since the fee is calculated on a per-byte basis, a fee of "100 satoshis per kB" for a transaction size of 500 bytes (half of 1 kB) would ultimately yield a fee of only 50 satoshis.</source>
        <translation>Specificati o taxa anume pe kB (1000 byte) din marimea virtuala a tranzactiei. 

Nota: Cum taxa este calculata per byte, o taxa de "100 satoshi per kB" pentru o tranzactie de 500 byte (jumatate de kB) va produce o taxa de doar 50 satoshi.</translation>
    </message>
    <message>
        <source>per kilobyte</source>
        <translation>per kilooctet</translation>
    </message>
    <message>
        <source>Hide</source>
        <translation>Ascunde</translation>
    </message>
    <message>
        <source>Recommended:</source>
        <translation>Recomandat:</translation>
    </message>
    <message>
        <source>Custom:</source>
        <translation>Personalizat:</translation>
    </message>
    <message>
        <source>(Smart fee not initialized yet. This usually takes a few blocks...)</source>
        <translation>(Taxa smart nu este inca initializata. Aceasta poate dura cateva blocuri...)</translation>
    </message>
    <message>
        <source>Send to multiple recipients at once</source>
        <translation>Trimite simultan către mai mulţi destinatari</translation>
    </message>
    <message>
        <source>Add &amp;Recipient</source>
        <translation>Adaugă destinata&amp;r</translation>
    </message>
    <message>
        <source>Clear all fields of the form.</source>
        <translation>Şterge toate câmpurile formularului.</translation>
    </message>
    <message>
        <source>Dust:</source>
        <translation>Praf:</translation>
    </message>
    <message>
        <source>Confirmation time target:</source>
        <translation>Timp confirmare tinta:</translation>
    </message>
    <message>
        <source>Enable Replace-By-Fee</source>
        <translation>Autorizeaza Replace-By-Fee</translation>
    </message>
    <message>
        <source>With Replace-By-Fee (BIP-125) you can increase a transaction's fee after it is sent. Without this, a higher fee may be recommended to compensate for increased transaction delay risk.</source>
        <translation>Cu Replace-By-Fee (BIP-125) se poate creste taxa unei tranzactii dupa ce a fost trimisa. Fara aceasta optiune, o taxa mai mare e posibil sa fie recomandata pentru a compensa riscul crescut de intarziere a tranzactiei.</translation>
    </message>
    <message>
        <source>Clear &amp;All</source>
        <translation>Curăţă to&amp;ate</translation>
    </message>
    <message>
        <source>Balance:</source>
        <translation>Balanţă:</translation>
    </message>
    <message>
        <source>Confirm the send action</source>
        <translation>Confirmă operaţiunea de trimitere</translation>
    </message>
    <message>
        <source>S&amp;end</source>
        <translation>Trimit&amp;e</translation>
    </message>
    <message>
        <source>Copy quantity</source>
        <translation>Copiază cantitea</translation>
    </message>
    <message>
        <source>Copy amount</source>
        <translation>Copiază suma</translation>
    </message>
    <message>
        <source>Copy fee</source>
        <translation>Copiază taxa</translation>
    </message>
    <message>
        <source>Copy after fee</source>
        <translation>Copiază după taxă</translation>
    </message>
    <message>
        <source>Copy bytes</source>
        <translation>Copiază octeţi</translation>
    </message>
    <message>
        <source>Copy dust</source>
        <translation>Copiază praf</translation>
    </message>
    <message>
        <source>Copy change</source>
        <translation>Copiază rest</translation>
    </message>
    <message>
        <source>%1 (%2 blocks)</source>
        <translation>%1(%2 blocuri)</translation>
    </message>
    <message>
        <source>%1 to %2</source>
        <translation>%1 la %2</translation>
    </message>
    <message>
        <source>Are you sure you want to send?</source>
        <translation>Sigur doriţi să trimiteţi?</translation>
    </message>
    <message>
        <source>or</source>
        <translation>sau</translation>
    </message>
    <message>
        <source>You can increase the fee later (signals Replace-By-Fee, BIP-125).</source>
        <translation>Puteti creste taxa mai tarziu (semnaleaza Replace-By-Fee, BIP-125).</translation>
    </message>
    <message>
        <source>Please, review your transaction.</source>
        <translation>Va rugam sa revizuiti tranzactia.</translation>
    </message>
    <message>
        <source>Transaction fee</source>
        <translation>Taxă tranzacţie</translation>
    </message>
    <message>
        <source>Not signalling Replace-By-Fee, BIP-125.</source>
        <translation>Nu se semnalizeaza Replace-By-Fee, BIP-125</translation>
    </message>
    <message>
        <source>Total Amount</source>
        <translation>Suma totală</translation>
    </message>
    <message>
        <source>Confirm send coins</source>
        <translation>Confirmă trimiterea monedelor</translation>
    </message>
    <message>
        <source>The recipient address is not valid. Please recheck.</source>
        <translation>Adresa destinatarului nu este validă. Rugăm să reverificaţi.</translation>
    </message>
    <message>
        <source>The amount to pay must be larger than 0.</source>
        <translation>Suma de plată trebuie să fie mai mare decît 0.</translation>
    </message>
    <message>
        <source>The amount exceeds your balance.</source>
        <translation>Suma depăşeşte soldul contului.</translation>
    </message>
    <message>
        <source>The total exceeds your balance when the %1 transaction fee is included.</source>
        <translation>Totalul depăşeşte soldul contului dacă se include şi plata taxei de %1.</translation>
    </message>
    <message>
        <source>Duplicate address found: addresses should only be used once each.</source>
        <translation>Adresă duplicat găsită: fiecare adresă ar trebui folosită o singură dată.</translation>
    </message>
    <message>
        <source>Transaction creation failed!</source>
        <translation>Creare tranzacţie nereuşită!</translation>
    </message>
    <message>
        <source>A fee higher than %1 is considered an absurdly high fee.</source>
        <translation>O taxă mai mare de %1 este considerată o taxă absurd de mare</translation>
    </message>
    <message>
        <source>Payment request expired.</source>
        <translation>Cerere de plată expirata</translation>
    </message>
    <message numerus="yes">
        <source>Estimated to begin confirmation within %n block(s).</source>
        <translation><numerusform>Se estimeaza inceperea confirmarii in %n bloc.</numerusform><numerusform>Se estimeaza inceperea confirmarii in %n blocuri.</numerusform><numerusform>Se estimeaza inceperea confirmarii in %n blocuri.</numerusform></translation>
    </message>
    <message>
        <source>Warning: Invalid Bitcoin address</source>
        <translation>Atenţie: Adresa bitcoin nevalidă!</translation>
    </message>
    <message>
        <source>Warning: Unknown change address</source>
        <translation>Atenţie: Adresă de rest necunoscută</translation>
    </message>
    <message>
        <source>Confirm custom change address</source>
        <translation>Confirmati adresa personalizata de rest</translation>
    </message>
    <message>
        <source>The address you selected for change is not part of this wallet. Any or all funds in your wallet may be sent to this address. Are you sure?</source>
        <translation>Adresa selectata pentru rest nu face parte din acest portofel. Orice suma, sau intreaga suma din portofel poate fi trimisa la aceasta adresa. Sunteti sigur?</translation>
    </message>
    <message>
        <source>(no label)</source>
        <translation>(fără etichetă)</translation>
    </message>
</context>
<context>
    <name>SendCoinsEntry</name>
    <message>
        <source>A&amp;mount:</source>
        <translation>Su&amp;mă:</translation>
    </message>
    <message>
        <source>Pay &amp;To:</source>
        <translation>Plăteşte că&amp;tre:</translation>
    </message>
    <message>
        <source>&amp;Label:</source>
        <translation>&amp;Etichetă:</translation>
    </message>
    <message>
        <source>Choose previously used address</source>
        <translation>Alegeţi adrese folosite anterior</translation>
    </message>
    <message>
        <source>The Bitcoin address to send the payment to</source>
        <translation>Adresa bitcoin către care se face plata</translation>
    </message>
    <message>
        <source>Alt+A</source>
        <translation>Alt+A</translation>
    </message>
    <message>
        <source>Paste address from clipboard</source>
        <translation>Lipeşte adresa din clipboard</translation>
    </message>
    <message>
        <source>Alt+P</source>
        <translation>Alt+P</translation>
    </message>
    <message>
        <source>Remove this entry</source>
        <translation>Înlătură această intrare</translation>
    </message>
    <message>
        <source>The fee will be deducted from the amount being sent. The recipient will receive less bitcoins than you enter in the amount field. If multiple recipients are selected, the fee is split equally.</source>
        <translation>Taxa va fi scazuta in suma trimisa. Destinatarul va primi mai putini bitcoin decat ati specificat in campul sumei trimise. Daca au fost selectati mai multi destinatari, taxa se va imparti in mod egal.</translation>
    </message>
    <message>
        <source>S&amp;ubtract fee from amount</source>
        <translation>S&amp;cade taxa din suma</translation>
    </message>
    <message>
        <source>Use available balance</source>
        <translation>Folosește balanța disponibilă</translation>
    </message>
    <message>
        <source>Message:</source>
        <translation>Mesaj:</translation>
    </message>
    <message>
        <source>This is an unauthenticated payment request.</source>
        <translation>Aceasta este o cerere de plata neautentificata.</translation>
    </message>
    <message>
        <source>This is an authenticated payment request.</source>
        <translation>Aceasta este o cerere de plata autentificata.</translation>
    </message>
    <message>
        <source>Enter a label for this address to add it to the list of used addresses</source>
        <translation>Introduceţi eticheta pentru ca această adresa să fie introdusă în lista de adrese folosite</translation>
    </message>
    <message>
        <source>A message that was attached to the bitcoin: URI which will be stored with the transaction for your reference. Note: This message will not be sent over the Bitcoin network.</source>
        <translation>un mesaj a fost ataşat la bitcoin: URI care va fi stocat cu tranzacţia pentru referinţa dvs. Notă: Acest mesaj nu va fi trimis către reţeaua bitcoin.</translation>
    </message>
    <message>
        <source>Pay To:</source>
        <translation>Plăteşte către:</translation>
    </message>
    <message>
        <source>Memo:</source>
        <translation>Memo:</translation>
    </message>
</context>
<context>
    <name>ShutdownWindow</name>
    <message>
        <source>%1 is shutting down...</source>
        <translation>%1 se închide</translation>
    </message>
    <message>
        <source>Do not shut down the computer until this window disappears.</source>
        <translation>Nu închide calculatorul pînă ce această fereastră nu dispare.</translation>
    </message>
</context>
<context>
    <name>SignVerifyMessageDialog</name>
    <message>
        <source>Signatures - Sign / Verify a Message</source>
        <translation>Semnaturi - Semnează/verifică un mesaj</translation>
    </message>
    <message>
        <source>&amp;Sign Message</source>
        <translation>&amp;Semnează mesaj</translation>
    </message>
    <message>
        <source>You can sign messages/agreements with your addresses to prove you can receive bitcoins sent to them. Be careful not to sign anything vague or random, as phishing attacks may try to trick you into signing your identity over to them. Only sign fully-detailed statements you agree to.</source>
        <translation>Puteţi semna mesaje/contracte cu adresele dvs. pentru a demostra ca puteti primi bitcoini trimisi la ele. Aveţi grijă să nu semnaţi nimic vag sau aleator, deoarece atacurile de tip phishing vă pot păcăli să le transferaţi identitatea. Semnaţi numai declaraţiile detaliate cu care sînteti de acord.</translation>
    </message>
    <message>
        <source>The Bitcoin address to sign the message with</source>
        <translation>Adresa cu care semnaţi mesajul</translation>
    </message>
    <message>
        <source>Choose previously used address</source>
        <translation>Alegeţi adrese folosite anterior</translation>
    </message>
    <message>
        <source>Alt+A</source>
        <translation>Alt+A</translation>
    </message>
    <message>
        <source>Paste address from clipboard</source>
        <translation>Lipeşte adresa copiată din clipboard</translation>
    </message>
    <message>
        <source>Alt+P</source>
        <translation>Alt+P</translation>
    </message>
    <message>
        <source>Enter the message you want to sign here</source>
        <translation>Introduceţi mesajul pe care vreţi să-l semnaţi, aici</translation>
    </message>
    <message>
        <source>Signature</source>
        <translation>Semnătură</translation>
    </message>
    <message>
        <source>Copy the current signature to the system clipboard</source>
        <translation>Copiază semnatura curentă în clipboard-ul sistemului</translation>
    </message>
    <message>
        <source>Sign the message to prove you own this Bitcoin address</source>
        <translation>Semnează mesajul pentru a dovedi ca deţineţi acestă adresă Bitcoin</translation>
    </message>
    <message>
        <source>Sign &amp;Message</source>
        <translation>Semnează &amp;mesaj</translation>
    </message>
    <message>
        <source>Reset all sign message fields</source>
        <translation>Resetează toate cîmpurile mesajelor semnate</translation>
    </message>
    <message>
        <source>Clear &amp;All</source>
        <translation>Curăţă to&amp;ate</translation>
    </message>
    <message>
        <source>&amp;Verify Message</source>
        <translation>&amp;Verifică mesaj</translation>
    </message>
    <message>
        <source>Enter the receiver's address, message (ensure you copy line breaks, spaces, tabs, etc. exactly) and signature below to verify the message. Be careful not to read more into the signature than what is in the signed message itself, to avoid being tricked by a man-in-the-middle attack. Note that this only proves the signing party receives with the address, it cannot prove sendership of any transaction!</source>
        <translation>Introduceţi adresa de semnatură, mesajul (asiguraţi-vă că aţi copiat spaţiile, taburile etc. exact) şi semnatura dedesubt pentru a verifica mesajul. Aveţi grijă să nu citiţi mai mult în semnatură decît mesajul în sine, pentru a evita să fiţi păcăliţi de un atac de tip man-in-the-middle. De notat ca aceasta dovedeste doar ca semnatarul primeste odata cu adresa, nu dovedesta insa trimiterea vreunei tranzactii.</translation>
    </message>
    <message>
        <source>The Bitcoin address the message was signed with</source>
        <translation>Introduceţi o adresă Bitcoin</translation>
    </message>
    <message>
        <source>Verify the message to ensure it was signed with the specified Bitcoin address</source>
        <translation>Verificaţi mesajul pentru a vă asigura că a fost semnat cu adresa Bitcoin specificată</translation>
    </message>
    <message>
        <source>Verify &amp;Message</source>
        <translation>Verifică &amp;mesaj</translation>
    </message>
    <message>
        <source>Reset all verify message fields</source>
        <translation>Resetează toate cîmpurile mesajelor semnate</translation>
    </message>
    <message>
        <source>Click "Sign Message" to generate signature</source>
        <translation>Faceţi clic pe "Semneaza msaj" pentru a genera semnătura</translation>
    </message>
    <message>
        <source>The entered address is invalid.</source>
        <translation>Adresa introdusă este invalidă.</translation>
    </message>
    <message>
        <source>Please check the address and try again.</source>
        <translation>Vă rugăm verificaţi adresa şi încercaţi din nou.</translation>
    </message>
    <message>
        <source>The entered address does not refer to a key.</source>
        <translation>Adresa introdusă nu se referă la o cheie.</translation>
    </message>
    <message>
        <source>Wallet unlock was cancelled.</source>
        <translation>Deblocarea portofelului a fost anulata.</translation>
    </message>
    <message>
        <source>Private key for the entered address is not available.</source>
        <translation>Cheia privată pentru adresa introdusă nu este disponibila.</translation>
    </message>
    <message>
        <source>Message signing failed.</source>
        <translation>Semnarea mesajului nu a reuşit.</translation>
    </message>
    <message>
        <source>Message signed.</source>
        <translation>Mesaj semnat.</translation>
    </message>
    <message>
        <source>The signature could not be decoded.</source>
        <translation>Semnatura nu a putut fi decodată.</translation>
    </message>
    <message>
        <source>Please check the signature and try again.</source>
        <translation>Vă rugăm verificaţi semnătura şi încercaţi din nou.</translation>
    </message>
    <message>
        <source>The signature did not match the message digest.</source>
        <translation>Semnatura nu se potriveşte cu mesajul.</translation>
    </message>
    <message>
        <source>Message verification failed.</source>
        <translation>Verificarea mesajului nu a reuşit.</translation>
    </message>
    <message>
        <source>Message verified.</source>
        <translation>Mesaj verificat.</translation>
    </message>
</context>
<context>
    <name>TrafficGraphWidget</name>
    <message>
        <source>KB/s</source>
        <translation>KB/s</translation>
    </message>
</context>
<context>
    <name>TransactionDesc</name>
    <message numerus="yes">
        <source>Open for %n more block(s)</source>
        <translation><numerusform>Deschis pentru inca un bloc</numerusform><numerusform>Deschis pentru inca %n blocuri</numerusform><numerusform>Deschis pentru inca %n blocuri</numerusform></translation>
    </message>
    <message>
        <source>Open until %1</source>
        <translation>Deschis pînă la %1</translation>
    </message>
    <message>
        <source>conflicted with a transaction with %1 confirmations</source>
        <translation>in conflict cu o tranzactie cu %1 confirmari</translation>
    </message>
    <message>
        <source>0/unconfirmed, %1</source>
        <translation>0/neconfirmat, %1</translation>
    </message>
    <message>
        <source>in memory pool</source>
        <translation>in memory pool</translation>
    </message>
    <message>
        <source>not in memory pool</source>
        <translation>nu e in memory pool</translation>
    </message>
    <message>
        <source>abandoned</source>
        <translation>abandonat</translation>
    </message>
    <message>
        <source>%1/unconfirmed</source>
        <translation>%1/neconfirmat</translation>
    </message>
    <message>
        <source>%1 confirmations</source>
        <translation>%1 confirmări</translation>
    </message>
    <message>
        <source>Status</source>
        <translation>Stare</translation>
    </message>
    <message>
        <source>Date</source>
        <translation>Data</translation>
    </message>
    <message>
        <source>Source</source>
        <translation>Sursa</translation>
    </message>
    <message>
        <source>Generated</source>
        <translation>Generat</translation>
    </message>
    <message>
        <source>From</source>
        <translation>De la</translation>
    </message>
    <message>
        <source>unknown</source>
        <translation>necunoscut</translation>
    </message>
    <message>
        <source>To</source>
        <translation>Către</translation>
    </message>
    <message>
        <source>own address</source>
        <translation>adresa proprie</translation>
    </message>
    <message>
        <source>watch-only</source>
        <translation>doar-supraveghere</translation>
    </message>
    <message>
        <source>label</source>
        <translation>etichetă</translation>
    </message>
    <message>
        <source>Credit</source>
        <translation>Credit</translation>
    </message>
    <message numerus="yes">
        <source>matures in %n more block(s)</source>
        <translation><numerusform>se matureaza intr-un bloc</numerusform><numerusform>se matureaza in %n blocuri</numerusform><numerusform>se matureaza in %n blocuri</numerusform></translation>
    </message>
    <message>
        <source>not accepted</source>
        <translation>neacceptat</translation>
    </message>
    <message>
        <source>Debit</source>
        <translation>Debit</translation>
    </message>
    <message>
        <source>Total debit</source>
        <translation>Total debit</translation>
    </message>
    <message>
        <source>Total credit</source>
        <translation>Total credit</translation>
    </message>
    <message>
        <source>Transaction fee</source>
        <translation>Taxă tranzacţie</translation>
    </message>
    <message>
        <source>Net amount</source>
        <translation>Suma netă</translation>
    </message>
    <message>
        <source>Message</source>
        <translation>Mesaj</translation>
    </message>
    <message>
        <source>Comment</source>
        <translation>Comentariu</translation>
    </message>
    <message>
        <source>Transaction ID</source>
        <translation>ID tranzacţie</translation>
    </message>
    <message>
        <source>Transaction total size</source>
        <translation>Dimensiune totala tranzacţie</translation>
    </message>
    <message>
        <source>Transaction virtual size</source>
        <translation>Dimensiune virtuala a tranzactiei</translation>
    </message>
    <message>
        <source>Output index</source>
        <translation>Index debit</translation>
    </message>
    <message>
        <source>Merchant</source>
        <translation>Comerciant</translation>
    </message>
    <message>
        <source>Generated coins must mature %1 blocks before they can be spent. When you generated this block, it was broadcast to the network to be added to the block chain. If it fails to get into the chain, its state will change to "not accepted" and it won't be spendable. This may occasionally happen if another node generates a block within a few seconds of yours.</source>
        <translation>Monedele generate se pot cheltui doar dupa inca %1 blocuri.  După ce a fost generat, s-a propagat în reţea, urmând să fie adăugat in blockchain.  Dacă nu poate fi inclus in lanţ, starea sa va deveni "neacceptat" si nu va putea fi folosit la tranzacţii.  Acest fenomen se întâmplă atunci cand un alt nod a generat un bloc la o diferenţa de câteva secunde.</translation>
    </message>
    <message>
        <source>Debug information</source>
        <translation>Informaţii pentru depanare</translation>
    </message>
    <message>
        <source>Transaction</source>
        <translation>Tranzacţie</translation>
    </message>
    <message>
        <source>Inputs</source>
        <translation>Intrări</translation>
    </message>
    <message>
        <source>Amount</source>
        <translation>Cantitate</translation>
    </message>
    <message>
        <source>true</source>
        <translation>adevărat</translation>
    </message>
    <message>
        <source>false</source>
        <translation>fals</translation>
    </message>
</context>
<context>
    <name>TransactionDescDialog</name>
    <message>
        <source>This pane shows a detailed description of the transaction</source>
        <translation>Acest panou arată o descriere detaliată a tranzacţiei</translation>
    </message>
    <message>
        <source>Details for %1</source>
        <translation>Detalii pentru %1</translation>
    </message>
</context>
<context>
    <name>TransactionTableModel</name>
    <message>
        <source>Date</source>
        <translation>Data</translation>
    </message>
    <message>
        <source>Type</source>
        <translation>Tip</translation>
    </message>
    <message>
        <source>Label</source>
        <translation>Etichetă</translation>
    </message>
    <message numerus="yes">
        <source>Open for %n more block(s)</source>
        <translation><numerusform>Deschis pentru încă %n bloc</numerusform><numerusform>Deschis pentru încă %n blocuri</numerusform><numerusform>Deschis pentru încă %n bloc(uri)</numerusform></translation>
    </message>
    <message>
        <source>Open until %1</source>
        <translation>Deschis pînă la %1</translation>
    </message>
    <message>
        <source>Unconfirmed</source>
        <translation>Neconfirmat</translation>
    </message>
    <message>
        <source>Abandoned</source>
        <translation>Abandonat</translation>
    </message>
    <message>
        <source>Confirming (%1 of %2 recommended confirmations)</source>
        <translation>Confirmare (%1 din %2 confirmari recomandate)</translation>
    </message>
    <message>
        <source>Confirmed (%1 confirmations)</source>
        <translation>Confirmat (%1 confirmari)</translation>
    </message>
    <message>
        <source>Conflicted</source>
        <translation>În conflict</translation>
    </message>
    <message>
        <source>Immature (%1 confirmations, will be available after %2)</source>
        <translation>Imatur (%1 confirmari, va fi disponibil după %2)</translation>
    </message>
    <message>
        <source>Generated but not accepted</source>
        <translation>Generat dar neacceptat</translation>
    </message>
    <message>
        <source>Received with</source>
        <translation>Recepţionat cu</translation>
    </message>
    <message>
        <source>Received from</source>
        <translation>Primit de la</translation>
    </message>
    <message>
        <source>Sent to</source>
        <translation>Trimis către</translation>
    </message>
    <message>
        <source>Payment to yourself</source>
        <translation>Plată către dvs.</translation>
    </message>
    <message>
        <source>Mined</source>
        <translation>Minat</translation>
    </message>
    <message>
        <source>watch-only</source>
        <translation>doar-supraveghere</translation>
    </message>
    <message>
        <source>(n/a)</source>
        <translation>(indisponibil)</translation>
    </message>
    <message>
        <source>(no label)</source>
        <translation>(fără etichetă)</translation>
    </message>
    <message>
        <source>Transaction status. Hover over this field to show number of confirmations.</source>
        <translation>Starea tranzacţiei. Treceţi cu mouse-ul peste acest cîmp pentru afişarea numărului de confirmari.</translation>
    </message>
    <message>
        <source>Date and time that the transaction was received.</source>
        <translation>Data şi ora la care a fost recepţionată tranzacţia.</translation>
    </message>
    <message>
        <source>Type of transaction.</source>
        <translation>Tipul tranzacţiei.</translation>
    </message>
    <message>
        <source>Whether or not a watch-only address is involved in this transaction.</source>
        <translation>Indiferent dacă sau nu o adresa doar-suăpraveghere este implicată în această tranzacţie.</translation>
    </message>
    <message>
        <source>User-defined intent/purpose of the transaction.</source>
        <translation>Intentie/scop al tranzactie definit de user.</translation>
    </message>
    <message>
        <source>Amount removed from or added to balance.</source>
        <translation>Suma extrasă sau adăugată la sold.</translation>
    </message>
</context>
<context>
    <name>TransactionView</name>
    <message>
        <source>All</source>
        <translation>Toate</translation>
    </message>
    <message>
        <source>Today</source>
        <translation>Astăzi</translation>
    </message>
    <message>
        <source>This week</source>
        <translation>Saptamana aceasta</translation>
    </message>
    <message>
        <source>This month</source>
        <translation>Luna aceasta</translation>
    </message>
    <message>
        <source>Last month</source>
        <translation>Luna trecuta</translation>
    </message>
    <message>
        <source>This year</source>
        <translation>Anul acesta</translation>
    </message>
    <message>
        <source>Range...</source>
        <translation>Interval...</translation>
    </message>
    <message>
        <source>Received with</source>
        <translation>Recepţionat cu</translation>
    </message>
    <message>
        <source>Sent to</source>
        <translation>Trimis către</translation>
    </message>
    <message>
        <source>To yourself</source>
        <translation>Către dvs.</translation>
    </message>
    <message>
        <source>Mined</source>
        <translation>Minat</translation>
    </message>
    <message>
        <source>Other</source>
        <translation>Altele</translation>
    </message>
    <message>
        <source>Enter address, transaction id, or label to search</source>
        <translation>Introduceți adresa, ID-ul tranzacției, sau eticheta pentru a căuta</translation>
    </message>
    <message>
        <source>Min amount</source>
        <translation>Suma minimă</translation>
    </message>
    <message>
        <source>Abandon transaction</source>
        <translation>Abandoneaza tranzacţia</translation>
    </message>
    <message>
        <source>Increase transaction fee</source>
        <translation>Cresteti comisionul pentru tranzacţie</translation>
    </message>
    <message>
        <source>Copy address</source>
        <translation>Copiază adresa</translation>
    </message>
    <message>
        <source>Copy label</source>
        <translation>Copiază eticheta</translation>
    </message>
    <message>
        <source>Copy amount</source>
        <translation>Copiază suma</translation>
    </message>
    <message>
        <source>Copy transaction ID</source>
        <translation>Copiază ID tranzacţie</translation>
    </message>
    <message>
        <source>Copy raw transaction</source>
        <translation>Copiază tranzacţia bruta</translation>
    </message>
    <message>
        <source>Copy full transaction details</source>
        <translation>Copiaza toate detaliile tranzacţiei</translation>
    </message>
    <message>
        <source>Edit label</source>
        <translation>Editează eticheta</translation>
    </message>
    <message>
        <source>Show transaction details</source>
        <translation>Arată detaliile tranzacţiei</translation>
    </message>
    <message>
        <source>Export Transaction History</source>
        <translation>Export istoric tranzacţii</translation>
    </message>
    <message>
        <source>Comma separated file (*.csv)</source>
        <translation>Fisier .csv cu separator - virgula</translation>
    </message>
    <message>
        <source>Confirmed</source>
        <translation>Confirmat</translation>
    </message>
    <message>
        <source>Watch-only</source>
        <translation>Doar-supraveghere</translation>
    </message>
    <message>
        <source>Date</source>
        <translation>Data</translation>
    </message>
    <message>
        <source>Type</source>
        <translation>Tip</translation>
    </message>
    <message>
        <source>Label</source>
        <translation>Etichetă</translation>
    </message>
    <message>
        <source>Address</source>
        <translation>Adresă</translation>
    </message>
    <message>
        <source>ID</source>
        <translation>ID</translation>
    </message>
    <message>
        <source>Exporting Failed</source>
        <translation>Exportarea a eșuat</translation>
    </message>
    <message>
        <source>There was an error trying to save the transaction history to %1.</source>
        <translation>S-a produs o eroare la salvarea istoricului tranzacţiilor la %1.</translation>
    </message>
    <message>
        <source>Exporting Successful</source>
        <translation>Export reuşit</translation>
    </message>
    <message>
        <source>The transaction history was successfully saved to %1.</source>
        <translation>Istoricul tranzacţiilor a fost salvat cu succes la %1.</translation>
    </message>
    <message>
        <source>Range:</source>
        <translation>Interval:</translation>
    </message>
    <message>
        <source>to</source>
        <translation>către</translation>
    </message>
</context>
<context>
    <name>UnitDisplayStatusBarControl</name>
    <message>
        <source>Unit to show amounts in. Click to select another unit.</source>
        <translation>Unitatea în care sînt arătate sumele. Faceţi clic pentru a selecta o altă unitate.</translation>
    </message>
</context>
<context>
    <name>WalletController</name>
    <message>
        <source>Close wallet</source>
        <translation>Inchide portofel</translation>
    </message>
    </context>
<context>
    <name>WalletFrame</name>
    <message>
        <source>No wallet has been loaded.</source>
        <translation>Nu a fost încărcat nici un portofel.</translation>
    </message>
</context>
<context>
    <name>WalletModel</name>
    <message>
        <source>Send Coins</source>
        <translation>Trimite monede</translation>
    </message>
    <message>
        <source>Fee bump error</source>
        <translation>Eroare in cresterea taxei</translation>
    </message>
    <message>
        <source>Increasing transaction fee failed</source>
        <translation>Cresterea comisionului pentru tranzactie a esuat.</translation>
    </message>
    <message>
        <source>Do you want to increase the fee?</source>
        <translation>Doriti sa cresteti taxa de tranzactie?</translation>
    </message>
    <message>
        <source>Current fee:</source>
        <translation>Comision curent:</translation>
    </message>
    <message>
        <source>Increase:</source>
        <translation>Crestere:</translation>
    </message>
    <message>
        <source>New fee:</source>
        <translation>Noul comision:</translation>
    </message>
    <message>
        <source>Confirm fee bump</source>
        <translation>Confirma cresterea comisionului</translation>
    </message>
    <message>
        <source>Can't sign transaction.</source>
        <translation>Nu s-a reuşit semnarea tranzacţiei</translation>
    </message>
    <message>
        <source>Could not commit transaction</source>
        <translation>Tranzactia nu a putut fi consemnata.</translation>
    </message>
    <message>
        <source>default wallet</source>
        <translation>portofel implicit</translation>
    </message>
</context>
<context>
    <name>WalletView</name>
    <message>
        <source>&amp;Export</source>
        <translation>&amp;Export</translation>
    </message>
    <message>
        <source>Export the data in the current tab to a file</source>
        <translation>Exportă datele din tab-ul curent într-un fişier</translation>
    </message>
    <message>
        <source>Backup Wallet</source>
        <translation>Backup portofelul electronic</translation>
    </message>
    <message>
        <source>Wallet Data (*.dat)</source>
        <translation>Date portofel (*.dat)</translation>
    </message>
    <message>
        <source>Backup Failed</source>
        <translation>Backup esuat</translation>
    </message>
    <message>
        <source>There was an error trying to save the wallet data to %1.</source>
        <translation>S-a produs o eroare la salvarea datelor portofelului la %1.</translation>
    </message>
    <message>
        <source>Backup Successful</source>
        <translation>Backup efectuat cu succes</translation>
    </message>
    <message>
        <source>The wallet data was successfully saved to %1.</source>
        <translation>Datele portofelului s-au salvat cu succes la %1.</translation>
    </message>
    <message>
        <source>Cancel</source>
        <translation>Anulare</translation>
    </message>
</context>
<context>
    <name>bitcoin-core</name>
    <message>
        <source>Distributed under the MIT software license, see the accompanying file %s or %s</source>
        <translation>Distribuit sub licenţa de programe MIT, vezi fişierul însoţitor %s sau %s</translation>
    </message>
    <message>
        <source>Prune configured below the minimum of %d MiB.  Please use a higher number.</source>
        <translation>Reductia e configurata sub minimul de %d MiB. Rugam folositi un numar mai mare.</translation>
    </message>
    <message>
        <source>Prune: last wallet synchronisation goes beyond pruned data. You need to -reindex (download the whole blockchain again in case of pruned node)</source>
        <translation>Reductie: ultima sincronizare merge dincolo de datele reductiei. Trebuie sa faceti -reindex (sa descarcati din nou intregul blockchain in cazul unui nod redus)</translation>
    </message>
    <message>
        <source>Error: A fatal internal error occurred, see debug.log for details</source>
        <translation>Eroare: S-a produs o eroare interna fatala, vedeti debug.log pentru detalii</translation>
    </message>
    <message>
        <source>Pruning blockstore...</source>
        <translation>Reductie blockstore...</translation>
    </message>
    <message>
        <source>Unable to start HTTP server. See debug log for details.</source>
        <translation>Imposibil de pornit serverul HTTP. Pentru detalii vezi logul de depanare.</translation>
    </message>
    <message>
        <source>The %s developers</source>
        <translation>Dezvoltatorii %s</translation>
    </message>
    <message>
        <source>Cannot obtain a lock on data directory %s. %s is probably already running.</source>
        <translation>Nu se poate obține o blocare a directorului de date %s. %s probabil rulează deja.</translation>
    </message>
    <message>
        <source>Cannot provide specific connections and have addrman find outgoing connections at the same.</source>
        <translation>Nu se pot furniza conexiuni specifice in acelasi timp in care addrman este folosit pentru a gasi conexiuni de iesire.</translation>
    </message>
    <message>
        <source>Error reading %s! All keys read correctly, but transaction data or address book entries might be missing or incorrect.</source>
        <translation>Eroare la citirea %s! Toate cheile sînt citite corect, dar datele tranzactiei sau anumite intrări din agenda sînt incorecte sau lipsesc.</translation>
    </message>
    <message>
        <source>Please check that your computer's date and time are correct! If your clock is wrong, %s will not work properly.</source>
        <translation>Vă rugăm verificaţi dacă data/timpul calculatorului dvs. sînt corecte! Dacă ceasul calcultorului este gresit, %s nu va funcţiona corect.</translation>
    </message>
    <message>
        <source>Please contribute if you find %s useful. Visit %s for further information about the software.</source>
        <translation>Va rugam sa contribuiti daca apreciati ca %s va este util. Vizitati %s pentru mai multe informatii despre software.</translation>
    </message>
    <message>
        <source>The block database contains a block which appears to be from the future. This may be due to your computer's date and time being set incorrectly. Only rebuild the block database if you are sure that your computer's date and time are correct</source>
        <translation>Baza de date a blocurilor contine un bloc ce pare a fi din viitor. Acest lucru poate fi cauzat de setarea incorecta a datei si orei in computerul dvs. Reconstruiti baza de date a blocurilor doar daca sunteti sigur ca data si ora calculatorului dvs sunt corecte.</translation>
    </message>
    <message>
        <source>This is a pre-release test build - use at your own risk - do not use for mining or merchant applications</source>
        <translation>Aceasta este o versiune de test preliminară - vă asumaţi riscul folosind-o - nu folosiţi pentru minerit sau aplicaţiile comercianţilor</translation>
    </message>
    <message>
        <source>This is the transaction fee you may discard if change is smaller than dust at this level</source>
        <translation>Aceasta este taxa de tranzactie la care puteti renunta daca restul este mai mic decat praful la acest nivel.</translation>
    </message>
    <message>
        <source>Unable to replay blocks. You will need to rebuild the database using -reindex-chainstate.</source>
        <translation>Imposibil de refacut blocurile. Va trebui sa reconstruiti baza de date folosind -reindex-chainstate.</translation>
    </message>
    <message>
        <source>Unable to rewind the database to a pre-fork state. You will need to redownload the blockchain</source>
        <translation>Imposibil de a readuce baza de date la statusul pre-fork. Va trebui redescarcat blockchainul.</translation>
    </message>
    <message>
        <source>Warning: The network does not appear to fully agree! Some miners appear to be experiencing issues.</source>
        <translation>Atenţie: Reţeaua nu pare să fie de acord în totalitate! Aparent nişte mineri au probleme.</translation>
    </message>
    <message>
        <source>Warning: We do not appear to fully agree with our peers! You may need to upgrade, or other nodes may need to upgrade.</source>
        <translation>Atenţie: Aparent, nu sîntem de acord cu toţi partenerii noştri! Va trebui să faceţi o actualizare, sau alte noduri necesită actualizare.</translation>
    </message>
    <message>
        <source>%d of last 100 blocks have unexpected version</source>
        <translation>%d din ultimele 100 blocuri a o versiune neasteptata</translation>
    </message>
    <message>
        <source>%s corrupt, salvage failed</source>
        <translation>%s corupt, salvare nereuşită</translation>
    </message>
    <message>
        <source>-maxmempool must be at least %d MB</source>
        <translation>-maxmempool trebuie sa fie macar %d MB</translation>
    </message>
    <message>
        <source>Cannot resolve -%s address: '%s'</source>
        <translation>Nu se poate rezolva adresa -%s: '%s'</translation>
    </message>
    <message>
        <source>Change index out of range</source>
        <translation>Indexul de schimbare este iesit din parametrii</translation>
    </message>
    <message>
        <source>Copyright (C) %i-%i</source>
        <translation>Copyright (C) %i-%i</translation>
    </message>
    <message>
        <source>Corrupted block database detected</source>
        <translation>Bloc defect din baza de date detectat</translation>
    </message>
    <message>
        <source>Do you want to rebuild the block database now?</source>
        <translation>Doriţi să reconstruiţi baza de date blocuri acum?</translation>
    </message>
    <message>
        <source>Error initializing block database</source>
        <translation>Eroare la iniţializarea bazei de date de blocuri</translation>
    </message>
    <message>
        <source>Error initializing wallet database environment %s!</source>
        <translation>Eroare la iniţializarea mediului de bază de date a portofelului %s!</translation>
    </message>
    <message>
        <source>Error loading %s</source>
        <translation>Eroare la încărcarea %s</translation>
    </message>
    <message>
        <source>Error loading %s: Private keys can only be disabled during creation</source>
        <translation>Eroare la incarcarea %s: Cheile private pot fi dezactivate doar in momentul crearii</translation>
    </message>
    <message>
        <source>Error loading %s: Wallet corrupted</source>
        <translation>Eroare la încărcarea %s: Portofel corupt</translation>
    </message>
    <message>
        <source>Error loading %s: Wallet requires newer version of %s</source>
        <translation>Eroare la încărcarea %s: Portofelul are nevoie de o versiune %s mai nouă</translation>
    </message>
    <message>
        <source>Error loading block database</source>
        <translation>Eroare la încărcarea bazei de date de blocuri</translation>
    </message>
    <message>
        <source>Error opening block database</source>
        <translation>Eroare la deschiderea bazei de date de blocuri</translation>
    </message>
    <message>
        <source>Failed to listen on any port. Use -listen=0 if you want this.</source>
        <translation>Nu s-a reuşit ascultarea pe orice port. Folosiţi -listen=0 dacă vreţi asta.</translation>
    </message>
    <message>
        <source>Failed to rescan the wallet during initialization</source>
        <translation>Rescanarea portofelului in timpul initializarii a esuat.</translation>
    </message>
    <message>
        <source>Importing...</source>
        <translation>Import...</translation>
    </message>
    <message>
        <source>Incorrect or no genesis block found. Wrong datadir for network?</source>
        <translation>Incorect sau nici un bloc de geneza găsit. Directorul de retea greşit?</translation>
    </message>
    <message>
        <source>Initialization sanity check failed. %s is shutting down.</source>
        <translation>Nu s-a reuşit iniţierea verificării sănătăţii. %s se inchide.</translation>
    </message>
    <message>
        <source>Invalid amount for -%s=&lt;amount&gt;: '%s'</source>
        <translation>Sumă nevalidă pentru -%s=&lt;amount&gt;: '%s'</translation>
    </message>
    <message>
        <source>Invalid amount for -discardfee=&lt;amount&gt;: '%s'</source>
        <translation>Sumă nevalidă pentru -discardfee=&lt;amount&gt;: '%s'</translation>
    </message>
    <message>
        <source>Invalid amount for -fallbackfee=&lt;amount&gt;: '%s'</source>
        <translation>Suma nevalidă pentru -fallbackfee=&lt;amount&gt;: '%s'</translation>
    </message>
    <message>
        <source>Specified blocks directory "%s" does not exist.</source>
        <translation>Directorul de blocuri "%s" specificat nu exista.</translation>
    </message>
    <message>
        <source>Upgrading txindex database</source>
        <translation>Actualizarea bazei de date txindex</translation>
    </message>
    <message>
        <source>Loading P2P addresses...</source>
        <translation>Încărcare adrese P2P...</translation>
    </message>
    <message>
        <source>Loading banlist...</source>
        <translation>Încărcare banlist...</translation>
    </message>
    <message>
        <source>Not enough file descriptors available.</source>
        <translation>Nu sînt destule descriptoare disponibile.</translation>
    </message>
    <message>
        <source>Prune cannot be configured with a negative value.</source>
        <translation>Reductia nu poate fi configurata cu o valoare negativa.</translation>
    </message>
    <message>
        <source>Prune mode is incompatible with -txindex.</source>
        <translation>Modul redus este incompatibil cu -txindex.</translation>
    </message>
    <message>
        <source>Replaying blocks...</source>
        <translation>Se reiau blocurile...</translation>
    </message>
    <message>
        <source>Rewinding blocks...</source>
        <translation>Se deruleaza blocurile...</translation>
    </message>
    <message>
        <source>The source code is available from %s.</source>
        <translation>Codul sursa este disponibil la %s.</translation>
    </message>
    <message>
        <source>Transaction fee and change calculation failed</source>
        <translation>Calcului taxei de tranzactie si a restului a esuat.</translation>
    </message>
    <message>
        <source>Unable to bind to %s on this computer. %s is probably already running.</source>
        <translation>Nu se poate efectua legatura la %s pe acest computer. %s probabil ruleaza deja.</translation>
    </message>
    <message>
        <source>Unable to generate keys</source>
        <translation>Nu s-au putut genera cheile</translation>
    </message>
    <message>
        <source>Unsupported logging category %s=%s.</source>
        <translation>Categoria de logging %s=%s nu este suportata.</translation>
    </message>
    <message>
        <source>Upgrading UTXO database</source>
        <translation>Actualizarea bazei de date UTXO</translation>
    </message>
    <message>
        <source>User Agent comment (%s) contains unsafe characters.</source>
        <translation>Comentariul (%s) al Agentului Utilizator contine caractere nesigure.</translation>
    </message>
    <message>
        <source>Verifying blocks...</source>
        <translation>Se verifică blocurile...</translation>
    </message>
    <message>
        <source>Wallet needed to be rewritten: restart %s to complete</source>
        <translation>Portofelul trebuie rescris: reporneşte %s pentru finalizare</translation>
    </message>
    <message>
        <source>Error: Listening for incoming connections failed (listen returned error %s)</source>
        <translation>Eroare: Ascultarea conexiunilor de intrare nu a reuşit (ascultarea a reurnat eroarea %s)</translation>
    </message>
    <message>
        <source>Invalid amount for -maxtxfee=&lt;amount&gt;: '%s' (must be at least the minrelay fee of %s to prevent stuck transactions)</source>
        <translation>Sumă nevalidă pentru -maxtxfee=&lt;amount&gt;: '%s' (trebuie să fie cel puţin taxa minrelay de %s pentru a preveni blocarea tranzactiilor)</translation>
    </message>
    <message>
        <source>The transaction amount is too small to send after the fee has been deducted</source>
        <translation>Suma tranzactiei este prea mica pentru a fi trimisa dupa ce se scade taxa.</translation>
=======
        <source>Quit application</source>
        <translation type="unfinished">Închide aplicaţia</translation>
    </message>
    <message>
        <source>&amp;About %1</source>
        <translation type="unfinished">&amp;Despre %1</translation>
    </message>
    <message>
        <source>Show information about %1</source>
        <translation type="unfinished">Arată informaţii despre %1</translation>
    </message>
    <message>
        <source>About &amp;Qt</source>
        <translation type="unfinished">Despre &amp;Qt</translation>
    </message>
    <message>
        <source>Show information about Qt</source>
        <translation type="unfinished">Arată informaţii despre Qt</translation>
    </message>
    <message>
        <source>Modify configuration options for %1</source>
        <translation type="unfinished">Modifică opţiunile de configurare pentru %1</translation>
    </message>
    <message>
        <source>Create a new wallet</source>
        <translation type="unfinished">Crează un portofel nou</translation>
    </message>
    <message>
        <source>Wallet:</source>
        <translation type="unfinished">Portofel:</translation>
    </message>
    <message>
        <source>Network activity disabled.</source>
        <extracomment>A substring of the tooltip.</extracomment>
        <translation type="unfinished">Activitatea retelei a fost oprita.</translation>
    </message>
    <message>
        <source>Proxy is &lt;b&gt;enabled&lt;/b&gt;: %1</source>
        <translation type="unfinished">Proxy este&lt;b&gt;activat&lt;/b&gt;:%1</translation>
    </message>
    <message>
        <source>Send coins to a Bitcoin address</source>
        <translation type="unfinished">Trimite monede către o adresă Bitcoin</translation>
    </message>
    <message>
        <source>Backup wallet to another location</source>
        <translation type="unfinished">Creează o copie de rezervă a portofelului într-o locaţie diferită</translation>
    </message>
    <message>
        <source>Change the passphrase used for wallet encryption</source>
        <translation type="unfinished">Schimbă fraza de acces folosită pentru criptarea portofelului</translation>
    </message>
    <message>
        <source>&amp;Send</source>
        <translation type="unfinished">Trimite</translation>
    </message>
    <message>
        <source>&amp;Receive</source>
        <translation type="unfinished">P&amp;rimeşte</translation>
    </message>
    <message>
        <source>&amp;Options…</source>
        <translation type="unfinished">&amp;Opțiuni...</translation>
    </message>
    <message>
        <source>&amp;Encrypt Wallet…</source>
        <translation type="unfinished">&amp;Criptarea Portofelului…</translation>
    </message>
    <message>
        <source>Encrypt the private keys that belong to your wallet</source>
        <translation type="unfinished">Criptează cheile private ale portofelului dvs.</translation>
    </message>
    <message>
        <source>&amp;Backup Wallet…</source>
        <translation type="unfinished">&amp;Backup Portofelului...</translation>
    </message>
    <message>
        <source>&amp;Change Passphrase…</source>
        <translation type="unfinished">&amp;Schimbă fraza de acces...</translation>
    </message>
    <message>
        <source>Sign &amp;message…</source>
        <translation type="unfinished">Semnați și transmiteți un mesaj...</translation>
    </message>
    <message>
        <source>Sign messages with your Bitcoin addresses to prove you own them</source>
        <translation type="unfinished">Semnaţi mesaje cu adresa dvs. Bitcoin pentru a dovedi că vă aparţin</translation>
    </message>
    <message>
        <source>&amp;Verify message…</source>
        <translation type="unfinished">&amp;Verifică mesajul...</translation>
    </message>
    <message>
        <source>Verify messages to ensure they were signed with specified Bitcoin addresses</source>
        <translation type="unfinished">Verificaţi mesaje pentru a vă asigura că au fost semnate cu adresa Bitcoin specificată</translation>
    </message>
    <message>
        <source>&amp;Load PSBT from file…</source>
        <translation type="unfinished">&amp;Încarcă PSBT din fișier...</translation>
    </message>
    <message>
        <source>Open &amp;URI…</source>
        <translation type="unfinished">Deschideți &amp;URI...</translation>
    </message>
    <message>
        <source>Close Wallet…</source>
        <translation type="unfinished">Închideți portofelul...</translation>
    </message>
    <message>
        <source>Create Wallet…</source>
        <translation type="unfinished">Creați portofelul...</translation>
    </message>
    <message>
        <source>Close All Wallets…</source>
        <translation type="unfinished">Închideți toate portofelele...</translation>
    </message>
    <message>
        <source>&amp;File</source>
        <translation type="unfinished">&amp;Fişier</translation>
    </message>
    <message>
        <source>&amp;Settings</source>
        <translation type="unfinished">&amp;Setări</translation>
    </message>
    <message>
        <source>&amp;Help</source>
        <translation type="unfinished">A&amp;jutor</translation>
    </message>
    <message>
        <source>Tabs toolbar</source>
        <translation type="unfinished">Bara de unelte</translation>
    </message>
    <message>
        <source>Syncing Headers (%1%)…</source>
        <translation type="unfinished">Sincronizarea Antetelor (%1%)…</translation>
    </message>
    <message>
        <source>Synchronizing with network…</source>
        <translation type="unfinished">Sincronizarea cu rețeaua...</translation>
    </message>
    <message>
        <source>Indexing blocks on disk…</source>
        <translation type="unfinished">Indexarea blocurilor pe disc...</translation>
    </message>
    <message>
        <source>Processing blocks on disk…</source>
        <translation type="unfinished">Procesarea blocurilor pe disc...</translation>
    </message>
    <message>
        <source>Reindexing blocks on disk…</source>
        <translation type="unfinished">Reindexarea blocurilor pe disc...</translation>
    </message>
    <message>
        <source>Connecting to peers…</source>
        <translation type="unfinished">Conectarea cu colaboratorii...</translation>
    </message>
    <message>
        <source>Request payments (generates QR codes and bitcoin: URIs)</source>
        <translation type="unfinished">Cereţi plăţi (generează coduri QR şi bitcoin-uri: URls)</translation>
    </message>
    <message>
        <source>Show the list of used sending addresses and labels</source>
        <translation type="unfinished">Arată lista de adrese trimise şi etichetele folosite.</translation>
    </message>
    <message>
        <source>Show the list of used receiving addresses and labels</source>
        <translation type="unfinished">Arată lista de adrese pentru primire şi etichetele</translation>
    </message>
    <message>
        <source>&amp;Command-line options</source>
        <translation type="unfinished">Opţiuni linie de &amp;comandă</translation>
    </message>
    <message numerus="yes">
        <source>Processed %n block(s) of transaction history.</source>
        <translation type="unfinished">
            <numerusform />
            <numerusform />
            <numerusform />
        </translation>
    </message>
    <message>
        <source>%1 behind</source>
        <translation type="unfinished">%1 în urmă</translation>
    </message>
    <message>
        <source>Catching up…</source>
        <translation type="unfinished">Recuperăm...</translation>
    </message>
    <message>
        <source>Last received block was generated %1 ago.</source>
        <translation type="unfinished">Ultimul bloc recepţionat a fost generat acum %1.</translation>
    </message>
    <message>
        <source>Transactions after this will not yet be visible.</source>
        <translation type="unfinished">Tranzacţiile după aceasta nu vor fi vizibile încă.</translation>
    </message>
    <message>
        <source>Error</source>
        <translation type="unfinished">Eroare</translation>
    </message>
    <message>
        <source>Warning</source>
        <translation type="unfinished">Avertisment</translation>
    </message>
    <message>
        <source>Information</source>
        <translation type="unfinished">Informaţie</translation>
    </message>
    <message>
        <source>Up to date</source>
        <translation type="unfinished">Actualizat</translation>
    </message>
    <message>
        <source>Load Partially Signed Bitcoin Transaction</source>
        <translation type="unfinished">Încărcați Tranzacția Bitcoin Parțial Semnată</translation>
    </message>
    <message>
        <source>Load Partially Signed Bitcoin Transaction from clipboard</source>
        <translation type="unfinished">Încărcați Tranzacția Bitcoin Parțial Semnată din clipboard</translation>
    </message>
    <message>
        <source>Node window</source>
        <translation type="unfinished">Fereastra nodului</translation>
    </message>
    <message>
        <source>Open node debugging and diagnostic console</source>
        <translation type="unfinished">Deschide consola pentru depanare şi diagnosticare a nodului</translation>
    </message>
    <message>
        <source>&amp;Sending addresses</source>
        <translation type="unfinished">&amp;Adresele de destinatie</translation>
    </message>
    <message>
        <source>&amp;Receiving addresses</source>
        <translation type="unfinished">&amp;Adresele de primire</translation>
    </message>
    <message>
        <source>Open a bitcoin: URI</source>
        <translation type="unfinished">Deschidere bitcoin: o adresa URI sau o cerere de plată</translation>
    </message>
    <message>
        <source>Open Wallet</source>
        <translation type="unfinished">Deschide portofel</translation>
    </message>
    <message>
        <source>Open a wallet</source>
        <translation type="unfinished">Deschide un portofel</translation>
    </message>
    <message>
        <source>Close wallet</source>
        <translation type="unfinished">Inchide portofel</translation>
    </message>
    <message>
        <source>Close all wallets</source>
        <translation type="unfinished">Închideți toate portofelele</translation>
    </message>
    <message>
        <source>Show the %1 help message to get a list with possible Bitcoin command-line options</source>
        <translation type="unfinished">Arată mesajul de ajutor %1 pentru a obţine o listă cu opţiunile posibile de linii de comandă Bitcoin</translation>
    </message>
    <message>
        <source>&amp;Mask values</source>
        <translation type="unfinished">&amp;Valorile măștii</translation>
    </message>
    <message>
        <source>Mask the values in the Overview tab</source>
        <translation type="unfinished">Mascați valorile din fila Prezentare generală</translation>
    </message>
    <message>
        <source>default wallet</source>
        <translation type="unfinished">portofel implicit</translation>
    </message>
    <message>
        <source>No wallets available</source>
        <translation type="unfinished">Niciun portofel disponibil</translation>
    </message>
    <message>
        <source>Wallet Name</source>
        <extracomment>Label of the input field where the name of the wallet is entered.</extracomment>
        <translation type="unfinished">Numele portofelului</translation>
    </message>
    <message>
        <source>&amp;Window</source>
        <translation type="unfinished">&amp;Fereastră</translation>
    </message>
    <message>
        <source>Main Window</source>
        <translation type="unfinished">Fereastra principală</translation>
    </message>
    <message>
        <source>%1 client</source>
        <translation type="unfinished">Client %1</translation>
    </message>
    <message numerus="yes">
        <source>%n active connection(s) to Bitcoin network.</source>
        <extracomment>A substring of the tooltip.</extracomment>
        <translation type="unfinished">
            <numerusform />
            <numerusform />
            <numerusform />
        </translation>
    </message>
    <message>
        <source>Error: %1</source>
        <translation type="unfinished">Eroare: %1</translation>
    </message>
    <message>
        <source>Warning: %1</source>
        <translation type="unfinished"> Atenționare: %1</translation>
    </message>
    <message>
        <source>Date: %1
</source>
        <translation type="unfinished">Data: %1
</translation>
    </message>
    <message>
        <source>Amount: %1
</source>
        <translation type="unfinished">Sumă: %1
</translation>
    </message>
    <message>
        <source>Wallet: %1
</source>
        <translation type="unfinished">Portofel: %1
</translation>
    </message>
    <message>
        <source>Type: %1
</source>
        <translation type="unfinished">Tip: %1
</translation>
    </message>
    <message>
        <source>Label: %1
</source>
        <translation type="unfinished">Etichetă: %1
</translation>
    </message>
    <message>
        <source>Address: %1
</source>
        <translation type="unfinished">Adresă: %1
</translation>
    </message>
    <message>
        <source>Sent transaction</source>
        <translation type="unfinished">Tranzacţie expediată</translation>
    </message>
    <message>
        <source>Incoming transaction</source>
        <translation type="unfinished">Tranzacţie recepţionată</translation>
    </message>
    <message>
        <source>HD key generation is &lt;b&gt;enabled&lt;/b&gt;</source>
        <translation type="unfinished">Generarea de chei HD este &lt;b&gt;activata&lt;/b&gt;</translation>
    </message>
    <message>
        <source>HD key generation is &lt;b&gt;disabled&lt;/b&gt;</source>
        <translation type="unfinished">Generarea de chei HD este &lt;b&gt;dezactivata&lt;/b&gt;</translation>
    </message>
    <message>
        <source>Private key &lt;b&gt;disabled&lt;/b&gt;</source>
        <translation type="unfinished">Cheia privată &lt;b&gt;dezactivată&lt;/b&gt;</translation>
    </message>
    <message>
        <source>Wallet is &lt;b&gt;encrypted&lt;/b&gt; and currently &lt;b&gt;unlocked&lt;/b&gt;</source>
        <translation type="unfinished">Portofelul este &lt;b&gt;criptat&lt;/b&gt; iar în momentul de faţă este &lt;b&gt;deblocat&lt;/b&gt;</translation>
    </message>
    <message>
        <source>Wallet is &lt;b&gt;encrypted&lt;/b&gt; and currently &lt;b&gt;locked&lt;/b&gt;</source>
        <translation type="unfinished">Portofelul este &lt;b&gt;criptat&lt;/b&gt; iar în momentul de faţă este &lt;b&gt;blocat&lt;/b&gt;</translation>
    </message>
    <message>
        <source>Original message:</source>
        <translation type="unfinished">Mesajul original:</translation>
    </message>
</context>
<context>
    <name>UnitDisplayStatusBarControl</name>
    <message>
        <source>Unit to show amounts in. Click to select another unit.</source>
        <translation type="unfinished">Unitatea în care sînt arătate sumele. Faceţi clic pentru a selecta o altă unitate.</translation>
    </message>
</context>
<context>
    <name>CoinControlDialog</name>
    <message>
        <source>Coin Selection</source>
        <translation type="unfinished">Selectarea monedei</translation>
    </message>
    <message>
        <source>Quantity:</source>
        <translation type="unfinished">Cantitate:</translation>
    </message>
    <message>
        <source>Bytes:</source>
        <translation type="unfinished">Octeţi:</translation>
    </message>
    <message>
        <source>Amount:</source>
        <translation type="unfinished">Sumă:</translation>
    </message>
    <message>
        <source>Fee:</source>
        <translation type="unfinished">Comision:</translation>
    </message>
    <message>
        <source>Dust:</source>
        <translation type="unfinished">Praf:</translation>
    </message>
    <message>
        <source>After Fee:</source>
        <translation type="unfinished">După taxă:</translation>
    </message>
    <message>
        <source>Change:</source>
        <translation type="unfinished">Schimb:</translation>
    </message>
    <message>
        <source>(un)select all</source>
        <translation type="unfinished">(de)selectare tot</translation>
    </message>
    <message>
        <source>Tree mode</source>
        <translation type="unfinished">Mod arbore</translation>
    </message>
    <message>
        <source>List mode</source>
        <translation type="unfinished">Mod listă</translation>
    </message>
    <message>
        <source>Amount</source>
        <translation type="unfinished">Sumă</translation>
    </message>
    <message>
        <source>Received with label</source>
        <translation type="unfinished">Primite cu eticheta</translation>
    </message>
    <message>
        <source>Received with address</source>
        <translation type="unfinished">Primite cu adresa</translation>
    </message>
    <message>
        <source>Date</source>
        <translation type="unfinished">Data</translation>
    </message>
    <message>
        <source>Confirmations</source>
        <translation type="unfinished">Confirmări</translation>
    </message>
    <message>
        <source>Confirmed</source>
        <translation type="unfinished">Confirmat</translation>
    </message>
    <message>
        <source>Copy amount</source>
        <translation type="unfinished">Copiază suma</translation>
    </message>
    <message>
        <source>Copy quantity</source>
        <translation type="unfinished">Copiază cantitea</translation>
    </message>
    <message>
        <source>Copy fee</source>
        <translation type="unfinished">Copiază taxa</translation>
    </message>
    <message>
        <source>Copy after fee</source>
        <translation type="unfinished">Copiază după taxă</translation>
    </message>
    <message>
        <source>Copy bytes</source>
        <translation type="unfinished">Copiază octeţi</translation>
    </message>
    <message>
        <source>Copy dust</source>
        <translation type="unfinished">Copiază praf</translation>
    </message>
    <message>
        <source>Copy change</source>
        <translation type="unfinished">Copiază rest</translation>
    </message>
    <message>
        <source>(%1 locked)</source>
        <translation type="unfinished">(%1 blocat)</translation>
    </message>
    <message>
        <source>yes</source>
        <translation type="unfinished">da</translation>
    </message>
    <message>
        <source>no</source>
        <translation type="unfinished">nu</translation>
    </message>
    <message>
        <source>This label turns red if any recipient receives an amount smaller than the current dust threshold.</source>
        <translation type="unfinished">Această etichetă devine roşie, dacă orice beneficiar primeşte o sumă mai mică decât pragul curent pentru praf.</translation>
    </message>
    <message>
        <source>Can vary +/- %1 satoshi(s) per input.</source>
        <translation type="unfinished">Poate varia +/- %1 satoshi pentru fiecare intrare.</translation>
    </message>
    <message>
        <source>(no label)</source>
        <translation type="unfinished">(fără etichetă)</translation>
    </message>
    <message>
        <source>change from %1 (%2)</source>
        <translation type="unfinished">restul de la %1 (%2)</translation>
    </message>
    <message>
        <source>(change)</source>
        <translation type="unfinished">(rest)</translation>
    </message>
</context>
<context>
    <name>CreateWalletActivity</name>
    <message>
        <source>Create Wallet</source>
        <extracomment>Title of window indicating the progress of creation of a new wallet.</extracomment>
        <translation type="unfinished">Crează portofel</translation>
    </message>
    <message>
        <source>Create wallet failed</source>
        <translation type="unfinished">Crearea portofelului a eşuat</translation>
    </message>
    <message>
        <source>Create wallet warning</source>
        <translation type="unfinished">Atentionare la crearea portofelului</translation>
    </message>
    </context>
<context>
    <name>OpenWalletActivity</name>
    <message>
        <source>Open wallet failed</source>
        <translation type="unfinished">Deschiderea portofelului a eșuat</translation>
    </message>
    <message>
        <source>Open wallet warning</source>
        <translation type="unfinished">Atenționare la deschiderea portofelului</translation>
    </message>
    <message>
        <source>default wallet</source>
        <translation type="unfinished">portofel implicit</translation>
    </message>
    <message>
        <source>Open Wallet</source>
        <extracomment>Title of window indicating the progress of opening of a wallet.</extracomment>
        <translation type="unfinished">Deschide portofel</translation>
    </message>
    </context>
<context>
    <name>WalletController</name>
    <message>
        <source>Close wallet</source>
        <translation type="unfinished">Inchide portofel</translation>
    </message>
    <message>
        <source>Are you sure you wish to close the wallet &lt;i&gt;%1&lt;/i&gt;?</source>
        <translation type="unfinished">Esti sigur ca doresti sa inchizi portofelul&lt;i&gt;%1&lt;/i&gt;?</translation>
    </message>
    <message>
        <source>Close all wallets</source>
        <translation type="unfinished">Închideți toate portofelele</translation>
    </message>
    <message>
        <source>Are you sure you wish to close all wallets?</source>
        <translation type="unfinished">Esti sigur ca doresti sa inchizi toate portofelele?</translation>
    </message>
</context>
<context>
    <name>CreateWalletDialog</name>
    <message>
        <source>Create Wallet</source>
        <translation type="unfinished">Crează portofel</translation>
    </message>
    <message>
        <source>Wallet Name</source>
        <translation type="unfinished">Numele portofelului</translation>
    </message>
    <message>
        <source>Wallet</source>
        <translation type="unfinished">Portofel</translation>
    </message>
    <message>
        <source>Encrypt the wallet. The wallet will be encrypted with a passphrase of your choice.</source>
        <translation type="unfinished">Criptează portofelul. Portofelul va fi criptat cu fraza de acces aleasă.</translation>
    </message>
    <message>
        <source>Encrypt Wallet</source>
        <translation type="unfinished">Criptează portofelul.</translation>
    </message>
    <message>
        <source>Advanced Options</source>
        <translation type="unfinished">Optiuni Avansate</translation>
    </message>
    <message>
        <source>Disable private keys for this wallet. Wallets with private keys disabled will have no private keys and cannot have an HD seed or imported private keys. This is ideal for watch-only wallets.</source>
        <translation type="unfinished">Dezactivează cheile private pentru acest portofel. Portofelele cu cheile private dezactivate nu vor avea chei private şi nu vor putea avea samanţă HD sau chei private importate. Ideal pentru portofele marcate doar pentru citire.</translation>
    </message>
    <message>
        <source>Disable Private Keys</source>
        <translation type="unfinished">Dezactivează cheile private</translation>
    </message>
    <message>
        <source>Make Blank Wallet</source>
        <translation type="unfinished">Faceți Portofel gol</translation>
    </message>
    <message>
        <source>Use descriptors for scriptPubKey management</source>
        <translation type="unfinished">Utilizați descriptori pentru gestionarea scriptPubKey</translation>
    </message>
    <message>
        <source>Descriptor Wallet</source>
        <translation type="unfinished"> Descriptor Portofel</translation>
    </message>
    <message>
        <source>Create</source>
        <translation type="unfinished">Creează</translation>
    </message>
    <message>
        <source>Compiled without sqlite support (required for descriptor wallets)</source>
        <translation type="unfinished">Compilat fără suport sqlite (necesar pentru portofele descriptor)</translation>
    </message>
    </context>
<context>
    <name>EditAddressDialog</name>
    <message>
        <source>Edit Address</source>
        <translation type="unfinished">Editează adresa</translation>
    </message>
    <message>
        <source>&amp;Label</source>
        <translation type="unfinished">&amp;Etichetă</translation>
    </message>
    <message>
        <source>The label associated with this address list entry</source>
        <translation type="unfinished">Eticheta asociată cu această intrare din listă.</translation>
    </message>
    <message>
        <source>The address associated with this address list entry. This can only be modified for sending addresses.</source>
        <translation type="unfinished">Adresa asociată cu această adresă din listă. Aceasta poate fi modificată doar pentru adresele de trimitere.</translation>
    </message>
    <message>
        <source>&amp;Address</source>
        <translation type="unfinished">&amp;Adresă</translation>
    </message>
    <message>
        <source>New sending address</source>
        <translation type="unfinished">Noua adresă de trimitere</translation>
    </message>
    <message>
        <source>Edit receiving address</source>
        <translation type="unfinished">Editează adresa de primire</translation>
    </message>
    <message>
        <source>Edit sending address</source>
        <translation type="unfinished">Editează adresa de trimitere</translation>
    </message>
    <message>
        <source>The entered address "%1" is not a valid Bitcoin address.</source>
        <translation type="unfinished">Adresa introdusă "%1" nu este o adresă Bitcoin validă.</translation>
    </message>
    <message>
        <source>Address "%1" already exists as a receiving address with label "%2" and so cannot be added as a sending address.</source>
        <translation type="unfinished">Adresa "%1" exista deja ca si adresa de primire cu eticheta "%2" si deci nu poate fi folosita ca si adresa de trimitere.</translation>
    </message>
    <message>
        <source>The entered address "%1" is already in the address book with label "%2".</source>
        <translation type="unfinished">Adresa introdusa "%1" este deja in lista de adrese cu eticheta "%2"</translation>
    </message>
    <message>
        <source>Could not unlock wallet.</source>
        <translation type="unfinished">Portofelul nu a putut fi deblocat.</translation>
    </message>
    <message>
        <source>New key generation failed.</source>
        <translation type="unfinished">Generarea noii chei nu a reuşit.</translation>
    </message>
</context>
<context>
    <name>FreespaceChecker</name>
    <message>
        <source>A new data directory will be created.</source>
        <translation type="unfinished">Va fi creat un nou dosar de date.</translation>
    </message>
    <message>
        <source>name</source>
        <translation type="unfinished">nume</translation>
    </message>
    <message>
        <source>Directory already exists. Add %1 if you intend to create a new directory here.</source>
        <translation type="unfinished">Dosarul deja există. Adaugă %1 dacă intenţionaţi să creaţi un nou dosar aici.</translation>
    </message>
    <message>
        <source>Path already exists, and is not a directory.</source>
        <translation type="unfinished">Calea deja există şi nu este un dosar.</translation>
    </message>
    <message>
        <source>Cannot create data directory here.</source>
        <translation type="unfinished">Nu se poate crea un dosar de date aici.</translation>
    </message>
</context>
<context>
    <name>Intro</name>
    <message numerus="yes">
        <source>%n GB of space available</source>
        <translation type="unfinished">
            <numerusform />
            <numerusform />
            <numerusform />
        </translation>
    </message>
    <message numerus="yes">
        <source>(of %n GB needed)</source>
        <translation type="unfinished">
            <numerusform>(din %n GB necesar)</numerusform>
            <numerusform>(din %n GB necesari)</numerusform>
            <numerusform>(din %n GB necesari)</numerusform>
        </translation>
    </message>
    <message numerus="yes">
        <source>(%n GB needed for full chain)</source>
        <translation type="unfinished">
            <numerusform />
            <numerusform />
            <numerusform />
        </translation>
    </message>
    <message>
        <source>At least %1 GB of data will be stored in this directory, and it will grow over time.</source>
        <translation type="unfinished">Cel putin %1GB de date vor fi stocate in acest director, si aceasta valoare va creste in timp.</translation>
    </message>
    <message>
        <source>Approximately %1 GB of data will be stored in this directory.</source>
        <translation type="unfinished">Aproximativ %1 GB de date vor fi stocate in acest director.</translation>
    </message>
    <message numerus="yes">
        <source>(sufficient to restore backups %n day(s) old)</source>
        <extracomment>Explanatory text on the capability of the current prune target.</extracomment>
        <translation type="unfinished">
            <numerusform />
            <numerusform />
            <numerusform />
        </translation>
    </message>
    <message>
        <source>%1 will download and store a copy of the Bitcoin block chain.</source>
        <translation type="unfinished">%1 va descarca si stoca o copie a blockchainului Bitcoin</translation>
    </message>
    <message>
        <source>The wallet will also be stored in this directory.</source>
        <translation type="unfinished">Portofelul va fi de asemeni stocat in acest director.</translation>
    </message>
    <message>
        <source>Error: Specified data directory "%1" cannot be created.</source>
        <translation type="unfinished">Eroare: Directorul datelor specificate "%1" nu poate fi creat.</translation>
    </message>
    <message>
        <source>Error</source>
        <translation type="unfinished">Eroare</translation>
    </message>
    <message>
        <source>Welcome</source>
        <translation type="unfinished">Bun venit</translation>
    </message>
    <message>
        <source>Welcome to %1.</source>
        <translation type="unfinished">Bun venit la %1!</translation>
    </message>
    <message>
        <source>As this is the first time the program is launched, you can choose where %1 will store its data.</source>
        <translation type="unfinished">Deoarece este prima lansare a programului poți alege unde %1 va stoca datele sale.</translation>
    </message>
    <message>
        <source>Reverting this setting requires re-downloading the entire blockchain. It is faster to download the full chain first and prune it later. Disables some advanced features.</source>
        <translation type="unfinished">Revenirea la această setare necesită re-descărcarea întregului blockchain. Este mai rapid să descărcați mai întâi rețeaua complet și să o fragmentați  mai târziu. Dezactivează unele funcții avansate.</translation>
    </message>
    <message>
        <source> GB</source>
        <translation type="unfinished">GB</translation>
    </message>
    <message>
        <source>This initial synchronisation is very demanding, and may expose hardware problems with your computer that had previously gone unnoticed. Each time you run %1, it will continue downloading where it left off.</source>
        <translation type="unfinished">Sincronizarea initiala necesita foarte multe resurse, si poate releva probleme de hardware ale computerului care anterior au trecut neobservate. De fiecare data cand rulati %1, descarcarea va continua de unde a fost intrerupta.</translation>
    </message>
    <message>
        <source>If you have chosen to limit block chain storage (pruning), the historical data must still be downloaded and processed, but will be deleted afterward to keep your disk usage low.</source>
        <translation type="unfinished">Daca ati ales o limita pentru capacitatea de stocare a blockchainului (pruning), datele mai vechi tot trebuie sa fie descarcate si procesate, insa vor fi sterse ulterior pentru a reduce utilizarea harddiskului.</translation>
    </message>
    <message>
        <source>Use the default data directory</source>
        <translation type="unfinished">Foloseşte dosarul de date implicit</translation>
    </message>
    <message>
        <source>Use a custom data directory:</source>
        <translation type="unfinished">Foloseşte un dosar de date personalizat:</translation>
    </message>
</context>
<context>
    <name>HelpMessageDialog</name>
    <message>
        <source>version</source>
        <translation type="unfinished">versiunea</translation>
    </message>
    <message>
        <source>About %1</source>
        <translation type="unfinished">Despre %1</translation>
    </message>
    <message>
        <source>Command-line options</source>
        <translation type="unfinished">Opţiuni linie de comandă</translation>
    </message>
</context>
<context>
    <name>ShutdownWindow</name>
    <message>
        <source>Do not shut down the computer until this window disappears.</source>
        <translation type="unfinished">Nu închide calculatorul pînă ce această fereastră nu dispare.</translation>
    </message>
</context>
<context>
    <name>ModalOverlay</name>
    <message>
        <source>Recent transactions may not yet be visible, and therefore your wallet's balance might be incorrect. This information will be correct once your wallet has finished synchronizing with the bitcoin network, as detailed below.</source>
        <translation type="unfinished">Tranzactiile recente pot sa nu fie inca vizibile, de aceea balanta portofelului poate fi incorecta. Aceasta informatie va fi corecta de indata ce portofelul va fi complet sincronizat cu reteaua Bitcoin, asa cum este detaliat mai jos.</translation>
    </message>
    <message>
        <source>Attempting to spend bitcoins that are affected by not-yet-displayed transactions will not be accepted by the network.</source>
        <translation type="unfinished">Incercarea de a cheltui bitcoini care sunt afectati de tranzactii ce inca nu sunt afisate nu va fi acceptata de retea.</translation>
    </message>
    <message>
        <source>Number of blocks left</source>
        <translation type="unfinished">Numarul de blocuri ramase</translation>
    </message>
    <message>
        <source>Last block time</source>
        <translation type="unfinished">Data ultimului bloc</translation>
    </message>
    <message>
        <source>Progress</source>
        <translation type="unfinished">Progres</translation>
    </message>
    <message>
        <source>Progress increase per hour</source>
        <translation type="unfinished">Cresterea progresului per ora</translation>
    </message>
    <message>
        <source>Estimated time left until synced</source>
        <translation type="unfinished">Timp estimat pana la sincronizare</translation>
    </message>
    <message>
        <source>Hide</source>
        <translation type="unfinished">Ascunde</translation>
    </message>
    <message>
        <source>Esc</source>
        <translation type="unfinished">Iesire</translation>
    </message>
    </context>
<context>
    <name>OpenURIDialog</name>
    <message>
        <source>Open bitcoin URI</source>
        <translation type="unfinished">DeschidețI Bitcoin URI</translation>
    </message>
    <message>
        <source>Paste address from clipboard</source>
        <extracomment>Tooltip text for button that allows you to paste an address that is in your clipboard.</extracomment>
        <translation type="unfinished">Lipeşte adresa din clipboard</translation>
    </message>
</context>
<context>
    <name>OptionsDialog</name>
    <message>
        <source>Options</source>
        <translation type="unfinished">Opţiuni</translation>
    </message>
    <message>
        <source>&amp;Main</source>
        <translation type="unfinished">Principal</translation>
    </message>
    <message>
        <source>Automatically start %1 after logging in to the system.</source>
        <translation type="unfinished">Porneşte automat %1 după logarea in sistem.</translation>
    </message>
    <message>
        <source>&amp;Start %1 on system login</source>
        <translation type="unfinished">&amp;Porneste %1 la logarea in sistem.</translation>
    </message>
    <message>
        <source>Size of &amp;database cache</source>
        <translation type="unfinished">Mărimea bazei de &amp;date cache</translation>
    </message>
    <message>
        <source>Number of script &amp;verification threads</source>
        <translation type="unfinished">Numărul de thread-uri de &amp;verificare</translation>
    </message>
    <message>
        <source>IP address of the proxy (e.g. IPv4: 127.0.0.1 / IPv6: ::1)</source>
        <translation type="unfinished">Adresa IP a serverului proxy (de exemplu: IPv4: 127.0.0.1 / IPv6: ::1)</translation>
    </message>
    <message>
        <source>Shows if the supplied default SOCKS5 proxy is used to reach peers via this network type.</source>
        <translation type="unfinished">Arata daca proxy-ul SOCKS5 furnizat implicit este folosit pentru a gasi parteneri via acest tip de retea.</translation>
    </message>
    <message>
        <source>Minimize instead of exit the application when the window is closed. When this option is enabled, the application will be closed only after selecting Exit in the menu.</source>
        <translation type="unfinished">Minimizează fereastra în locul părăsirii programului în momentul închiderii ferestrei. Cînd acestă opţiune e activă, aplicaţia se va opri doar în momentul selectării comenzii 'Închide aplicaţia' din menu.</translation>
    </message>
    <message>
        <source>Open the %1 configuration file from the working directory.</source>
        <translation type="unfinished">Deschide fisierul de configurare %1 din directorul curent.</translation>
    </message>
    <message>
        <source>Open Configuration File</source>
        <translation type="unfinished">Deschide fisierul de configurare.</translation>
    </message>
    <message>
        <source>Reset all client options to default.</source>
        <translation type="unfinished">Resetează toate setările clientului la valorile implicite.</translation>
    </message>
    <message>
        <source>&amp;Reset Options</source>
        <translation type="unfinished">&amp;Resetează opţiunile</translation>
    </message>
    <message>
        <source>&amp;Network</source>
        <translation type="unfinished">Reţea</translation>
    </message>
    <message>
        <source>Prune &amp;block storage to</source>
        <translation type="unfinished">Reductie &amp;block storage la</translation>
    </message>
    <message>
        <source>Reverting this setting requires re-downloading the entire blockchain.</source>
        <translation type="unfinished">Inversarea acestei setari necesita re-descarcarea intregului blockchain.</translation>
    </message>
    <message>
        <source>(0 = auto, &lt;0 = leave that many cores free)</source>
        <translation type="unfinished">(0 = automat, &lt;0 = lasă atîtea nuclee libere)</translation>
    </message>
    <message>
        <source>W&amp;allet</source>
        <translation type="unfinished">Portofel</translation>
    </message>
    <message>
        <source>Enable coin &amp;control features</source>
        <translation type="unfinished">Activare caracteristici de control ale monedei</translation>
    </message>
    <message>
        <source>If you disable the spending of unconfirmed change, the change from a transaction cannot be used until that transaction has at least one confirmation. This also affects how your balance is computed.</source>
        <translation type="unfinished">Dacă dezactivaţi cheltuirea restului neconfirmat, restul dintr-o tranzacţie nu poate fi folosit pînă cînd tranzacţia are cel puţin o confirmare. Aceasta afectează de asemenea calcularea soldului.</translation>
    </message>
    <message>
        <source>&amp;Spend unconfirmed change</source>
        <translation type="unfinished">Cheltuire rest neconfirmat</translation>
    </message>
    <message>
        <source>Automatically open the Bitcoin client port on the router. This only works when your router supports UPnP and it is enabled.</source>
        <translation type="unfinished">Deschide automat în router portul aferent clientului Bitcoin. Funcţionează doar dacă routerul duportă UPnP şi e activat.</translation>
    </message>
    <message>
        <source>Map port using &amp;UPnP</source>
        <translation type="unfinished">Mapare port folosind &amp;UPnP</translation>
    </message>
    <message>
        <source>Accept connections from outside.</source>
        <translation type="unfinished">Acceptă conexiuni din exterior</translation>
    </message>
    <message>
        <source>Allow incomin&amp;g connections</source>
        <translation type="unfinished">Permite conexiuni de intrar&amp;e</translation>
    </message>
    <message>
        <source>Connect to the Bitcoin network through a SOCKS5 proxy.</source>
        <translation type="unfinished">Conectare la reţeaua Bitcoin printr-un proxy SOCKS.</translation>
    </message>
    <message>
        <source>&amp;Connect through SOCKS5 proxy (default proxy):</source>
        <translation type="unfinished">&amp;Conectare printr-un proxy SOCKS (implicit proxy):</translation>
    </message>
    <message>
        <source>Port of the proxy (e.g. 9050)</source>
        <translation type="unfinished">Portul proxy (de exemplu: 9050)</translation>
    </message>
    <message>
        <source>Used for reaching peers via:</source>
        <translation type="unfinished">Folosit pentru a gasi parteneri via:</translation>
    </message>
    <message>
        <source>&amp;Window</source>
        <translation type="unfinished">&amp;Fereastră</translation>
    </message>
    <message>
        <source>Show only a tray icon after minimizing the window.</source>
        <translation type="unfinished">Arată doar un icon în tray la ascunderea ferestrei</translation>
    </message>
    <message>
        <source>&amp;Minimize to the tray instead of the taskbar</source>
        <translation type="unfinished">&amp;Minimizare în tray în loc de taskbar</translation>
    </message>
    <message>
        <source>M&amp;inimize on close</source>
        <translation type="unfinished">M&amp;inimizare fereastră în locul închiderii programului</translation>
    </message>
    <message>
        <source>&amp;Display</source>
        <translation type="unfinished">&amp;Afişare</translation>
    </message>
    <message>
        <source>User Interface &amp;language:</source>
        <translation type="unfinished">&amp;Limbă interfaţă utilizator</translation>
    </message>
    <message>
        <source>The user interface language can be set here. This setting will take effect after restarting %1.</source>
        <translation type="unfinished">Limba interfeţei utilizatorului poate fi setată aici. Această setare va avea efect după repornirea %1.</translation>
    </message>
    <message>
        <source>&amp;Unit to show amounts in:</source>
        <translation type="unfinished">&amp;Unitatea de măsură pentru afişarea sumelor:</translation>
    </message>
    <message>
        <source>Choose the default subdivision unit to show in the interface and when sending coins.</source>
        <translation type="unfinished">Alegeţi subdiviziunea folosită la afişarea interfeţei şi la trimiterea de bitcoin.</translation>
    </message>
    <message>
        <source>Whether to show coin control features or not.</source>
        <translation type="unfinished">Arată controlul caracteristicilor monedei sau nu.</translation>
    </message>
    <message>
        <source>Connect to the Bitcoin network through a separate SOCKS5 proxy for Tor onion services.</source>
        <translation type="unfinished">Conectați-vă la rețeaua Bitcoin printr-un proxy SOCKS5 separat pentru serviciile Tor onion.</translation>
    </message>
    <message>
        <source>&amp;Cancel</source>
        <translation type="unfinished">Renunţă</translation>
    </message>
    <message>
        <source>default</source>
        <translation type="unfinished">iniţial</translation>
    </message>
    <message>
        <source>none</source>
        <translation type="unfinished">nimic</translation>
    </message>
    <message>
        <source>Confirm options reset</source>
        <extracomment>Window title text of pop-up window shown when the user has chosen to reset options.</extracomment>
        <translation type="unfinished">Confirmă resetarea opţiunilor</translation>
    </message>
    <message>
        <source>Client restart required to activate changes.</source>
        <extracomment>Text explaining that the settings changed will not come into effect until the client is restarted.</extracomment>
        <translation type="unfinished">Este necesară repornirea clientului pentru a activa schimbările.</translation>
    </message>
    <message>
        <source>Client will be shut down. Do you want to proceed?</source>
        <extracomment>Text asking the user to confirm if they would like to proceed with a client shutdown.</extracomment>
        <translation type="unfinished">Clientul va fi închis. Doriţi să continuaţi?</translation>
    </message>
    <message>
        <source>Configuration options</source>
        <extracomment>Window title text of pop-up box that allows opening up of configuration file.</extracomment>
        <translation type="unfinished">Optiuni de configurare</translation>
    </message>
    <message>
        <source>The configuration file is used to specify advanced user options which override GUI settings. Additionally, any command-line options will override this configuration file.</source>
        <extracomment>Explanatory text about the priority order of instructions considered by client. The order from high to low being: command-line, configuration file, GUI settings.</extracomment>
        <translation type="unfinished">Fisierul de configurare e folosit pentru a specifica optiuni utilizator avansate care modifica setarile din GUI. In plus orice optiune din linia de comanda va modifica acest fisier de configurare.</translation>
    </message>
    <message>
        <source>Cancel</source>
        <translation type="unfinished">Anulare</translation>
    </message>
    <message>
        <source>Error</source>
        <translation type="unfinished">Eroare</translation>
    </message>
    <message>
        <source>The configuration file could not be opened.</source>
        <translation type="unfinished">Fisierul de configurare nu a putut fi deschis.</translation>
    </message>
    <message>
        <source>This change would require a client restart.</source>
        <translation type="unfinished">Această schimbare necesită o repornire a clientului.</translation>
    </message>
    <message>
        <source>The supplied proxy address is invalid.</source>
        <translation type="unfinished">Adresa bitcoin pe care aţi specificat-o nu este validă.</translation>
    </message>
</context>
<context>
    <name>OverviewPage</name>
    <message>
        <source>The displayed information may be out of date. Your wallet automatically synchronizes with the Bitcoin network after a connection is established, but this process has not completed yet.</source>
        <translation type="unfinished">Informaţiile afişate pot fi neactualizate. Portofelul dvs. se sincronizează automat cu reţeaua Bitcoin după ce o conexiune este stabilită, dar acest proces nu a fost finalizat încă.</translation>
    </message>
    <message>
        <source>Watch-only:</source>
        <translation type="unfinished">Doar-supraveghere:</translation>
    </message>
    <message>
        <source>Available:</source>
        <translation type="unfinished">Disponibil:</translation>
    </message>
    <message>
        <source>Your current spendable balance</source>
        <translation type="unfinished">Balanţa dvs. curentă de cheltuieli</translation>
    </message>
    <message>
        <source>Pending:</source>
        <translation type="unfinished">În aşteptare:</translation>
    </message>
    <message>
        <source>Total of transactions that have yet to be confirmed, and do not yet count toward the spendable balance</source>
        <translation type="unfinished">Totalul tranzacţiilor care nu sunt confirmate încă şi care nu sunt încă adunate la balanţa de cheltuieli</translation>
    </message>
    <message>
        <source>Immature:</source>
        <translation type="unfinished">Nematurizat:</translation>
    </message>
    <message>
        <source>Mined balance that has not yet matured</source>
        <translation type="unfinished">Balanţa minata ce nu s-a maturizat încă</translation>
    </message>
    <message>
        <source>Balances</source>
        <translation type="unfinished">Balanţă</translation>
    </message>
    <message>
        <source>Your current total balance</source>
        <translation type="unfinished">Balanţa totală curentă</translation>
    </message>
    <message>
        <source>Your current balance in watch-only addresses</source>
        <translation type="unfinished">Soldul dvs. curent în adresele doar-supraveghere</translation>
    </message>
    <message>
        <source>Spendable:</source>
        <translation type="unfinished">Cheltuibil:</translation>
    </message>
    <message>
        <source>Recent transactions</source>
        <translation type="unfinished">Tranzacţii recente</translation>
    </message>
    <message>
        <source>Unconfirmed transactions to watch-only addresses</source>
        <translation type="unfinished">Tranzacţii neconfirmate la adresele doar-supraveghere</translation>
    </message>
    <message>
        <source>Mined balance in watch-only addresses that has not yet matured</source>
        <translation type="unfinished">Balanţă minată în adresele doar-supraveghere care nu s-a maturizat încă</translation>
    </message>
    <message>
        <source>Current total balance in watch-only addresses</source>
        <translation type="unfinished">Soldul dvs. total în adresele doar-supraveghere</translation>
    </message>
    </context>
<context>
    <name>PSBTOperationsDialog</name>
    <message>
        <source>Copy to Clipboard</source>
        <translation type="unfinished">Copiați în clipboard</translation>
    </message>
    <message>
        <source>Close</source>
        <translation type="unfinished">Inchide</translation>
    </message>
    <message>
        <source>Save Transaction Data</source>
        <translation type="unfinished">Salvați datele tranzacției</translation>
    </message>
    <message>
        <source>Total Amount</source>
        <translation type="unfinished">Suma totală</translation>
    </message>
    <message>
        <source>or</source>
        <translation type="unfinished">sau</translation>
    </message>
    <message>
        <source>Transaction status is unknown.</source>
        <translation type="unfinished">Starea tranzacției este necunoscută.</translation>
    </message>
</context>
<context>
    <name>PaymentServer</name>
    <message>
        <source>Payment request error</source>
        <translation type="unfinished">Eroare la cererea de plată</translation>
    </message>
    <message>
        <source>Cannot start bitcoin: click-to-pay handler</source>
        <translation type="unfinished">Bitcoin nu poate porni: click-to-pay handler</translation>
    </message>
    <message>
        <source>URI handling</source>
        <translation type="unfinished">Gestionare URI</translation>
    </message>
    <message>
        <source>'bitcoin://' is not a valid URI. Use 'bitcoin:' instead.</source>
        <translation type="unfinished">'bitcoin://' nu este un URI valid. Folositi 'bitcoin:' in loc.</translation>
    </message>
    <message>
        <source>URI cannot be parsed! This can be caused by an invalid Bitcoin address or malformed URI parameters.</source>
        <translation type="unfinished">URI nu poate fi analizat! Acest lucru poate fi cauzat de o adresă Bitcoin invalidă sau parametri URI deformaţi.</translation>
    </message>
    <message>
        <source>Payment request file handling</source>
        <translation type="unfinished">Manipulare fişier cerere de plată</translation>
    </message>
</context>
<context>
    <name>PeerTableModel</name>
    <message>
        <source>User Agent</source>
        <extracomment>Title of Peers Table column which contains the peer's User Agent string.</extracomment>
        <translation type="unfinished">Agent utilizator</translation>
    </message>
    <message>
        <source>Direction</source>
        <extracomment>Title of Peers Table column which indicates the direction the peer connection was initiated from.</extracomment>
        <translation type="unfinished">Direcţie</translation>
    </message>
    <message>
        <source>Sent</source>
        <extracomment>Title of Peers Table column which indicates the total amount of network information we have sent to the peer.</extracomment>
        <translation type="unfinished">Expediat</translation>
    </message>
    <message>
        <source>Received</source>
        <extracomment>Title of Peers Table column which indicates the total amount of network information we have received from the peer.</extracomment>
        <translation type="unfinished">Recepţionat</translation>
    </message>
    <message>
        <source>Address</source>
        <extracomment>Title of Peers Table column which contains the IP/Onion/I2P address of the connected peer.</extracomment>
        <translation type="unfinished">Adresă</translation>
    </message>
    <message>
        <source>Type</source>
        <extracomment>Title of Peers Table column which describes the type of peer connection. The "type" describes why the connection exists.</extracomment>
        <translation type="unfinished">Tip</translation>
    </message>
    <message>
        <source>Network</source>
        <extracomment>Title of Peers Table column which states the network the peer connected through.</extracomment>
        <translation type="unfinished">Reţea</translation>
    </message>
    <message>
        <source>Inbound</source>
        <extracomment>An Inbound Connection from a Peer.</extracomment>
        <translation type="unfinished">Intrare</translation>
    </message>
    <message>
        <source>Outbound</source>
        <extracomment>An Outbound Connection to a Peer.</extracomment>
        <translation type="unfinished">Ieşire</translation>
    </message>
</context>
<context>
    <name>QRImageWidget</name>
    <message>
        <source>&amp;Copy Image</source>
        <translation type="unfinished">&amp;Copiaza Imaginea</translation>
    </message>
    <message>
        <source>Resulting URI too long, try to reduce the text for label / message.</source>
        <translation type="unfinished">URI rezultat este prea lung, încearcă să reduci textul pentru etichetă / mesaj.</translation>
    </message>
    <message>
        <source>Error encoding URI into QR Code.</source>
        <translation type="unfinished">Eroare la codarea URl-ului în cod QR.</translation>
    </message>
    <message>
        <source>QR code support not available.</source>
        <translation type="unfinished">Suportul pentru codurile QR nu este disponibil.</translation>
    </message>
    <message>
        <source>Save QR Code</source>
        <translation type="unfinished">Salvează codul QR</translation>
    </message>
    </context>
<context>
    <name>RPCConsole</name>
    <message>
        <source>N/A</source>
        <translation type="unfinished">Nespecificat</translation>
    </message>
    <message>
        <source>Client version</source>
        <translation type="unfinished">Versiune client</translation>
    </message>
    <message>
        <source>&amp;Information</source>
        <translation type="unfinished">&amp;Informaţii</translation>
    </message>
    <message>
        <source>Datadir</source>
        <translation type="unfinished">Dirdate</translation>
    </message>
    <message>
        <source>Startup time</source>
        <translation type="unfinished">Ora de pornire</translation>
    </message>
    <message>
        <source>Network</source>
        <translation type="unfinished">Reţea</translation>
    </message>
    <message>
        <source>Name</source>
        <translation type="unfinished">Nume</translation>
    </message>
    <message>
        <source>Number of connections</source>
        <translation type="unfinished">Numărul de conexiuni</translation>
    </message>
    <message>
        <source>Block chain</source>
        <translation type="unfinished">Lanţ de blocuri</translation>
    </message>
    <message>
        <source>Memory Pool</source>
        <translation type="unfinished">Pool Memorie</translation>
    </message>
    <message>
        <source>Current number of transactions</source>
        <translation type="unfinished">Numărul curent de tranzacţii</translation>
    </message>
    <message>
        <source>Memory usage</source>
        <translation type="unfinished">Memorie folosită</translation>
    </message>
    <message>
        <source>Wallet: </source>
        <translation type="unfinished">Portofel:</translation>
    </message>
    <message>
        <source>(none)</source>
        <translation type="unfinished">(nimic)</translation>
    </message>
    <message>
        <source>&amp;Reset</source>
        <translation type="unfinished">&amp;Resetare</translation>
    </message>
    <message>
        <source>Received</source>
        <translation type="unfinished">Recepţionat</translation>
    </message>
    <message>
        <source>Sent</source>
        <translation type="unfinished">Expediat</translation>
    </message>
    <message>
        <source>&amp;Peers</source>
        <translation type="unfinished">&amp;Parteneri</translation>
    </message>
    <message>
        <source>Banned peers</source>
        <translation type="unfinished">Terti banati</translation>
    </message>
    <message>
        <source>Select a peer to view detailed information.</source>
        <translation type="unfinished">Selectaţi un partener pentru a vedea informaţiile detaliate.</translation>
    </message>
    <message>
        <source>Version</source>
        <translation type="unfinished">Versiune</translation>
    </message>
    <message>
        <source>Starting Block</source>
        <translation type="unfinished">Bloc de început</translation>
    </message>
    <message>
        <source>Synced Headers</source>
        <translation type="unfinished">Headere Sincronizate</translation>
    </message>
    <message>
        <source>Synced Blocks</source>
        <translation type="unfinished">Blocuri Sincronizate</translation>
    </message>
    <message>
        <source>User Agent</source>
        <translation type="unfinished">Agent utilizator</translation>
    </message>
    <message>
        <source>Node window</source>
        <translation type="unfinished">Fereastra nodului</translation>
    </message>
    <message>
        <source>Open the %1 debug log file from the current data directory. This can take a few seconds for large log files.</source>
        <translation type="unfinished">Deschide fişierul jurnal depanare %1 din directorul curent. Aceasta poate dura cateva secunde pentru fişierele mai mari.</translation>
    </message>
    <message>
        <source>Decrease font size</source>
        <translation type="unfinished">Micsoreaza fontul</translation>
    </message>
    <message>
        <source>Increase font size</source>
        <translation type="unfinished">Mareste fontul</translation>
    </message>
    <message>
        <source>Services</source>
        <translation type="unfinished">Servicii</translation>
    </message>
    <message>
        <source>Connection Time</source>
        <translation type="unfinished">Timp conexiune</translation>
    </message>
    <message>
        <source>Last Send</source>
        <translation type="unfinished">Ultima trimitere</translation>
    </message>
    <message>
        <source>Last Receive</source>
        <translation type="unfinished">Ultima primire</translation>
    </message>
    <message>
        <source>Ping Time</source>
        <translation type="unfinished">Timp ping</translation>
    </message>
    <message>
        <source>The duration of a currently outstanding ping.</source>
        <translation type="unfinished">Durata ping-ului intarziat.</translation>
    </message>
    <message>
        <source>Ping Wait</source>
        <translation type="unfinished">Asteptare ping</translation>
    </message>
    <message>
        <source>Time Offset</source>
        <translation type="unfinished">Diferenta timp</translation>
    </message>
    <message>
        <source>Last block time</source>
        <translation type="unfinished">Data ultimului bloc</translation>
    </message>
    <message>
        <source>&amp;Open</source>
        <translation type="unfinished">&amp;Deschide</translation>
    </message>
    <message>
        <source>&amp;Console</source>
        <translation type="unfinished">&amp;Consolă</translation>
    </message>
    <message>
        <source>&amp;Network Traffic</source>
        <translation type="unfinished">Trafic reţea</translation>
    </message>
    <message>
        <source>Totals</source>
        <translation type="unfinished">Totaluri</translation>
    </message>
    <message>
        <source>Debug log file</source>
        <translation type="unfinished">Fişier jurnal depanare</translation>
    </message>
    <message>
        <source>Clear console</source>
        <translation type="unfinished">Curăţă consola</translation>
    </message>
    <message>
        <source>In:</source>
        <translation type="unfinished">Intrare:</translation>
    </message>
    <message>
        <source>Out:</source>
        <translation type="unfinished">Ieşire:</translation>
    </message>
    <message>
        <source>&amp;Disconnect</source>
        <translation type="unfinished">&amp;Deconectare</translation>
    </message>
    <message>
        <source>1 &amp;hour</source>
        <translation type="unfinished">1 &amp;oră</translation>
    </message>
    <message>
        <source>1 &amp;week</source>
        <translation type="unfinished">1 &amp;săptămână</translation>
    </message>
    <message>
        <source>1 &amp;year</source>
        <translation type="unfinished">1 &amp;an</translation>
    </message>
    <message>
        <source>Network activity disabled</source>
        <translation type="unfinished">Activitatea retelei a fost oprita.</translation>
    </message>
    <message>
        <source>Executing command without any wallet</source>
        <translation type="unfinished">Executarea comenzii fara nici un portofel.</translation>
    </message>
    <message>
        <source>Executing command using "%1" wallet</source>
        <translation type="unfinished">Executarea comenzii folosind portofelul "%1"</translation>
    </message>
    <message>
        <source>Yes</source>
        <translation type="unfinished">Da</translation>
    </message>
    <message>
        <source>No</source>
        <translation type="unfinished">Nu</translation>
    </message>
    <message>
        <source>To</source>
        <translation type="unfinished">Către</translation>
    </message>
    <message>
        <source>From</source>
        <translation type="unfinished">De la</translation>
    </message>
    <message>
        <source>Ban for</source>
        <translation type="unfinished">Interzicere pentru</translation>
    </message>
    <message>
        <source>Unknown</source>
        <translation type="unfinished">Necunoscut</translation>
    </message>
</context>
<context>
    <name>ReceiveCoinsDialog</name>
    <message>
        <source>&amp;Amount:</source>
        <translation type="unfinished">&amp;Suma:</translation>
    </message>
    <message>
        <source>&amp;Label:</source>
        <translation type="unfinished">&amp;Etichetă:</translation>
    </message>
    <message>
        <source>&amp;Message:</source>
        <translation type="unfinished">&amp;Mesaj:</translation>
    </message>
    <message>
        <source>An optional message to attach to the payment request, which will be displayed when the request is opened. Note: The message will not be sent with the payment over the Bitcoin network.</source>
        <translation type="unfinished">Un mesaj opţional de ataşat la cererea de plată, care va fi afişat cînd cererea este deschisă. Notă: Acest mesaj nu va fi trimis cu plata către reţeaua Bitcoin.</translation>
    </message>
    <message>
        <source>An optional label to associate with the new receiving address.</source>
        <translation type="unfinished">O etichetă opţională de asociat cu adresa de primire.</translation>
    </message>
    <message>
        <source>Use this form to request payments. All fields are &lt;b&gt;optional&lt;/b&gt;.</source>
        <translation type="unfinished">Foloseşte acest formular pentru a solicita plăţi. Toate cîmpurile sînt &lt;b&gt;opţionale&lt;/b&gt;.</translation>
    </message>
    <message>
        <source>An optional amount to request. Leave this empty or zero to not request a specific amount.</source>
        <translation type="unfinished">O sumă opţională de cerut. Lăsaţi gol sau zero pentru a nu cere o sumă anume.</translation>
    </message>
    <message>
        <source>Clear all fields of the form.</source>
        <translation type="unfinished">Şterge toate câmpurile formularului.</translation>
    </message>
    <message>
        <source>Clear</source>
        <translation type="unfinished">Curăţă</translation>
    </message>
    <message>
        <source>Requested payments history</source>
        <translation type="unfinished">Istoricul plăţilor cerute</translation>
    </message>
    <message>
        <source>Show the selected request (does the same as double clicking an entry)</source>
        <translation type="unfinished">Arată cererea selectată (acelaşi lucru ca şi dublu-clic pe o înregistrare)</translation>
    </message>
    <message>
        <source>Show</source>
        <translation type="unfinished">Arată</translation>
    </message>
    <message>
        <source>Remove the selected entries from the list</source>
        <translation type="unfinished">Înlătură intrările selectate din listă</translation>
    </message>
    <message>
        <source>Remove</source>
        <translation type="unfinished">Înlătură</translation>
    </message>
    <message>
        <source>Copy &amp;URI</source>
        <translation type="unfinished">Copiază &amp;URl</translation>
    </message>
    <message>
        <source>Could not unlock wallet.</source>
        <translation type="unfinished">Portofelul nu a putut fi deblocat.</translation>
    </message>
    </context>
<context>
    <name>ReceiveRequestDialog</name>
    <message>
        <source>Address:</source>
        <translation type="unfinished">Adresa:</translation>
    </message>
    <message>
        <source>Amount:</source>
        <translation type="unfinished">Sumă:</translation>
    </message>
    <message>
        <source>Message:</source>
        <translation type="unfinished">Mesaj:</translation>
    </message>
    <message>
        <source>Wallet:</source>
        <translation type="unfinished">Portofel:</translation>
    </message>
    <message>
        <source>Copy &amp;URI</source>
        <translation type="unfinished">Copiază &amp;URl</translation>
    </message>
    <message>
        <source>Copy &amp;Address</source>
        <translation type="unfinished">Copiază &amp;adresa</translation>
    </message>
    <message>
        <source>Payment information</source>
        <translation type="unfinished">Informaţiile plată</translation>
    </message>
    <message>
        <source>Request payment to %1</source>
        <translation type="unfinished">Cere plata pentru %1</translation>
    </message>
</context>
<context>
    <name>RecentRequestsTableModel</name>
    <message>
        <source>Date</source>
        <translation type="unfinished">Data</translation>
    </message>
    <message>
        <source>Label</source>
        <translation type="unfinished">Etichetă</translation>
    </message>
    <message>
        <source>Message</source>
        <translation type="unfinished">Mesaj</translation>
    </message>
    <message>
        <source>(no label)</source>
        <translation type="unfinished">(fără etichetă)</translation>
    </message>
    <message>
        <source>(no message)</source>
        <translation type="unfinished">(nici un mesaj)</translation>
    </message>
    <message>
        <source>(no amount requested)</source>
        <translation type="unfinished">(nici o sumă solicitată)</translation>
    </message>
    <message>
        <source>Requested</source>
        <translation type="unfinished">Ceruta</translation>
    </message>
</context>
<context>
    <name>SendCoinsDialog</name>
    <message>
        <source>Send Coins</source>
        <translation type="unfinished">Trimite monede</translation>
    </message>
    <message>
        <source>Coin Control Features</source>
        <translation type="unfinished">Caracteristici de control ale monedei</translation>
    </message>
    <message>
        <source>automatically selected</source>
        <translation type="unfinished">selecţie automată</translation>
    </message>
    <message>
        <source>Insufficient funds!</source>
        <translation type="unfinished">Fonduri insuficiente!</translation>
    </message>
    <message>
        <source>Quantity:</source>
        <translation type="unfinished">Cantitate:</translation>
    </message>
    <message>
        <source>Bytes:</source>
        <translation type="unfinished">Octeţi:</translation>
    </message>
    <message>
        <source>Amount:</source>
        <translation type="unfinished">Sumă:</translation>
    </message>
    <message>
        <source>Fee:</source>
        <translation type="unfinished">Comision:</translation>
    </message>
    <message>
        <source>After Fee:</source>
        <translation type="unfinished">După taxă:</translation>
    </message>
    <message>
        <source>Change:</source>
        <translation type="unfinished">Schimb:</translation>
    </message>
    <message>
        <source>If this is activated, but the change address is empty or invalid, change will be sent to a newly generated address.</source>
        <translation type="unfinished">Dacă este activat, dar adresa de rest este goală sau nevalidă, restul va fi trimis la o adresă nou generată.</translation>
    </message>
    <message>
        <source>Custom change address</source>
        <translation type="unfinished">Adresă personalizată de rest</translation>
    </message>
    <message>
        <source>Transaction Fee:</source>
        <translation type="unfinished">Taxă tranzacţie:</translation>
    </message>
    <message>
        <source>Using the fallbackfee can result in sending a transaction that will take several hours or days (or never) to confirm. Consider choosing your fee manually or wait until you have validated the complete chain.</source>
        <translation type="unfinished">Folosirea taxei implicite poate rezulta in trimiterea unei tranzactii care va dura cateva ore sau zile (sau niciodata) pentru a fi confirmata. Luati in considerare sa setati manual taxa sau asteptati pana ati validat complet lantul.</translation>
    </message>
    <message>
        <source>Warning: Fee estimation is currently not possible.</source>
        <translation type="unfinished">Avertisment: Estimarea comisionului nu s-a putut efectua.</translation>
    </message>
    <message>
        <source>per kilobyte</source>
        <translation type="unfinished">per kilooctet</translation>
    </message>
    <message>
        <source>Hide</source>
        <translation type="unfinished">Ascunde</translation>
    </message>
    <message>
        <source>Recommended:</source>
        <translation type="unfinished">Recomandat:</translation>
    </message>
    <message>
        <source>Custom:</source>
        <translation type="unfinished">Personalizat:</translation>
    </message>
    <message>
        <source>Send to multiple recipients at once</source>
        <translation type="unfinished">Trimite simultan către mai mulţi destinatari</translation>
    </message>
    <message>
        <source>Add &amp;Recipient</source>
        <translation type="unfinished">Adaugă destinata&amp;r</translation>
    </message>
    <message>
        <source>Clear all fields of the form.</source>
        <translation type="unfinished">Şterge toate câmpurile formularului.</translation>
    </message>
    <message>
        <source>Dust:</source>
        <translation type="unfinished">Praf:</translation>
    </message>
    <message>
        <source>Confirmation time target:</source>
        <translation type="unfinished">Timp confirmare tinta:</translation>
    </message>
    <message>
        <source>Enable Replace-By-Fee</source>
        <translation type="unfinished">Autorizeaza Replace-By-Fee</translation>
    </message>
    <message>
        <source>With Replace-By-Fee (BIP-125) you can increase a transaction's fee after it is sent. Without this, a higher fee may be recommended to compensate for increased transaction delay risk.</source>
        <translation type="unfinished">Cu Replace-By-Fee (BIP-125) se poate creste taxa unei tranzactii dupa ce a fost trimisa. Fara aceasta optiune, o taxa mai mare e posibil sa fie recomandata pentru a compensa riscul crescut de intarziere a tranzactiei.</translation>
    </message>
    <message>
        <source>Clear &amp;All</source>
        <translation type="unfinished">Curăţă to&amp;ate</translation>
    </message>
    <message>
        <source>Balance:</source>
        <translation type="unfinished">Sold:</translation>
    </message>
    <message>
        <source>Confirm the send action</source>
        <translation type="unfinished">Confirmă operaţiunea de trimitere</translation>
    </message>
    <message>
        <source>S&amp;end</source>
        <translation type="unfinished">Trimit&amp;e</translation>
    </message>
    <message>
        <source>Copy quantity</source>
        <translation type="unfinished">Copiază cantitea</translation>
    </message>
    <message>
        <source>Copy amount</source>
        <translation type="unfinished">Copiază suma</translation>
    </message>
    <message>
        <source>Copy fee</source>
        <translation type="unfinished">Copiază taxa</translation>
    </message>
    <message>
        <source>Copy after fee</source>
        <translation type="unfinished">Copiază după taxă</translation>
    </message>
    <message>
        <source>Copy bytes</source>
        <translation type="unfinished">Copiază octeţi</translation>
    </message>
    <message>
        <source>Copy dust</source>
        <translation type="unfinished">Copiază praf</translation>
    </message>
    <message>
        <source>Copy change</source>
        <translation type="unfinished">Copiază rest</translation>
    </message>
    <message>
        <source>%1 (%2 blocks)</source>
        <translation type="unfinished">%1(%2 blocuri)</translation>
    </message>
    <message>
        <source> from wallet '%1'</source>
        <translation type="unfinished">din portofelul '%1'</translation>
    </message>
    <message>
        <source>%1 to %2</source>
        <translation type="unfinished">%1 la %2</translation>
    </message>
    <message>
        <source>Save Transaction Data</source>
        <translation type="unfinished">Salvați datele tranzacției</translation>
    </message>
    <message>
        <source>or</source>
        <translation type="unfinished">sau</translation>
    </message>
    <message>
        <source>You can increase the fee later (signals Replace-By-Fee, BIP-125).</source>
        <translation type="unfinished">Puteti creste taxa mai tarziu (semnaleaza Replace-By-Fee, BIP-125).</translation>
    </message>
    <message>
        <source>Please, review your transaction.</source>
        <extracomment>Text to prompt a user to review the details of the transaction they are attempting to send.</extracomment>
        <translation type="unfinished">Va rugam sa revizuiti tranzactia.</translation>
    </message>
    <message>
        <source>Transaction fee</source>
        <translation type="unfinished">Taxă tranzacţie</translation>
    </message>
    <message>
        <source>Not signalling Replace-By-Fee, BIP-125.</source>
        <translation type="unfinished">Nu se semnalizeaza Replace-By-Fee, BIP-125</translation>
    </message>
    <message>
        <source>Total Amount</source>
        <translation type="unfinished">Suma totală</translation>
    </message>
    <message>
        <source>Confirm send coins</source>
        <translation type="unfinished">Confirmă trimiterea monedelor</translation>
    </message>
    <message>
        <source>The recipient address is not valid. Please recheck.</source>
        <translation type="unfinished">Adresa destinatarului nu este validă. Rugăm să reverificaţi.</translation>
    </message>
    <message>
        <source>The amount to pay must be larger than 0.</source>
        <translation type="unfinished">Suma de plată trebuie să fie mai mare decît 0.</translation>
    </message>
    <message>
        <source>The amount exceeds your balance.</source>
        <translation type="unfinished">Suma depăşeşte soldul contului.</translation>
    </message>
    <message>
        <source>The total exceeds your balance when the %1 transaction fee is included.</source>
        <translation type="unfinished">Totalul depăşeşte soldul contului dacă se include şi plata taxei de %1.</translation>
    </message>
    <message>
        <source>Duplicate address found: addresses should only be used once each.</source>
        <translation type="unfinished">Adresă duplicat găsită: fiecare adresă ar trebui folosită o singură dată.</translation>
    </message>
    <message>
        <source>Transaction creation failed!</source>
        <translation type="unfinished">Creare tranzacţie nereuşită!</translation>
    </message>
    <message>
        <source>A fee higher than %1 is considered an absurdly high fee.</source>
        <translation type="unfinished">O taxă mai mare de %1 este considerată o taxă absurd de mare</translation>
    </message>
    <message numerus="yes">
        <source>Estimated to begin confirmation within %n block(s).</source>
        <translation type="unfinished">
            <numerusform />
            <numerusform />
            <numerusform />
        </translation>
    </message>
    <message>
        <source>Warning: Invalid Bitcoin address</source>
        <translation type="unfinished">Atenţie: Adresa bitcoin nevalidă!</translation>
    </message>
    <message>
        <source>Warning: Unknown change address</source>
        <translation type="unfinished">Atenţie: Adresă de rest necunoscută</translation>
    </message>
    <message>
        <source>Confirm custom change address</source>
        <translation type="unfinished">Confirmati adresa personalizata de rest</translation>
    </message>
    <message>
        <source>The address you selected for change is not part of this wallet. Any or all funds in your wallet may be sent to this address. Are you sure?</source>
        <translation type="unfinished">Adresa selectata pentru rest nu face parte din acest portofel. Orice suma, sau intreaga suma din portofel poate fi trimisa la aceasta adresa. Sunteti sigur?</translation>
    </message>
    <message>
        <source>(no label)</source>
        <translation type="unfinished">(fără etichetă)</translation>
    </message>
</context>
<context>
    <name>SendCoinsEntry</name>
    <message>
        <source>A&amp;mount:</source>
        <translation type="unfinished">Su&amp;mă:</translation>
    </message>
    <message>
        <source>Pay &amp;To:</source>
        <translation type="unfinished">Plăteşte că&amp;tre:</translation>
    </message>
    <message>
        <source>&amp;Label:</source>
        <translation type="unfinished">&amp;Etichetă:</translation>
    </message>
    <message>
        <source>Choose previously used address</source>
        <translation type="unfinished">Alegeţi adrese folosite anterior</translation>
    </message>
    <message>
        <source>The Bitcoin address to send the payment to</source>
        <translation type="unfinished">Adresa bitcoin către care se face plata</translation>
    </message>
    <message>
        <source>Paste address from clipboard</source>
        <translation type="unfinished">Lipeşte adresa din clipboard</translation>
    </message>
    <message>
        <source>Remove this entry</source>
        <translation type="unfinished">Înlătură această intrare</translation>
    </message>
    <message>
        <source>The fee will be deducted from the amount being sent. The recipient will receive less bitcoins than you enter in the amount field. If multiple recipients are selected, the fee is split equally.</source>
        <translation type="unfinished">Taxa va fi scazuta in suma trimisa. Destinatarul va primi mai putini bitcoin decat ati specificat in campul sumei trimise. Daca au fost selectati mai multi destinatari, taxa se va imparti in mod egal.</translation>
    </message>
    <message>
        <source>S&amp;ubtract fee from amount</source>
        <translation type="unfinished">S&amp;cade taxa din suma</translation>
    </message>
    <message>
        <source>Use available balance</source>
        <translation type="unfinished">Folosește balanța disponibilă</translation>
    </message>
    <message>
        <source>Message:</source>
        <translation type="unfinished">Mesaj:</translation>
    </message>
    <message>
        <source>Enter a label for this address to add it to the list of used addresses</source>
        <translation type="unfinished">Introduceţi eticheta pentru ca această adresa să fie introdusă în lista de adrese folosite</translation>
    </message>
    <message>
        <source>A message that was attached to the bitcoin: URI which will be stored with the transaction for your reference. Note: This message will not be sent over the Bitcoin network.</source>
        <translation type="unfinished">un mesaj a fost ataşat la bitcoin: URI care va fi stocat cu tranzacţia pentru referinţa dvs. Notă: Acest mesaj nu va fi trimis către reţeaua bitcoin.</translation>
    </message>
</context>
<context>
    <name>SendConfirmationDialog</name>
    <message>
        <source>Send</source>
        <translation type="unfinished">Trimis</translation>
    </message>
    </context>
<context>
    <name>SignVerifyMessageDialog</name>
    <message>
        <source>Signatures - Sign / Verify a Message</source>
        <translation type="unfinished">Semnaturi - Semnează/verifică un mesaj</translation>
    </message>
    <message>
        <source>&amp;Sign Message</source>
        <translation type="unfinished">&amp;Semnează mesaj</translation>
    </message>
    <message>
        <source>You can sign messages/agreements with your addresses to prove you can receive bitcoins sent to them. Be careful not to sign anything vague or random, as phishing attacks may try to trick you into signing your identity over to them. Only sign fully-detailed statements you agree to.</source>
        <translation type="unfinished">Puteţi semna mesaje/contracte cu adresele dvs. pentru a demostra ca puteti primi bitcoini trimisi la ele. Aveţi grijă să nu semnaţi nimic vag sau aleator, deoarece atacurile de tip phishing vă pot păcăli să le transferaţi identitatea. Semnaţi numai declaraţiile detaliate cu care sînteti de acord.</translation>
    </message>
    <message>
        <source>The Bitcoin address to sign the message with</source>
        <translation type="unfinished">Adresa cu care semnaţi mesajul</translation>
    </message>
    <message>
        <source>Choose previously used address</source>
        <translation type="unfinished">Alegeţi adrese folosite anterior</translation>
    </message>
    <message>
        <source>Paste address from clipboard</source>
        <translation type="unfinished">Lipeşte adresa din clipboard</translation>
    </message>
    <message>
        <source>Enter the message you want to sign here</source>
        <translation type="unfinished">Introduceţi mesajul pe care vreţi să-l semnaţi, aici</translation>
    </message>
    <message>
        <source>Signature</source>
        <translation type="unfinished">Semnătură</translation>
    </message>
    <message>
        <source>Copy the current signature to the system clipboard</source>
        <translation type="unfinished">Copiază semnatura curentă în clipboard-ul sistemului</translation>
    </message>
    <message>
        <source>Sign the message to prove you own this Bitcoin address</source>
        <translation type="unfinished">Semnează mesajul pentru a dovedi ca deţineţi acestă adresă Bitcoin</translation>
    </message>
    <message>
        <source>Sign &amp;Message</source>
        <translation type="unfinished">Semnează &amp;mesaj</translation>
    </message>
    <message>
        <source>Reset all sign message fields</source>
        <translation type="unfinished">Resetează toate cîmpurile mesajelor semnate</translation>
    </message>
    <message>
        <source>Clear &amp;All</source>
        <translation type="unfinished">Curăţă to&amp;ate</translation>
    </message>
    <message>
        <source>&amp;Verify Message</source>
        <translation type="unfinished">&amp;Verifică mesaj</translation>
    </message>
    <message>
        <source>Enter the receiver's address, message (ensure you copy line breaks, spaces, tabs, etc. exactly) and signature below to verify the message. Be careful not to read more into the signature than what is in the signed message itself, to avoid being tricked by a man-in-the-middle attack. Note that this only proves the signing party receives with the address, it cannot prove sendership of any transaction!</source>
        <translation type="unfinished">Introduceţi adresa de semnatură, mesajul (asiguraţi-vă că aţi copiat spaţiile, taburile etc. exact) şi semnatura dedesubt pentru a verifica mesajul. Aveţi grijă să nu citiţi mai mult în semnatură decît mesajul în sine, pentru a evita să fiţi păcăliţi de un atac de tip man-in-the-middle. De notat ca aceasta dovedeste doar ca semnatarul primeste odata cu adresa, nu dovedesta insa trimiterea vreunei tranzactii.</translation>
    </message>
    <message>
        <source>The Bitcoin address the message was signed with</source>
        <translation type="unfinished">Introduceţi o adresă Bitcoin</translation>
    </message>
    <message>
        <source>Verify the message to ensure it was signed with the specified Bitcoin address</source>
        <translation type="unfinished">Verificaţi mesajul pentru a vă asigura că a fost semnat cu adresa Bitcoin specificată</translation>
    </message>
    <message>
        <source>Verify &amp;Message</source>
        <translation type="unfinished">Verifică &amp;mesaj</translation>
    </message>
    <message>
        <source>Reset all verify message fields</source>
        <translation type="unfinished">Resetează toate cîmpurile mesajelor semnate</translation>
    </message>
    <message>
        <source>Click "Sign Message" to generate signature</source>
        <translation type="unfinished">Faceţi clic pe "Semneaza msaj" pentru a genera semnătura</translation>
    </message>
    <message>
        <source>The entered address is invalid.</source>
        <translation type="unfinished">Adresa introdusă este invalidă.</translation>
    </message>
    <message>
        <source>Please check the address and try again.</source>
        <translation type="unfinished">Vă rugăm verificaţi adresa şi încercaţi din nou.</translation>
    </message>
    <message>
        <source>The entered address does not refer to a key.</source>
        <translation type="unfinished">Adresa introdusă nu se referă la o cheie.</translation>
    </message>
    <message>
        <source>Wallet unlock was cancelled.</source>
        <translation type="unfinished">Deblocarea portofelului a fost anulata.</translation>
    </message>
    <message>
        <source>No error</source>
        <translation type="unfinished">Fara Eroare</translation>
    </message>
    <message>
        <source>Private key for the entered address is not available.</source>
        <translation type="unfinished">Cheia privată pentru adresa introdusă nu este disponibila.</translation>
    </message>
    <message>
        <source>Message signing failed.</source>
        <translation type="unfinished">Semnarea mesajului nu a reuşit.</translation>
    </message>
    <message>
        <source>Message signed.</source>
        <translation type="unfinished">Mesaj semnat.</translation>
    </message>
    <message>
        <source>The signature could not be decoded.</source>
        <translation type="unfinished">Semnatura nu a putut fi decodată.</translation>
    </message>
    <message>
        <source>Please check the signature and try again.</source>
        <translation type="unfinished">Vă rugăm verificaţi semnătura şi încercaţi din nou.</translation>
    </message>
    <message>
        <source>The signature did not match the message digest.</source>
        <translation type="unfinished">Semnatura nu se potriveşte cu mesajul.</translation>
    </message>
    <message>
        <source>Message verification failed.</source>
        <translation type="unfinished">Verificarea mesajului nu a reuşit.</translation>
    </message>
    <message>
        <source>Message verified.</source>
        <translation type="unfinished">Mesaj verificat.</translation>
>>>>>>> 9e05de1d
    </message>
    <message>
<<<<<<< HEAD
        <source>You need to rebuild the database using -reindex to go back to unpruned mode.  This will redownload the entire blockchain</source>
        <translation>Trebuie reconstruita intreaga baza de date folosind -reindex pentru a va intoarce la modul non-redus. Aceasta va determina descarcarea din nou a intregului blockchain</translation>
    </message>
    <message>
        <source>Error reading from database, shutting down.</source>
        <translation>Eroare la citirea bazei de date. Oprire.</translation>
    </message>
    <message>
        <source>Error upgrading chainstate database</source>
        <translation>Eroare la actualizarea bazei de date chainstate</translation>
    </message>
    <message>
        <source>Invalid -onion address or hostname: '%s'</source>
        <translation>Adresa sau hostname -onion invalide: '%s'</translation>
    </message>
    <message>
        <source>Invalid -proxy address or hostname: '%s'</source>
        <translation>Adresa sau hostname -proxy invalide: '%s'</translation>
    </message>
    <message>
        <source>Invalid amount for -paytxfee=&lt;amount&gt;: '%s' (must be at least %s)</source>
        <translation>Sumă nevalidă pentru -paytxfee=&lt;suma&gt;: '%s' (trebuie să fie cel puţin %s)</translation>
    </message>
    <message>
        <source>Invalid netmask specified in -whitelist: '%s'</source>
        <translation>Mască reţea nevalidă specificată în -whitelist: '%s'</translation>
    </message>
    <message>
        <source>Need to specify a port with -whitebind: '%s'</source>
        <translation>Trebuie să specificaţi un port cu -whitebind: '%s'</translation>
    </message>
    <message>
        <source>Reducing -maxconnections from %d to %d, because of system limitations.</source>
        <translation>Se micsoreaza -maxconnections de la %d la %d, datorita limitarilor de sistem.</translation>
    </message>
    <message>
        <source>Signing transaction failed</source>
        <translation>Nu s-a reuşit semnarea tranzacţiei</translation>
    </message>
    <message>
        <source>Specified -walletdir "%s" does not exist</source>
        <translation>Nu exista -walletdir "%s" specificat</translation>
    </message>
    <message>
        <source>Specified -walletdir "%s" is a relative path</source>
        <translation>-walletdir "%s" specificat este o cale relativa</translation>
    </message>
    <message>
        <source>Specified -walletdir "%s" is not a directory</source>
        <translation>-walletdir "%s" specificat nu este un director</translation>
    </message>
    <message>
        <source>The transaction amount is too small to pay the fee</source>
        <translation>Suma tranzactiei este prea mica pentru plata taxei</translation>
    </message>
    <message>
        <source>This is experimental software.</source>
        <translation>Acesta este un program experimental.</translation>
    </message>
    <message>
        <source>Transaction amount too small</source>
        <translation>Suma tranzacţionată este prea mică</translation>
    </message>
    <message>
        <source>Transaction too large</source>
        <translation>Tranzacţie prea mare</translation>
    </message>
    <message>
        <source>Unable to bind to %s on this computer (bind returned error %s)</source>
        <translation>Nu se poate lega la %s pe acest calculator. (Legarea a întors eroarea %s)</translation>
    </message>
    <message>
        <source>Unable to generate initial keys</source>
        <translation>Nu s-au putut genera cheile initiale</translation>
    </message>
    <message>
        <source>Verifying wallet(s)...</source>
        <translation>Se verifică portofelul(ele)...</translation>
    </message>
    <message>
        <source>Warning: unknown new rules activated (versionbit %i)</source>
        <translation>Atentie: se activeaza reguli noi necunoscute (versionbit %i)</translation>
    </message>
    <message>
        <source>Zapping all transactions from wallet...</source>
        <translation>Şterge toate tranzacţiile din portofel...</translation>
    </message>
    <message>
        <source>-maxtxfee is set very high! Fees this large could be paid on a single transaction.</source>
        <translation>-maxtxfee este setata foarte sus! Se pot plati taxe de aceasta marime pe o singura tranzactie.</translation>
    </message>
    <message>
        <source>This is the transaction fee you may pay when fee estimates are not available.</source>
        <translation>Aceasta este taxa de tranzactie pe care este posibil sa o platiti daca estimarile de taxe nu sunt disponibile.</translation>
    </message>
    <message>
        <source>Total length of network version string (%i) exceeds maximum length (%i). Reduce the number or size of uacomments.</source>
        <translation>Lungimea totala a sirului versiunii retelei (%i) depaseste lungimea maxima (%i). Reduceti numarul sa dimensiunea uacomments.</translation>
    </message>
    <message>
        <source>Warning: Wallet file corrupt, data salvaged! Original %s saved as %s in %s; if your balance or transactions are incorrect you should restore from a backup.</source>
        <translation>Atenţie: fişierul portofelului este corupt, date salvate! Fişierul %s a fost salvat ca %s in %s; dacă balanta sau tranzactiile sunt incorecte ar trebui să restauraţi dintr-o copie de siguranţă.</translation>
    </message>
    <message>
        <source>%s is set very high!</source>
        <translation>%s este setata foarte sus!</translation>
    </message>
    <message>
        <source>Error loading wallet %s. Duplicate -wallet filename specified.</source>
        <translation>Eroare la incarcarea portofelului %s. Este specificat un fisier -wallet duplicat.</translation>
    </message>
    <message>
        <source>Starting network threads...</source>
        <translation>Se pornesc threadurile retelei...</translation>
    </message>
    <message>
        <source>The wallet will avoid paying less than the minimum relay fee.</source>
        <translation>Portofelul va evita sa plateasca mai putin decat minimul taxei de retransmisie.</translation>
    </message>
    <message>
        <source>This is the minimum transaction fee you pay on every transaction.</source>
        <translation>Acesta este minimum de taxa de tranzactie care va fi platit la fiecare tranzactie.</translation>
    </message>
    <message>
        <source>This is the transaction fee you will pay if you send a transaction.</source>
        <translation>Aceasta este taxa de tranzactie pe care o platiti cand trimiteti o tranzactie.</translation>
    </message>
    <message>
        <source>Transaction amounts must not be negative</source>
        <translation>Sumele tranzactionate nu pot fi negative</translation>
    </message>
    <message>
        <source>Transaction has too long of a mempool chain</source>
        <translation>Tranzacţia are o  lungime prea mare in lantul mempool</translation>
    </message>
    <message>
        <source>Transaction must have at least one recipient</source>
        <translation>Tranzactia trebuie sa aiba cel putin un destinatar</translation>
    </message>
    <message>
        <source>Unknown network specified in -onlynet: '%s'</source>
        <translation>Reţeaua specificată în -onlynet este necunoscută: '%s'</translation>
    </message>
    <message>
        <source>Insufficient funds</source>
        <translation>Fonduri insuficiente</translation>
    </message>
    <message>
        <source>Cannot upgrade a non HD split wallet without upgrading to support pre split keypool. Please use -upgradewallet=169900 or -upgradewallet with no version specified.</source>
        <translation>Nu se poate actualiza un portofel split HD fără a fi actualizat pentru a sprijini keypool-ul pre divizat. Vă rugăm să folosiți -upgradewallet=169900 sau -upgradewallet fără nicio versiune specificată.</translation>
    </message>
    <message>
        <source>Fee estimation failed. Fallbackfee is disabled. Wait a few blocks or enable -fallbackfee.</source>
        <translation>Estimarea taxei a esuat. Taxa implicita este dezactivata. Asteptati cateva blocuri, sau activati -fallbackfee.</translation>
    </message>
    <message>
        <source>Warning: Private keys detected in wallet {%s} with disabled private keys</source>
        <translation>Atentie: S-au detectat chei private in portofelul {%s} cu cheile private dezactivate</translation>
    </message>
    <message>
        <source>Cannot write to data directory '%s'; check permissions.</source>
        <translation>Nu se poate scrie in directorul de date '%s"; verificati permisiunile.</translation>
    </message>
    <message>
        <source>Loading block index...</source>
        <translation>Încărcare index bloc...</translation>
    </message>
    <message>
        <source>Loading wallet...</source>
        <translation>Încărcare portofel...</translation>
    </message>
    <message>
        <source>Cannot downgrade wallet</source>
        <translation>Nu se poate retrograda portofelul</translation>
=======
        <source>conflicted with a transaction with %1 confirmations</source>
        <extracomment>Text explaining the current status of a transaction, shown in the status field of the details window for this transaction. This status represents an unconfirmed transaction that conflicts with a confirmed transaction.</extracomment>
        <translation type="unfinished">in conflict cu o tranzactie cu %1 confirmari</translation>
    </message>
    <message>
        <source>abandoned</source>
        <extracomment>Text explaining the current status of a transaction, shown in the status field of the details window for this transaction. This status represents an abandoned transaction.</extracomment>
        <translation type="unfinished">abandonat</translation>
    </message>
    <message>
        <source>%1/unconfirmed</source>
        <extracomment>Text explaining the current status of a transaction, shown in the status field of the details window for this transaction. This status represents a transaction confirmed in at least one block, but less than 6 blocks.</extracomment>
        <translation type="unfinished">%1/neconfirmat</translation>
    </message>
    <message>
        <source>%1 confirmations</source>
        <extracomment>Text explaining the current status of a transaction, shown in the status field of the details window for this transaction. This status represents a transaction confirmed in 6 or more blocks.</extracomment>
        <translation type="unfinished">%1 confirmări</translation>
    </message>
    <message>
        <source>Status</source>
        <translation type="unfinished">Stare</translation>
    </message>
    <message>
        <source>Date</source>
        <translation type="unfinished">Data</translation>
    </message>
    <message>
        <source>Source</source>
        <translation type="unfinished">Sursa</translation>
    </message>
    <message>
        <source>Generated</source>
        <translation type="unfinished">Generat</translation>
    </message>
    <message>
        <source>From</source>
        <translation type="unfinished">De la</translation>
    </message>
    <message>
        <source>unknown</source>
        <translation type="unfinished">necunoscut</translation>
    </message>
    <message>
        <source>To</source>
        <translation type="unfinished">Către</translation>
    </message>
    <message>
        <source>own address</source>
        <translation type="unfinished">adresa proprie</translation>
    </message>
    <message>
        <source>watch-only</source>
        <translation type="unfinished">doar-supraveghere</translation>
    </message>
    <message>
        <source>label</source>
        <translation type="unfinished">etichetă</translation>
    </message>
    <message numerus="yes">
        <source>matures in %n more block(s)</source>
        <translation type="unfinished">
            <numerusform />
            <numerusform />
            <numerusform />
        </translation>
    </message>
    <message>
        <source>not accepted</source>
        <translation type="unfinished">neacceptat</translation>
    </message>
    <message>
        <source>Transaction fee</source>
        <translation type="unfinished">Taxă tranzacţie</translation>
    </message>
    <message>
        <source>Net amount</source>
        <translation type="unfinished">Suma netă</translation>
    </message>
    <message>
        <source>Message</source>
        <translation type="unfinished">Mesaj</translation>
    </message>
    <message>
        <source>Comment</source>
        <translation type="unfinished">Comentariu</translation>
    </message>
    <message>
        <source>Transaction ID</source>
        <translation type="unfinished">ID tranzacţie</translation>
    </message>
    <message>
        <source>Transaction total size</source>
        <translation type="unfinished">Dimensiune totala tranzacţie</translation>
    </message>
    <message>
        <source>Transaction virtual size</source>
        <translation type="unfinished">Dimensiune virtuala a tranzactiei</translation>
    </message>
    <message>
        <source>Output index</source>
        <translation type="unfinished">Index debit</translation>
    </message>
    <message>
        <source> (Certificate was not verified)</source>
        <translation type="unfinished">(Certificatul nu a fost verificat)</translation>
    </message>
    <message>
        <source>Merchant</source>
        <translation type="unfinished">Comerciant</translation>
    </message>
    <message>
        <source>Generated coins must mature %1 blocks before they can be spent. When you generated this block, it was broadcast to the network to be added to the block chain. If it fails to get into the chain, its state will change to "not accepted" and it won't be spendable. This may occasionally happen if another node generates a block within a few seconds of yours.</source>
        <translation type="unfinished">Monedele generate se pot cheltui doar dupa inca %1 blocuri.  După ce a fost generat, s-a propagat în reţea, urmând să fie adăugat in blockchain.  Dacă nu poate fi inclus in lanţ, starea sa va deveni "neacceptat" si nu va putea fi folosit la tranzacţii.  Acest fenomen se întâmplă atunci cand un alt nod a generat un bloc la o diferenţa de câteva secunde.</translation>
    </message>
    <message>
        <source>Debug information</source>
        <translation type="unfinished">Informaţii pentru depanare</translation>
    </message>
    <message>
        <source>Transaction</source>
        <translation type="unfinished">Tranzacţie</translation>
    </message>
    <message>
        <source>Inputs</source>
        <translation type="unfinished">Intrări</translation>
    </message>
    <message>
        <source>Amount</source>
        <translation type="unfinished">Sumă</translation>
    </message>
    <message>
        <source>true</source>
        <translation type="unfinished">adevărat</translation>
    </message>
    <message>
        <source>false</source>
        <translation type="unfinished">fals</translation>
    </message>
</context>
<context>
    <name>TransactionDescDialog</name>
    <message>
        <source>This pane shows a detailed description of the transaction</source>
        <translation type="unfinished">Acest panou arată o descriere detaliată a tranzacţiei</translation>
    </message>
    <message>
        <source>Details for %1</source>
        <translation type="unfinished">Detalii pentru %1</translation>
    </message>
</context>
<context>
    <name>TransactionTableModel</name>
    <message>
        <source>Date</source>
        <translation type="unfinished">Data</translation>
    </message>
    <message>
        <source>Type</source>
        <translation type="unfinished">Tip</translation>
    </message>
    <message>
        <source>Label</source>
        <translation type="unfinished">Etichetă</translation>
    </message>
    <message>
        <source>Unconfirmed</source>
        <translation type="unfinished">Neconfirmat</translation>
    </message>
    <message>
        <source>Abandoned</source>
        <translation type="unfinished">Abandonat</translation>
    </message>
    <message>
        <source>Confirming (%1 of %2 recommended confirmations)</source>
        <translation type="unfinished">Confirmare (%1 din %2 confirmari recomandate)</translation>
    </message>
    <message>
        <source>Confirmed (%1 confirmations)</source>
        <translation type="unfinished">Confirmat (%1 confirmari)</translation>
    </message>
    <message>
        <source>Conflicted</source>
        <translation type="unfinished">În conflict</translation>
    </message>
    <message>
        <source>Immature (%1 confirmations, will be available after %2)</source>
        <translation type="unfinished">Imatur (%1 confirmari, va fi disponibil după %2)</translation>
    </message>
    <message>
        <source>Generated but not accepted</source>
        <translation type="unfinished">Generat dar neacceptat</translation>
    </message>
    <message>
        <source>Received with</source>
        <translation type="unfinished">Recepţionat cu</translation>
    </message>
    <message>
        <source>Received from</source>
        <translation type="unfinished">Primit de la</translation>
    </message>
    <message>
        <source>Sent to</source>
        <translation type="unfinished">Trimis către</translation>
    </message>
    <message>
        <source>Payment to yourself</source>
        <translation type="unfinished">Plată către dvs.</translation>
    </message>
    <message>
        <source>Mined</source>
        <translation type="unfinished">Minat</translation>
    </message>
    <message>
        <source>watch-only</source>
        <translation type="unfinished">doar-supraveghere</translation>
    </message>
    <message>
        <source>(n/a)</source>
        <translation type="unfinished">(indisponibil)</translation>
    </message>
    <message>
        <source>(no label)</source>
        <translation type="unfinished">(fără etichetă)</translation>
    </message>
    <message>
        <source>Transaction status. Hover over this field to show number of confirmations.</source>
        <translation type="unfinished">Starea tranzacţiei. Treceţi cu mouse-ul peste acest cîmp pentru afişarea numărului de confirmari.</translation>
    </message>
    <message>
        <source>Date and time that the transaction was received.</source>
        <translation type="unfinished">Data şi ora la care a fost recepţionată tranzacţia.</translation>
    </message>
    <message>
        <source>Type of transaction.</source>
        <translation type="unfinished">Tipul tranzacţiei.</translation>
    </message>
    <message>
        <source>Whether or not a watch-only address is involved in this transaction.</source>
        <translation type="unfinished">Indiferent dacă sau nu o adresa doar-suăpraveghere este implicată în această tranzacţie.</translation>
    </message>
    <message>
        <source>User-defined intent/purpose of the transaction.</source>
        <translation type="unfinished">Intentie/scop al tranzactie definit de user.</translation>
    </message>
    <message>
        <source>Amount removed from or added to balance.</source>
        <translation type="unfinished">Suma extrasă sau adăugată la sold.</translation>
    </message>
</context>
<context>
    <name>TransactionView</name>
    <message>
        <source>All</source>
        <translation type="unfinished">Toate</translation>
    </message>
    <message>
        <source>Today</source>
        <translation type="unfinished">Astăzi</translation>
    </message>
    <message>
        <source>This week</source>
        <translation type="unfinished">Saptamana aceasta</translation>
    </message>
    <message>
        <source>This month</source>
        <translation type="unfinished">Luna aceasta</translation>
    </message>
    <message>
        <source>Last month</source>
        <translation type="unfinished">Luna trecuta</translation>
    </message>
    <message>
        <source>This year</source>
        <translation type="unfinished">Anul acesta</translation>
    </message>
    <message>
        <source>Received with</source>
        <translation type="unfinished">Recepţionat cu</translation>
    </message>
    <message>
        <source>Sent to</source>
        <translation type="unfinished">Trimis către</translation>
    </message>
    <message>
        <source>To yourself</source>
        <translation type="unfinished">Către dvs.</translation>
    </message>
    <message>
        <source>Mined</source>
        <translation type="unfinished">Minat</translation>
    </message>
    <message>
        <source>Other</source>
        <translation type="unfinished">Altele</translation>
    </message>
    <message>
        <source>Enter address, transaction id, or label to search</source>
        <translation type="unfinished">Introduceți adresa, ID-ul tranzacției, sau eticheta pentru a căuta</translation>
    </message>
    <message>
        <source>Min amount</source>
        <translation type="unfinished">Suma minimă</translation>
    </message>
    <message>
        <source>Export Transaction History</source>
        <translation type="unfinished">Export istoric tranzacţii</translation>
    </message>
    <message>
        <source>Comma separated file</source>
        <extracomment>Expanded name of the CSV file format. See: https://en.wikipedia.org/wiki/Comma-separated_values.</extracomment>
        <translation type="unfinished">Fișier separat prin virgulă</translation>
    </message>
    <message>
        <source>Confirmed</source>
        <translation type="unfinished">Confirmat</translation>
    </message>
    <message>
        <source>Watch-only</source>
        <translation type="unfinished">Doar-supraveghere</translation>
    </message>
    <message>
        <source>Date</source>
        <translation type="unfinished">Data</translation>
    </message>
    <message>
        <source>Type</source>
        <translation type="unfinished">Tip</translation>
    </message>
    <message>
        <source>Label</source>
        <translation type="unfinished">Etichetă</translation>
    </message>
    <message>
        <source>Address</source>
        <translation type="unfinished">Adresă</translation>
    </message>
    <message>
        <source>Exporting Failed</source>
        <translation type="unfinished">Export nereusit</translation>
    </message>
    <message>
        <source>There was an error trying to save the transaction history to %1.</source>
        <translation type="unfinished">S-a produs o eroare la salvarea istoricului tranzacţiilor la %1.</translation>
    </message>
    <message>
        <source>Exporting Successful</source>
        <translation type="unfinished">Export reuşit</translation>
    </message>
    <message>
        <source>The transaction history was successfully saved to %1.</source>
        <translation type="unfinished">Istoricul tranzacţiilor a fost salvat cu succes la %1.</translation>
    </message>
    <message>
        <source>Range:</source>
        <translation type="unfinished">Interval:</translation>
    </message>
    <message>
        <source>to</source>
        <translation type="unfinished">către</translation>
    </message>
</context>
<context>
    <name>WalletFrame</name>
    <message>
        <source>Create a new wallet</source>
        <translation type="unfinished">Crează un portofel nou</translation>
    </message>
    <message>
        <source>Error</source>
        <translation type="unfinished">Eroare</translation>
    </message>
    </context>
<context>
    <name>WalletModel</name>
    <message>
        <source>Send Coins</source>
        <translation type="unfinished">Trimite monede</translation>
    </message>
    <message>
        <source>Fee bump error</source>
        <translation type="unfinished">Eroare in cresterea taxei</translation>
    </message>
    <message>
        <source>Increasing transaction fee failed</source>
        <translation type="unfinished">Cresterea comisionului pentru tranzactie a esuat.</translation>
    </message>
    <message>
        <source>Do you want to increase the fee?</source>
        <extracomment>Asks a user if they would like to manually increase the fee of a transaction that has already been created.</extracomment>
        <translation type="unfinished">Doriti sa cresteti taxa de tranzactie?</translation>
    </message>
    <message>
        <source>Current fee:</source>
        <translation type="unfinished">Comision curent:</translation>
    </message>
    <message>
        <source>Increase:</source>
        <translation type="unfinished">Crestere:</translation>
    </message>
    <message>
        <source>New fee:</source>
        <translation type="unfinished">Noul comision:</translation>
    </message>
    <message>
        <source>Confirm fee bump</source>
        <translation type="unfinished">Confirma cresterea comisionului</translation>
    </message>
    <message>
        <source>Can't sign transaction.</source>
        <translation type="unfinished">Nu s-a reuşit semnarea tranzacţiei</translation>
    </message>
    <message>
        <source>Could not commit transaction</source>
        <translation type="unfinished">Tranzactia nu a putut fi consemnata.</translation>
    </message>
    <message>
        <source>default wallet</source>
        <translation type="unfinished">portofel implicit</translation>
    </message>
</context>
<context>
    <name>WalletView</name>
    <message>
        <source>Export the data in the current tab to a file</source>
        <translation type="unfinished">Exportă datele din tab-ul curent într-un fişier</translation>
    </message>
    <message>
        <source>Backup Wallet</source>
        <translation type="unfinished">Backup portofelul electronic</translation>
    </message>
    <message>
        <source>Backup Failed</source>
        <translation type="unfinished">Backup esuat</translation>
    </message>
    <message>
        <source>There was an error trying to save the wallet data to %1.</source>
        <translation type="unfinished">S-a produs o eroare la salvarea datelor portofelului la %1.</translation>
    </message>
    <message>
        <source>Backup Successful</source>
        <translation type="unfinished">Backup efectuat cu succes</translation>
>>>>>>> 9e05de1d
    </message>
    <message>
        <source>The wallet data was successfully saved to %1.</source>
        <translation type="unfinished">Datele portofelului s-au salvat cu succes la %1.</translation>
    </message>
    <message>
<<<<<<< HEAD
        <source>Done loading</source>
        <translation>Încărcare terminată</translation>
=======
        <source>Cancel</source>
        <translation type="unfinished">Anulare</translation>
>>>>>>> 9e05de1d
    </message>
</context>
</TS><|MERGE_RESOLUTION|>--- conflicted
+++ resolved
@@ -3,102 +3,6 @@
     <name>AddressBookPage</name>
     <message>
         <source>Right-click to edit address or label</source>
-<<<<<<< HEAD
-        <translation>Click-dreapta pentru a edita adresa sau eticheta</translation>
-    </message>
-    <message>
-        <source>Create a new address</source>
-        <translation>Creează o adresă nouă</translation>
-    </message>
-    <message>
-        <source>&amp;New</source>
-        <translation>&amp;Nou</translation>
-    </message>
-    <message>
-        <source>Copy the currently selected address to the system clipboard</source>
-        <translation>Copiază adresa selectată curent în clipboard</translation>
-    </message>
-    <message>
-        <source>&amp;Copy</source>
-        <translation>&amp;Copiază</translation>
-    </message>
-    <message>
-        <source>C&amp;lose</source>
-        <translation>Î&amp;nchide</translation>
-    </message>
-    <message>
-        <source>Delete the currently selected address from the list</source>
-        <translation>Şterge adresa selectată curent din listă</translation>
-    </message>
-    <message>
-        <source>Enter address or label to search</source>
-        <translation>Introduceţi adresa sau eticheta pentru căutare</translation>
-    </message>
-    <message>
-        <source>Export the data in the current tab to a file</source>
-        <translation>Exportă datele din tab-ul curent într-un fişier</translation>
-    </message>
-    <message>
-        <source>&amp;Export</source>
-        <translation>&amp;Exportă</translation>
-    </message>
-    <message>
-        <source>&amp;Delete</source>
-        <translation>&amp;Şterge</translation>
-    </message>
-    <message>
-        <source>Choose the address to send coins to</source>
-        <translation>Alege $adresa unde să trimiteţi monede</translation>
-    </message>
-    <message>
-        <source>Choose the address to receive coins with</source>
-        <translation>Alege adresa la care sa primesti monedele cu</translation>
-    </message>
-    <message>
-        <source>C&amp;hoose</source>
-        <translation>A&amp;lege</translation>
-    </message>
-    <message>
-        <source>Sending addresses</source>
-        <translation>Adresa de trimitere</translation>
-    </message>
-    <message>
-        <source>Receiving addresses</source>
-        <translation>Adresa de primire</translation>
-    </message>
-    <message>
-        <source>These are your Bitcoin addresses for sending payments. Always check the amount and the receiving address before sending coins.</source>
-        <translation>Acestea sunt adresele tale Bitcoin pentru efectuarea platilor. Intotdeauna verifica atent suma de plata si adresa beneficiarului inainte de a trimite monede.</translation>
-    </message>
-    <message>
-        <source>&amp;Copy Address</source>
-        <translation>&amp;Copiază Adresa</translation>
-    </message>
-    <message>
-        <source>Copy &amp;Label</source>
-        <translation>Copiaza si eticheteaza</translation>
-    </message>
-    <message>
-        <source>&amp;Edit</source>
-        <translation>&amp;Editare</translation>
-    </message>
-    <message>
-        <source>Export Address List</source>
-        <translation>Exportă listă de adrese</translation>
-    </message>
-    <message>
-        <source>Comma separated file (*.csv)</source>
-        <translation>Fisier cu separator virgulă (*.csv)</translation>
-    </message>
-    <message>
-        <source>Exporting Failed</source>
-        <translation>Export nereusit</translation>
-    </message>
-    <message>
-        <source>There was an error trying to save the address list to %1. Please try again.</source>
-        <translation>A apărut o eroare la salvarea listei de adrese la %1. Vă rugăm să încercaţi din nou.</translation>
-    </message>
-=======
         <translation type="unfinished">Click-dreapta pentru a edita adresa sau eticheta</translation>
     </message>
     <message>
@@ -197,7 +101,6 @@
         <source>Exporting Failed</source>
         <translation type="unfinished">Export nereusit</translation>
     </message>
->>>>>>> 9e05de1d
 </context>
 <context>
     <name>AddressTableModel</name>
@@ -218,45 +121,6 @@
     <name>AskPassphraseDialog</name>
     <message>
         <source>Passphrase Dialog</source>
-<<<<<<< HEAD
-        <translation>Dialogul pentru fraza de acces</translation>
-    </message>
-    <message>
-        <source>Enter passphrase</source>
-        <translation>Introduceţi fraza de acces</translation>
-    </message>
-    <message>
-        <source>New passphrase</source>
-        <translation>Frază de acces nouă</translation>
-    </message>
-    <message>
-        <source>Repeat new passphrase</source>
-        <translation>Repetaţi noua frază de acces</translation>
-    </message>
-    <message>
-        <source>Show passphrase</source>
-        <translation>Arată fraza de acces</translation>
-    </message>
-    <message>
-        <source>Encrypt wallet</source>
-        <translation>Criptare portofel</translation>
-    </message>
-    <message>
-        <source>This operation needs your wallet passphrase to unlock the wallet.</source>
-        <translation>Această acţiune necesită introducerea parolei de acces pentru deblocarea portofelului.</translation>
-    </message>
-    <message>
-        <source>Unlock wallet</source>
-        <translation>Deblocare portofel</translation>
-    </message>
-    <message>
-        <source>This operation needs your wallet passphrase to decrypt the wallet.</source>
-        <translation>Această acţiune necesită introducerea parolei de acces pentru decriptarea portofelului.</translation>
-    </message>
-    <message>
-        <source>Decrypt wallet</source>
-        <translation>Decriptare portofel</translation>
-=======
         <translation type="unfinished">Dialogul pentru fraza de acces</translation>
     </message>
     <message>
@@ -294,25 +158,12 @@
     <message>
         <source>Confirm wallet encryption</source>
         <translation type="unfinished">Confirmaţi criptarea portofelului</translation>
->>>>>>> 9e05de1d
     </message>
     <message>
         <source>Warning: If you encrypt your wallet and lose your passphrase, you will &lt;b&gt;LOSE ALL OF YOUR BITCOINS&lt;/b&gt;!</source>
         <translation type="unfinished">Atenţie: Dacă va criptati portofelul si ulterior pierdeti parola, &lt;b&gt;VEŢI PIERDE TOTI BITCOINII&lt;/b&gt;!</translation>
     </message>
     <message>
-<<<<<<< HEAD
-        <source>Confirm wallet encryption</source>
-        <translation>Confirmaţi criptarea portofelului</translation>
-    </message>
-    <message>
-        <source>Warning: If you encrypt your wallet and lose your passphrase, you will &lt;b&gt;LOSE ALL OF YOUR BITCOINS&lt;/b&gt;!</source>
-        <translation>Atenţie: Dacă va criptati portofelul si ulterior pierdeti parola, &lt;b&gt;VEŢI PIERDE TOTI BITCOINII&lt;/b&gt;!</translation>
-    </message>
-    <message>
-        <source>Are you sure you wish to encrypt your wallet?</source>
-        <translation>Sigur doriţi să criptaţi portofelul dvs.?</translation>
-=======
         <source>Are you sure you wish to encrypt your wallet?</source>
         <translation type="unfinished">Sigur doriţi să criptaţi portofelul dvs.?</translation>
     </message>
@@ -328,7 +179,6 @@
         <source>Enter the old passphrase and new passphrase for the wallet.</source>
         <translation type="unfinished">Introduceţi vechea şi noua parolă pentru portofel.
  </translation>
->>>>>>> 9e05de1d
     </message>
     <message>
         <source>Remember that encrypting your wallet cannot fully protect your bitcoins from being stolen by malware infecting your computer.</source>
@@ -336,53 +186,6 @@
     </message>
     <message>
         <source>Wallet to be encrypted</source>
-<<<<<<< HEAD
-        <translation>Portofel de criptat</translation>
-    </message>
-    <message>
-        <source>Your wallet is about to be encrypted. </source>
-        <translation>Portofelul tău urmează să fie criptat.</translation>
-    </message>
-    <message>
-        <source>Your wallet is now encrypted. </source>
-        <translation>Protofelul tău este criptat.</translation>
-    </message>
-    <message>
-        <source>IMPORTANT: Any previous backups you have made of your wallet file should be replaced with the newly generated, encrypted wallet file. For security reasons, previous backups of the unencrypted wallet file will become useless as soon as you start using the new, encrypted wallet.</source>
-        <translation>IMPORTANT: Orice copie de siguranţă făcută anterior portofelului dumneavoastră ar trebui înlocuită cu cea generată cel mai recent, fişier criptat al portofelului. Pentru siguranţă, copiile de siguranţă vechi ale portofelului ne-criptat vor deveni inutile imediat ce veţi începe folosirea noului fişier criptat al portofelului.</translation>
-    </message>
-    <message>
-        <source>Wallet encryption failed</source>
-        <translation>Criptarea portofelului a eşuat.</translation>
-    </message>
-    <message>
-        <source>Wallet encryption failed due to an internal error. Your wallet was not encrypted.</source>
-        <translation>Criptarea portofelului nu a reuşit din cauza unei erori interne. Portofelul dvs. nu a fost criptat.</translation>
-    </message>
-    <message>
-        <source>The supplied passphrases do not match.</source>
-        <translation>Parolele furnizate nu se potrivesc.</translation>
-    </message>
-    <message>
-        <source>Wallet unlock failed</source>
-        <translation>Deblocarea portofelului a esuat.</translation>
-    </message>
-    <message>
-        <source>The passphrase entered for the wallet decryption was incorrect.</source>
-        <translation>Parola introdusă pentru decriptarea portofelului a fost incorectă.</translation>
-    </message>
-    <message>
-        <source>Wallet decryption failed</source>
-        <translation>Decriptarea portofelului a esuat.</translation>
-    </message>
-    <message>
-        <source>Wallet passphrase was successfully changed.</source>
-        <translation>Parola portofelului a fost schimbata.</translation>
-    </message>
-    <message>
-        <source>Warning: The Caps Lock key is on!</source>
-        <translation>Atenţie! Caps Lock este pornit!</translation>
-=======
         <translation type="unfinished">Portofel de criptat</translation>
     </message>
     <message>
@@ -424,39 +227,18 @@
     <message>
         <source>Warning: The Caps Lock key is on!</source>
         <translation type="unfinished">Atenţie! Caps Lock este pornit!</translation>
->>>>>>> 9e05de1d
     </message>
 </context>
 <context>
     <name>BanTableModel</name>
     <message>
         <source>Banned Until</source>
-<<<<<<< HEAD
-        <translation>Banat până la</translation>
-=======
         <translation type="unfinished">Banat până la</translation>
->>>>>>> 9e05de1d
     </message>
 </context>
 <context>
     <name>BitcoinApplication</name>
     <message>
-<<<<<<< HEAD
-        <source>Sign &amp;message...</source>
-        <translation>Semnează &amp;mesaj...</translation>
-    </message>
-    <message>
-        <source>Synchronizing with network...</source>
-        <translation>Se sincronizează cu reţeaua...</translation>
-    </message>
-    <message>
-        <source>&amp;Overview</source>
-        <translation>&amp;Imagine de ansamblu</translation>
-    </message>
-    <message>
-        <source>Show general overview of wallet</source>
-        <translation>Arată o stare generală de ansamblu a portofelului</translation>
-=======
         <source>Settings file %1 might be corrupt or invalid.</source>
         <translation type="unfinished">Fișierul de configurări %1 poate fi corupt sau invalid.</translation>
     </message>
@@ -475,28 +257,11 @@
     <message>
         <source>An internal error occurred. %1 will attempt to continue safely. This is an unexpected bug which can be reported as described below.</source>
         <translation type="unfinished">A apărut o eroare internă. %1 va încerca să continue în siguranță. Aceasta este o eroare neașteptată care poate fi raportată după cum este descris mai jos.</translation>
->>>>>>> 9e05de1d
     </message>
 </context>
 <context>
     <name>QObject</name>
     <message>
-<<<<<<< HEAD
-        <source>&amp;Transactions</source>
-        <translation>&amp;Tranzacţii</translation>
-    </message>
-    <message>
-        <source>Browse transaction history</source>
-        <translation>Răsfoire istoric tranzacţii</translation>
-    </message>
-    <message>
-        <source>E&amp;xit</source>
-        <translation>Ieşire</translation>
-    </message>
-    <message>
-        <source>Quit application</source>
-        <translation>Închide aplicaţia</translation>
-=======
         <source>Error: Specified data directory "%1" does not exist.</source>
         <translation type="unfinished">Eroare: Directorul de date specificat "%1" nu există.</translation>
     </message>
@@ -511,58 +276,20 @@
     <message>
         <source>%1 didn't yet exit safely…</source>
         <translation type="unfinished">%1 nu a ieșit încă în siguranță...</translation>
->>>>>>> 9e05de1d
     </message>
     <message>
         <source>unknown</source>
         <translation type="unfinished">necunoscut</translation>
     </message>
     <message>
-<<<<<<< HEAD
-        <source>Show information about %1</source>
-        <translation>Arată informaţii despre %1</translation>
-=======
         <source>Amount</source>
         <translation type="unfinished">Sumă</translation>
->>>>>>> 9e05de1d
     </message>
     <message>
         <source>Enter a Bitcoin address (e.g. %1)</source>
         <translation type="unfinished">Introduceţi o adresă Bitcoin (de exemplu %1)</translation>
     </message>
     <message>
-<<<<<<< HEAD
-        <source>Show information about Qt</source>
-        <translation>Arată informaţii despre Qt</translation>
-    </message>
-    <message>
-        <source>&amp;Options...</source>
-        <translation>&amp;Opţiuni...</translation>
-    </message>
-    <message>
-        <source>Modify configuration options for %1</source>
-        <translation>Modifică opţiunile de configurare pentru %1</translation>
-    </message>
-    <message>
-        <source>&amp;Encrypt Wallet...</source>
-        <translation>Cript&amp;ează portofelul...</translation>
-    </message>
-    <message>
-        <source>&amp;Backup Wallet...</source>
-        <translation>Face o copie de siguranţă a portofelului...</translation>
-    </message>
-    <message>
-        <source>&amp;Change Passphrase...</source>
-        <translation>S&amp;chimbă parola...</translation>
-    </message>
-    <message>
-        <source>Open &amp;URI...</source>
-        <translation>Deschide &amp;URI...</translation>
-    </message>
-    <message>
-        <source>Create Wallet...</source>
-        <translation>Crează portofel...</translation>
-=======
         <source>Inbound</source>
         <extracomment>An inbound connection from a peer. An inbound connection is a connection initiated by a peer.</extracomment>
         <translation type="unfinished">Intrare</translation>
@@ -635,72 +362,11 @@
             <numerusform />
             <numerusform />
         </translation>
->>>>>>> 9e05de1d
     </message>
     </context>
 <context>
     <name>bitcoin-core</name>
     <message>
-<<<<<<< HEAD
-        <source>Create a new wallet</source>
-        <translation>Crează un portofel nou</translation>
-    </message>
-    <message>
-        <source>Wallet:</source>
-        <translation>Portofel:</translation>
-    </message>
-    <message>
-        <source>Click to disable network activity.</source>
-        <translation>Click pentru a opri activitatea retelei.</translation>
-    </message>
-    <message>
-        <source>Network activity disabled.</source>
-        <translation>Activitatea retelei a fost oprita.</translation>
-    </message>
-    <message>
-        <source>Click to enable network activity again.</source>
-        <translation>Click pentu a porni activitatea retelei.</translation>
-    </message>
-    <message>
-        <source>Syncing Headers (%1%)...</source>
-        <translation>Se sincronizeaza Header-ele (%1%)...</translation>
-    </message>
-    <message>
-        <source>Reindexing blocks on disk...</source>
-        <translation>Se reindexează blocurile pe disc...</translation>
-    </message>
-    <message>
-        <source>Proxy is &lt;b&gt;enabled&lt;/b&gt;: %1</source>
-        <translation>Proxy este&lt;b&gt;activat&lt;/b&gt;:%1</translation>
-    </message>
-    <message>
-        <source>Send coins to a Bitcoin address</source>
-        <translation>Trimite monede către o adresă Bitcoin</translation>
-    </message>
-    <message>
-        <source>Backup wallet to another location</source>
-        <translation>Creează o copie de rezervă a portofelului într-o locaţie diferită</translation>
-    </message>
-    <message>
-        <source>Change the passphrase used for wallet encryption</source>
-        <translation>Schimbă fraza de acces folosită pentru criptarea portofelului</translation>
-    </message>
-    <message>
-        <source>&amp;Verify message...</source>
-        <translation>&amp;Verifică mesaj...</translation>
-    </message>
-    <message>
-        <source>&amp;Send</source>
-        <translation>Trimite</translation>
-    </message>
-    <message>
-        <source>&amp;Receive</source>
-        <translation>P&amp;rimeşte</translation>
-    </message>
-    <message>
-        <source>&amp;Show / Hide</source>
-        <translation>Arată/Ascunde</translation>
-=======
         <source>The %s developers</source>
         <translation type="unfinished">Dezvoltatorii %s</translation>
     </message>
@@ -751,29 +417,12 @@
     <message>
         <source>The transaction amount is too small to send after the fee has been deducted</source>
         <translation type="unfinished">Suma tranzactiei este prea mica pentru a fi trimisa dupa ce se scade taxa.</translation>
->>>>>>> 9e05de1d
     </message>
     <message>
         <source>This is a pre-release test build - use at your own risk - do not use for mining or merchant applications</source>
         <translation type="unfinished">Aceasta este o versiune de test preliminară - vă asumaţi riscul folosind-o - nu folosiţi pentru minerit sau aplicaţiile comercianţilor</translation>
     </message>
     <message>
-<<<<<<< HEAD
-        <source>Encrypt the private keys that belong to your wallet</source>
-        <translation>Criptează cheile private ale portofelului dvs.</translation>
-    </message>
-    <message>
-        <source>Sign messages with your Bitcoin addresses to prove you own them</source>
-        <translation>Semnaţi mesaje cu adresa dvs. Bitcoin pentru a dovedi că vă aparţin</translation>
-    </message>
-    <message>
-        <source>Verify messages to ensure they were signed with specified Bitcoin addresses</source>
-        <translation>Verificaţi mesaje pentru a vă asigura că au fost semnate cu adresa Bitcoin specificată</translation>
-    </message>
-    <message>
-        <source>&amp;File</source>
-        <translation>&amp;Fişier</translation>
-=======
         <source>This is the transaction fee you may discard if change is smaller than dust at this level</source>
         <translation type="unfinished">Aceasta este taxa de tranzactie la care puteti renunta daca restul este mai mic decat praful la acest nivel.</translation>
     </message>
@@ -788,53 +437,12 @@
     <message>
         <source>Unable to replay blocks. You will need to rebuild the database using -reindex-chainstate.</source>
         <translation type="unfinished">Imposibil de refacut blocurile. Va trebui sa reconstruiti baza de date folosind -reindex-chainstate.</translation>
->>>>>>> 9e05de1d
     </message>
     <message>
         <source>Warning: Private keys detected in wallet {%s} with disabled private keys</source>
         <translation type="unfinished">Atentie: S-au detectat chei private in portofelul {%s} cu cheile private dezactivate</translation>
     </message>
     <message>
-<<<<<<< HEAD
-        <source>&amp;Help</source>
-        <translation>A&amp;jutor</translation>
-    </message>
-    <message>
-        <source>Tabs toolbar</source>
-        <translation>Bara de unelte</translation>
-    </message>
-    <message>
-        <source>Request payments (generates QR codes and bitcoin: URIs)</source>
-        <translation>Cereţi plăţi (generează coduri QR şi bitcoin-uri: URls)</translation>
-    </message>
-    <message>
-        <source>Show the list of used sending addresses and labels</source>
-        <translation>Arată lista de adrese trimise şi etichetele folosite.</translation>
-    </message>
-    <message>
-        <source>Show the list of used receiving addresses and labels</source>
-        <translation>Arată lista de adrese pentru primire şi etichetele</translation>
-    </message>
-    <message>
-        <source>&amp;Command-line options</source>
-        <translation>Opţiuni linie de &amp;comandă</translation>
-    </message>
-    <message numerus="yes">
-        <source>%n active connection(s) to Bitcoin network</source>
-        <translation><numerusform>%n conexiune activă către reţeaua Bitcoin</numerusform><numerusform>%n conexiuni active către reţeaua Bitcoin</numerusform><numerusform>%n de conexiuni active către reţeaua Bitcoin</numerusform></translation>
-    </message>
-    <message>
-        <source>Indexing blocks on disk...</source>
-        <translation>Se indexează blocurile pe disc...</translation>
-    </message>
-    <message>
-        <source>Processing blocks on disk...</source>
-        <translation>Se proceseaza blocurile pe disc...</translation>
-    </message>
-    <message numerus="yes">
-        <source>Processed %n block(s) of transaction history.</source>
-        <translation><numerusform>S-a procesat %n bloc din istoricul tranzacţiilor.</numerusform><numerusform>S-au procesat %n blocuri din istoricul tranzacţiilor.</numerusform><numerusform>S-au procesat %n de blocuri din istoricul tranzacţiilor.</numerusform></translation>
-=======
         <source>Warning: We do not appear to fully agree with our peers! You may need to upgrade, or other nodes may need to upgrade.</source>
         <translation type="unfinished">Atenţie: Aparent, nu sîntem de acord cu toţi partenerii noştri! Va trebui să faceţi o actualizare, sau alte noduri necesită actualizare.</translation>
     </message>
@@ -857,140 +465,20 @@
     <message>
         <source>Cannot write to data directory '%s'; check permissions.</source>
         <translation type="unfinished">Nu se poate scrie in directorul de date '%s"; verificati permisiunile.</translation>
->>>>>>> 9e05de1d
     </message>
     <message>
         <source>Corrupted block database detected</source>
         <translation type="unfinished">Bloc defect din baza de date detectat</translation>
     </message>
     <message>
-<<<<<<< HEAD
-        <source>Last received block was generated %1 ago.</source>
-        <translation>Ultimul bloc recepţionat a fost generat acum %1.</translation>
-    </message>
-    <message>
-        <source>Transactions after this will not yet be visible.</source>
-        <translation>Tranzacţiile după aceasta nu vor fi vizibile încă.</translation>
-=======
         <source>Disk space is too low!</source>
         <translation type="unfinished">Spatiul de stocare insuficient!</translation>
->>>>>>> 9e05de1d
     </message>
     <message>
         <source>Do you want to rebuild the block database now?</source>
         <translation type="unfinished">Doriţi să reconstruiţi baza de date blocuri acum?</translation>
     </message>
     <message>
-<<<<<<< HEAD
-        <source>Warning</source>
-        <translation>Avertisment</translation>
-    </message>
-    <message>
-        <source>Information</source>
-        <translation>Informaţie</translation>
-    </message>
-    <message>
-        <source>Up to date</source>
-        <translation>Actualizat</translation>
-    </message>
-    <message>
-        <source>Node window</source>
-        <translation>Fereastra nodului</translation>
-    </message>
-    <message>
-        <source>Open node debugging and diagnostic console</source>
-        <translation>Deschide consola pentru depanare şi diagnosticare a nodului</translation>
-    </message>
-    <message>
-        <source>&amp;Sending addresses</source>
-        <translation>&amp;Adresele de destinatie</translation>
-    </message>
-    <message>
-        <source>&amp;Receiving addresses</source>
-        <translation>&amp;Adresele de primire</translation>
-    </message>
-    <message>
-        <source>Open Wallet</source>
-        <translation>Deschide portofel</translation>
-    </message>
-    <message>
-        <source>Open a wallet</source>
-        <translation>Deschide un portofel</translation>
-    </message>
-    <message>
-        <source>Close Wallet...</source>
-        <translation>Inchide portofel...</translation>
-    </message>
-    <message>
-        <source>Close wallet</source>
-        <translation>Inchide portofel</translation>
-    </message>
-    <message>
-        <source>Show the %1 help message to get a list with possible Bitcoin command-line options</source>
-        <translation>Arată mesajul de ajutor %1 pentru a obţine o listă cu opţiunile posibile de linii de comandă Bitcoin</translation>
-    </message>
-    <message>
-        <source>default wallet</source>
-        <translation>portofel implicit</translation>
-    </message>
-    <message>
-        <source>No wallets available</source>
-        <translation>Niciun portofel disponibil</translation>
-    </message>
-    <message>
-        <source>&amp;Window</source>
-        <translation>&amp;Fereastră</translation>
-    </message>
-    <message>
-        <source>Minimize</source>
-        <translation>Minimizare</translation>
-    </message>
-    <message>
-        <source>Zoom</source>
-        <translation>Zoom</translation>
-    </message>
-    <message>
-        <source>Main Window</source>
-        <translation>Fereastra principală</translation>
-    </message>
-    <message>
-        <source>%1 client</source>
-        <translation>Client %1</translation>
-    </message>
-    <message>
-        <source>Connecting to peers...</source>
-        <translation>Se conecteaza cu alte noduri...</translation>
-    </message>
-    <message>
-        <source>Catching up...</source>
-        <translation>Se actualizează...</translation>
-    </message>
-    <message>
-        <source>Error: %1</source>
-        <translation>Eroare: %1</translation>
-    </message>
-    <message>
-        <source>Warning: %1</source>
-        <translation> Atenționare: %1</translation>
-    </message>
-    <message>
-        <source>Date: %1
-</source>
-        <translation>Data: %1
-</translation>
-    </message>
-    <message>
-        <source>Amount: %1
-</source>
-        <translation>Sumă: %1
-</translation>
-    </message>
-    <message>
-        <source>Wallet: %1
-</source>
-        <translation>Portofel: %1
-</translation>
-=======
         <source>Done loading</source>
         <translation type="unfinished">Încărcare terminată</translation>
     </message>
@@ -1009,7 +497,6 @@
     <message>
         <source>Error loading %s: Private keys can only be disabled during creation</source>
         <translation type="unfinished">Eroare la incarcarea %s: Cheile private pot fi dezactivate doar in momentul crearii</translation>
->>>>>>> 9e05de1d
     </message>
     <message>
         <source>Error loading %s: Wallet corrupted</source>
@@ -1020,71 +507,6 @@
         <translation type="unfinished">Eroare la încărcarea %s: Portofelul are nevoie de o versiune %s mai nouă</translation>
     </message>
     <message>
-<<<<<<< HEAD
-        <source>Address: %1
-</source>
-        <translation>Adresă: %1
-</translation>
-    </message>
-    <message>
-        <source>Sent transaction</source>
-        <translation>Tranzacţie expediată</translation>
-    </message>
-    <message>
-        <source>Incoming transaction</source>
-        <translation>Tranzacţie recepţionată</translation>
-    </message>
-    <message>
-        <source>HD key generation is &lt;b&gt;enabled&lt;/b&gt;</source>
-        <translation>Generarea de chei HD este &lt;b&gt;activata&lt;/b&gt;</translation>
-    </message>
-    <message>
-        <source>HD key generation is &lt;b&gt;disabled&lt;/b&gt;</source>
-        <translation>Generarea de chei HD este &lt;b&gt;dezactivata&lt;/b&gt;</translation>
-    </message>
-    <message>
-        <source>Private key &lt;b&gt;disabled&lt;/b&gt;</source>
-        <translation>Cheia privată &lt;b&gt;dezactivată&lt;/b&gt;</translation>
-    </message>
-    <message>
-        <source>Wallet is &lt;b&gt;encrypted&lt;/b&gt; and currently &lt;b&gt;unlocked&lt;/b&gt;</source>
-        <translation>Portofelul este &lt;b&gt;criptat&lt;/b&gt; iar în momentul de faţă este &lt;b&gt;deblocat&lt;/b&gt;</translation>
-    </message>
-    <message>
-        <source>Wallet is &lt;b&gt;encrypted&lt;/b&gt; and currently &lt;b&gt;locked&lt;/b&gt;</source>
-        <translation>Portofelul este &lt;b&gt;criptat&lt;/b&gt; iar în momentul de faţă este &lt;b&gt;blocat&lt;/b&gt;</translation>
-    </message>
-    <message>
-        <source>A fatal error occurred. Bitcoin can no longer continue safely and will quit.</source>
-        <translation>A survenit o eroare fatală. Bitcoin nu mai poate continua în siguranţă şi se va opri.</translation>
-    </message>
-</context>
-<context>
-    <name>CoinControlDialog</name>
-    <message>
-        <source>Coin Selection</source>
-        <translation>Selectarea monedei</translation>
-    </message>
-    <message>
-        <source>Quantity:</source>
-        <translation>Cantitate:</translation>
-    </message>
-    <message>
-        <source>Bytes:</source>
-        <translation>Octeţi:</translation>
-    </message>
-    <message>
-        <source>Amount:</source>
-        <translation>Sumă:</translation>
-    </message>
-    <message>
-        <source>Fee:</source>
-        <translation>Taxă:</translation>
-    </message>
-    <message>
-        <source>Dust:</source>
-        <translation>Praf:</translation>
-=======
         <source>Error loading block database</source>
         <translation type="unfinished">Eroare la încărcarea bazei de date de blocuri</translation>
     </message>
@@ -1119,28 +541,18 @@
     <message>
         <source>Insufficient funds</source>
         <translation type="unfinished">Fonduri insuficiente</translation>
->>>>>>> 9e05de1d
     </message>
     <message>
         <source>Invalid -onion address or hostname: '%s'</source>
         <translation type="unfinished">Adresa sau hostname -onion invalide: '%s'</translation>
     </message>
     <message>
-<<<<<<< HEAD
-        <source>Change:</source>
-        <translation>Schimb:</translation>
-    </message>
-    <message>
-        <source>(un)select all</source>
-        <translation>(de)selectare tot</translation>
-=======
         <source>Invalid -proxy address or hostname: '%s'</source>
         <translation type="unfinished">Adresa sau hostname -proxy invalide: '%s'</translation>
     </message>
     <message>
         <source>Invalid amount for -%s=&lt;amount&gt;: '%s'</source>
         <translation type="unfinished">Sumă nevalidă pentru -%s=&lt;amount&gt;: '%s'</translation>
->>>>>>> 9e05de1d
     </message>
     <message>
         <source>Invalid amount for -discardfee=&lt;amount&gt;: '%s'</source>
@@ -1151,25 +563,12 @@
         <translation type="unfinished">Suma nevalidă pentru -fallbackfee=&lt;amount&gt;: '%s'</translation>
     </message>
     <message>
-<<<<<<< HEAD
-        <source>Amount</source>
-        <translation>Sumă</translation>
-    </message>
-    <message>
-        <source>Received with label</source>
-        <translation>Primite cu eticheta</translation>
-    </message>
-    <message>
-        <source>Received with address</source>
-        <translation>Primite cu adresa</translation>
-=======
         <source>Invalid amount for -paytxfee=&lt;amount&gt;: '%s' (must be at least %s)</source>
         <translation type="unfinished">Sumă nevalidă pentru -paytxfee=&lt;suma&gt;: '%s' (trebuie să fie cel puţin %s)</translation>
     </message>
     <message>
         <source>Invalid netmask specified in -whitelist: '%s'</source>
         <translation type="unfinished">Mască reţea nevalidă specificată în -whitelist: '%s'</translation>
->>>>>>> 9e05de1d
     </message>
     <message>
         <source>Need to specify a port with -whitebind: '%s'</source>
@@ -1192,177 +591,26 @@
         <translation type="unfinished">Se micsoreaza -maxconnections de la %d la %d, datorita limitarilor de sistem.</translation>
     </message>
     <message>
-<<<<<<< HEAD
-        <source>Copy amount</source>
-        <translation>Copiază suma</translation>
-    </message>
-    <message>
-        <source>Copy transaction ID</source>
-        <translation>Copiază ID tranzacţie</translation>
-    </message>
-    <message>
-        <source>Lock unspent</source>
-        <translation>Blocare necheltuiţi</translation>
-    </message>
-    <message>
-        <source>Unlock unspent</source>
-        <translation>Deblocare necheltuiţi</translation>
-    </message>
-    <message>
-        <source>Copy quantity</source>
-        <translation>Copiază cantitea</translation>
-=======
         <source>Signing transaction failed</source>
         <translation type="unfinished">Nu s-a reuşit semnarea tranzacţiei</translation>
     </message>
     <message>
         <source>Specified -walletdir "%s" does not exist</source>
         <translation type="unfinished">Nu exista -walletdir "%s" specificat</translation>
->>>>>>> 9e05de1d
     </message>
     <message>
         <source>Specified -walletdir "%s" is a relative path</source>
         <translation type="unfinished">-walletdir "%s" specificat este o cale relativa</translation>
     </message>
     <message>
-<<<<<<< HEAD
-        <source>Copy after fee</source>
-        <translation>Copiază după taxă</translation>
-    </message>
-    <message>
-        <source>Copy bytes</source>
-        <translation>Copiază octeţi</translation>
-    </message>
-    <message>
-        <source>Copy dust</source>
-        <translation>Copiază praf</translation>
-    </message>
-    <message>
-        <source>Copy change</source>
-        <translation>Copiază rest</translation>
-    </message>
-    <message>
-        <source>(%1 locked)</source>
-        <translation>(%1 blocat)</translation>
-    </message>
-    <message>
-        <source>yes</source>
-        <translation>da</translation>
-=======
         <source>Specified -walletdir "%s" is not a directory</source>
         <translation type="unfinished">-walletdir "%s" specificat nu este un director</translation>
->>>>>>> 9e05de1d
     </message>
     <message>
         <source>Specified blocks directory "%s" does not exist.</source>
         <translation type="unfinished">Directorul de blocuri "%s" specificat nu exista.</translation>
     </message>
     <message>
-<<<<<<< HEAD
-        <source>This label turns red if any recipient receives an amount smaller than the current dust threshold.</source>
-        <translation>Această etichetă devine roşie, dacă orice beneficiar primeşte o sumă mai mică decât pragul curent pentru praf.</translation>
-    </message>
-    <message>
-        <source>Can vary +/- %1 satoshi(s) per input.</source>
-        <translation>Poate varia +/- %1 satoshi pentru fiecare intrare.</translation>
-    </message>
-    <message>
-        <source>(no label)</source>
-        <translation>(fără etichetă)</translation>
-    </message>
-    <message>
-        <source>change from %1 (%2)</source>
-        <translation>restul de la %1 (%2)</translation>
-    </message>
-    <message>
-        <source>(change)</source>
-        <translation>(rest)</translation>
-    </message>
-</context>
-<context>
-    <name>CreateWalletActivity</name>
-    <message>
-        <source>Create wallet failed</source>
-        <translation>Crearea portofelului a eşuat</translation>
-    </message>
-    <message>
-        <source>Create wallet warning</source>
-        <translation>Atentionare la crearea portofelului</translation>
-    </message>
-</context>
-<context>
-    <name>CreateWalletDialog</name>
-    <message>
-        <source>Create Wallet</source>
-        <translation>Crează portofel</translation>
-    </message>
-    <message>
-        <source>Wallet Name</source>
-        <translation>Numele portofelului</translation>
-    </message>
-    <message>
-        <source>Encrypt the wallet. The wallet will be encrypted with a passphrase of your choice.</source>
-        <translation>Criptează portofelul. Portofelul va fi criptat cu fraza de acces aleasă.</translation>
-    </message>
-    <message>
-        <source>Encrypt Wallet</source>
-        <translation>Criptează portofelul.</translation>
-    </message>
-    <message>
-        <source>Disable private keys for this wallet. Wallets with private keys disabled will have no private keys and cannot have an HD seed or imported private keys. This is ideal for watch-only wallets.</source>
-        <translation>Dezactivează cheile private pentru acest portofel. Portofelele cu cheile private dezactivate nu vor avea chei private şi nu vor putea avea samanţă HD sau chei private importate. Ideal pentru portofele marcate doar pentru citire.</translation>
-    </message>
-    <message>
-        <source>Disable Private Keys</source>
-        <translation>Dezactivează cheile private</translation>
-    </message>
-    </context>
-<context>
-    <name>EditAddressDialog</name>
-    <message>
-        <source>Edit Address</source>
-        <translation>Editează adresa</translation>
-    </message>
-    <message>
-        <source>&amp;Label</source>
-        <translation>&amp;Etichetă</translation>
-    </message>
-    <message>
-        <source>The label associated with this address list entry</source>
-        <translation>Eticheta asociată cu această intrare din listă.</translation>
-    </message>
-    <message>
-        <source>The address associated with this address list entry. This can only be modified for sending addresses.</source>
-        <translation>Adresa asociată cu această adresă din listă. Aceasta poate fi modificată doar pentru adresele de trimitere.</translation>
-    </message>
-    <message>
-        <source>&amp;Address</source>
-        <translation>&amp;Adresă</translation>
-    </message>
-    <message>
-        <source>New sending address</source>
-        <translation>Noua adresă de trimitere</translation>
-    </message>
-    <message>
-        <source>Edit receiving address</source>
-        <translation>Editează adresa de primire</translation>
-    </message>
-    <message>
-        <source>Edit sending address</source>
-        <translation>Editează adresa de trimitere</translation>
-    </message>
-    <message>
-        <source>The entered address "%1" is not a valid Bitcoin address.</source>
-        <translation>Adresa introdusă "%1" nu este o adresă Bitcoin validă.</translation>
-    </message>
-    <message>
-        <source>Address "%1" already exists as a receiving address with label "%2" and so cannot be added as a sending address.</source>
-        <translation>Adresa "%1" exista deja ca si adresa de primire cu eticheta "%2" si deci nu poate fi folosita ca si adresa de trimitere.</translation>
-    </message>
-    <message>
-        <source>The entered address "%1" is already in the address book with label "%2".</source>
-        <translation>Adresa introdusa "%1" este deja in lista de adrese cu eticheta "%2"</translation>
-=======
         <source>The source code is available from %s.</source>
         <translation type="unfinished">Codul sursa este disponibil la %s.</translation>
     </message>
@@ -1385,90 +633,11 @@
     <message>
         <source>This is the transaction fee you will pay if you send a transaction.</source>
         <translation type="unfinished">Aceasta este taxa de tranzactie pe care o platiti cand trimiteti o tranzactie.</translation>
->>>>>>> 9e05de1d
     </message>
     <message>
         <source>Transaction amount too small</source>
         <translation type="unfinished">Suma tranzacţionată este prea mică</translation>
     </message>
-<<<<<<< HEAD
-    <message>
-        <source>New key generation failed.</source>
-        <translation>Generarea noii chei nu a reuşit.</translation>
-    </message>
-</context>
-<context>
-    <name>FreespaceChecker</name>
-    <message>
-        <source>A new data directory will be created.</source>
-        <translation>Va fi creat un nou dosar de date.</translation>
-    </message>
-    <message>
-        <source>name</source>
-        <translation>nume</translation>
-    </message>
-    <message>
-        <source>Directory already exists. Add %1 if you intend to create a new directory here.</source>
-        <translation>Dosarul deja există. Adaugă %1 dacă intenţionaţi să creaţi un nou dosar aici.</translation>
-    </message>
-    <message>
-        <source>Path already exists, and is not a directory.</source>
-        <translation>Calea deja există şi nu este un dosar.</translation>
-    </message>
-    <message>
-        <source>Cannot create data directory here.</source>
-        <translation>Nu se poate crea un dosar de date aici.</translation>
-    </message>
-</context>
-<context>
-    <name>HelpMessageDialog</name>
-    <message>
-        <source>version</source>
-        <translation>versiunea</translation>
-    </message>
-    <message>
-        <source>About %1</source>
-        <translation>Despre %1</translation>
-    </message>
-    <message>
-        <source>Command-line options</source>
-        <translation>Opţiuni linie de comandă</translation>
-    </message>
-</context>
-<context>
-    <name>Intro</name>
-    <message>
-        <source>Welcome</source>
-        <translation>Bun venit</translation>
-    </message>
-    <message>
-        <source>Welcome to %1.</source>
-        <translation>Bun venit la %1!</translation>
-    </message>
-    <message>
-        <source>As this is the first time the program is launched, you can choose where %1 will store its data.</source>
-        <translation>Deoarece este prima lansare a programului poți alege unde %1 va stoca datele sale.</translation>
-    </message>
-    <message>
-        <source>When you click OK, %1 will begin to download and process the full %4 block chain (%2GB) starting with the earliest transactions in %3 when %4 initially launched.</source>
-        <translation>Cand apasati OK, %1 va incepe descarcarea si procesarea intregului %4 blockchain (%2GB) incepand cu cele mai vechi tranzactii din %3 de la lansarea initiala a %4.</translation>
-    </message>
-    <message>
-        <source>This initial synchronisation is very demanding, and may expose hardware problems with your computer that had previously gone unnoticed. Each time you run %1, it will continue downloading where it left off.</source>
-        <translation>Sincronizarea initiala necesita foarte multe resurse, si poate releva probleme de hardware ale computerului care anterior au trecut neobservate. De fiecare data cand rulati %1, descarcarea va continua de unde a fost intrerupta.</translation>
-    </message>
-    <message>
-        <source>If you have chosen to limit block chain storage (pruning), the historical data must still be downloaded and processed, but will be deleted afterward to keep your disk usage low.</source>
-        <translation>Daca ati ales o limita pentru capacitatea de stocare a blockchainului (pruning), datele mai vechi tot trebuie sa fie descarcate si procesate, insa vor fi sterse ulterior pentru a reduce utilizarea harddiskului.</translation>
-    </message>
-    <message>
-        <source>Use the default data directory</source>
-        <translation>Foloseşte dosarul de date implicit</translation>
-    </message>
-    <message>
-        <source>Use a custom data directory:</source>
-        <translation>Foloseşte un dosar de date personalizat:</translation>
-=======
     <message>
         <source>Transaction amounts must not be negative</source>
         <translation type="unfinished">Sumele tranzactionate nu pot fi negative</translation>
@@ -1496,33 +665,12 @@
     <message>
         <source>Unable to generate initial keys</source>
         <translation type="unfinished">Nu s-au putut genera cheile initiale</translation>
->>>>>>> 9e05de1d
     </message>
     <message>
         <source>Unable to generate keys</source>
         <translation type="unfinished">Nu s-au putut genera cheile</translation>
     </message>
     <message>
-<<<<<<< HEAD
-        <source>At least %1 GB of data will be stored in this directory, and it will grow over time.</source>
-        <translation>Cel putin %1GB de date vor fi stocate in acest director, si aceasta valoare va creste in timp.</translation>
-    </message>
-    <message>
-        <source>Approximately %1 GB of data will be stored in this directory.</source>
-        <translation>Aproximativ %1 GB de date vor fi stocate in acest director.</translation>
-    </message>
-    <message>
-        <source>%1 will download and store a copy of the Bitcoin block chain.</source>
-        <translation>%1 va descarca si stoca o copie a blockchainului Bitcoin</translation>
-    </message>
-    <message>
-        <source>The wallet will also be stored in this directory.</source>
-        <translation>Portofelul va fi de asemeni stocat in acest director.</translation>
-    </message>
-    <message>
-        <source>Error: Specified data directory "%1" cannot be created.</source>
-        <translation>Eroare: Directorul datelor specificate "%1" nu poate fi creat.</translation>
-=======
         <source>Unable to start HTTP server. See debug log for details.</source>
         <translation type="unfinished">Imposibil de pornit serverul HTTP. Pentru detalii vezi logul de depanare.</translation>
     </message>
@@ -1533,2414 +681,39 @@
     <message>
         <source>Unsupported logging category %s=%s.</source>
         <translation type="unfinished">Categoria de logging %s=%s nu este suportata.</translation>
->>>>>>> 9e05de1d
     </message>
     <message>
         <source>User Agent comment (%s) contains unsafe characters.</source>
         <translation type="unfinished">Comentariul (%s) al Agentului Utilizator contine caractere nesigure.</translation>
     </message>
-<<<<<<< HEAD
-    <message numerus="yes">
-        <source>%n GB of free space available</source>
-        <translation><numerusform>%n GB de spaţiu liber disponibil</numerusform><numerusform>%n GB de spaţiu liber disponibil</numerusform><numerusform>%n GB de spaţiu liber disponibil</numerusform></translation>
-    </message>
-    <message numerus="yes">
-        <source>(of %n GB needed)</source>
-        <translation><numerusform>(din %n GB necesar)</numerusform><numerusform>(din %n GB necesari)</numerusform><numerusform>(din %n GB necesari)</numerusform></translation>
-=======
     <message>
         <source>Wallet needed to be rewritten: restart %s to complete</source>
         <translation type="unfinished">Portofelul trebuie rescris: reporneşte %s pentru finalizare</translation>
->>>>>>> 9e05de1d
     </message>
 </context>
 <context>
     <name>BitcoinGUI</name>
     <message>
-<<<<<<< HEAD
-        <source>Form</source>
-        <translation>Form</translation>
-    </message>
-    <message>
-        <source>Recent transactions may not yet be visible, and therefore your wallet's balance might be incorrect. This information will be correct once your wallet has finished synchronizing with the bitcoin network, as detailed below.</source>
-        <translation>Tranzactiile recente pot sa nu fie inca vizibile, de aceea balanta portofelului poate fi incorecta. Aceasta informatie va fi corecta de indata ce portofelul va fi complet sincronizat cu reteaua Bitcoin, asa cum este detaliat mai jos.</translation>
-    </message>
-    <message>
-        <source>Attempting to spend bitcoins that are affected by not-yet-displayed transactions will not be accepted by the network.</source>
-        <translation>Incercarea de a cheltui bitcoini care sunt afectati de tranzactii ce inca nu sunt afisate nu va fi acceptata de retea.</translation>
-    </message>
-    <message>
-        <source>Number of blocks left</source>
-        <translation>Numarul de blocuri ramase</translation>
-=======
         <source>&amp;Overview</source>
         <translation type="unfinished">&amp;Imagine de ansamblu</translation>
     </message>
     <message>
         <source>Show general overview of wallet</source>
         <translation type="unfinished">Arată o stare generală de ansamblu a portofelului</translation>
->>>>>>> 9e05de1d
     </message>
     <message>
         <source>&amp;Transactions</source>
         <translation type="unfinished">&amp;Tranzacţii</translation>
     </message>
     <message>
-<<<<<<< HEAD
-        <source>Last block time</source>
-        <translation>Data ultimului bloc</translation>
-    </message>
-    <message>
-        <source>Progress</source>
-        <translation>Progres</translation>
-    </message>
-    <message>
-        <source>Progress increase per hour</source>
-        <translation>Cresterea progresului per ora</translation>
-    </message>
-    <message>
-        <source>calculating...</source>
-        <translation>calculeaza...</translation>
-    </message>
-    <message>
-        <source>Estimated time left until synced</source>
-        <translation>Timp estimat pana la sincronizare</translation>
-=======
         <source>Browse transaction history</source>
         <translation type="unfinished">Răsfoire istoric tranzacţii</translation>
->>>>>>> 9e05de1d
     </message>
     <message>
         <source>E&amp;xit</source>
         <translation type="unfinished">Ieşire</translation>
     </message>
     <message>
-<<<<<<< HEAD
-        <source>URI:</source>
-        <translation>URI:</translation>
-    </message>
-</context>
-<context>
-    <name>OpenWalletActivity</name>
-    <message>
-        <source>default wallet</source>
-        <translation>portofel implicit</translation>
-    </message>
-    </context>
-<context>
-    <name>OptionsDialog</name>
-    <message>
-        <source>Options</source>
-        <translation>Opţiuni</translation>
-    </message>
-    <message>
-        <source>&amp;Main</source>
-        <translation>Principal</translation>
-    </message>
-    <message>
-        <source>Automatically start %1 after logging in to the system.</source>
-        <translation>Porneşte automat %1 după logarea in sistem.</translation>
-    </message>
-    <message>
-        <source>&amp;Start %1 on system login</source>
-        <translation>&amp;Porneste %1 la logarea in sistem.</translation>
-    </message>
-    <message>
-        <source>Size of &amp;database cache</source>
-        <translation>Mărimea bazei de &amp;date cache</translation>
-    </message>
-    <message>
-        <source>Number of script &amp;verification threads</source>
-        <translation>Numărul de thread-uri de &amp;verificare</translation>
-    </message>
-    <message>
-        <source>IP address of the proxy (e.g. IPv4: 127.0.0.1 / IPv6: ::1)</source>
-        <translation>Adresa IP a serverului proxy (de exemplu: IPv4: 127.0.0.1 / IPv6: ::1)</translation>
-    </message>
-    <message>
-        <source>Shows if the supplied default SOCKS5 proxy is used to reach peers via this network type.</source>
-        <translation>Arata daca proxy-ul SOCKS5 furnizat implicit este folosit pentru a gasi parteneri via acest tip de retea.</translation>
-    </message>
-    <message>
-        <source>Use separate SOCKS&amp;5 proxy to reach peers via Tor hidden services:</source>
-        <translation>Foloseste un proxy SOCKS&amp;5 separat pentru a gasi parteneri via servicii TOR ascunse</translation>
-    </message>
-    <message>
-        <source>Hide the icon from the system tray.</source>
-        <translation>Ascunde icon-ul din system tray.</translation>
-    </message>
-    <message>
-        <source>&amp;Hide tray icon</source>
-        <translation>&amp;Ascunde icon-ul din system tray.</translation>
-    </message>
-    <message>
-        <source>Minimize instead of exit the application when the window is closed. When this option is enabled, the application will be closed only after selecting Exit in the menu.</source>
-        <translation>Minimizează fereastra în locul părăsirii programului în momentul închiderii ferestrei. Cînd acestă opţiune e activă, aplicaţia se va opri doar în momentul selectării comenzii 'Închide aplicaţia' din menu.</translation>
-    </message>
-    <message>
-        <source>Third party URLs (e.g. a block explorer) that appear in the transactions tab as context menu items. %s in the URL is replaced by transaction hash. Multiple URLs are separated by vertical bar |.</source>
-        <translation>URL-uri terţe părţi (de exemplu, un explorator de bloc), care apar în tab-ul tranzacţiilor ca elemente de meniu contextual. %s în URL este înlocuit cu hash de tranzacţie. URL-urile multiple sînt separate prin bară verticală |.</translation>
-    </message>
-    <message>
-        <source>Open the %1 configuration file from the working directory.</source>
-        <translation>Deschide fisierul de configurare %1 din directorul curent.</translation>
-    </message>
-    <message>
-        <source>Open Configuration File</source>
-        <translation>Deschide fisierul de configurare.</translation>
-    </message>
-    <message>
-        <source>Reset all client options to default.</source>
-        <translation>Resetează toate setările clientului la valorile implicite.</translation>
-    </message>
-    <message>
-        <source>&amp;Reset Options</source>
-        <translation>&amp;Resetează opţiunile</translation>
-    </message>
-    <message>
-        <source>&amp;Network</source>
-        <translation>Reţea</translation>
-    </message>
-    <message>
-        <source>Disables some advanced features but all blocks will still be fully validated. Reverting this setting requires re-downloading the entire blockchain. Actual disk usage may be somewhat higher.</source>
-        <translation>Dezactiveaza unele caracteristici avansate insa toate blocurile vor fi validate pe deplin. Inversarea acestei setari necesita re-descarcarea intregului blockchain. Utilizarea reala a discului poate fi ceva mai mare.</translation>
-    </message>
-    <message>
-        <source>Prune &amp;block storage to</source>
-        <translation>Reductie &amp;block storage la</translation>
-    </message>
-    <message>
-        <source>GB</source>
-        <translation>GB</translation>
-    </message>
-    <message>
-        <source>Reverting this setting requires re-downloading the entire blockchain.</source>
-        <translation>Inversarea acestei setari necesita re-descarcarea intregului blockchain.</translation>
-    </message>
-    <message>
-        <source>(0 = auto, &lt;0 = leave that many cores free)</source>
-        <translation>(0 = automat, &lt;0 = lasă atîtea nuclee libere)</translation>
-    </message>
-    <message>
-        <source>W&amp;allet</source>
-        <translation>Portofel</translation>
-    </message>
-    <message>
-        <source>Expert</source>
-        <translation>Expert</translation>
-    </message>
-    <message>
-        <source>Enable coin &amp;control features</source>
-        <translation>Activare caracteristici de control ale monedei</translation>
-    </message>
-    <message>
-        <source>If you disable the spending of unconfirmed change, the change from a transaction cannot be used until that transaction has at least one confirmation. This also affects how your balance is computed.</source>
-        <translation>Dacă dezactivaţi cheltuirea restului neconfirmat, restul dintr-o tranzacţie nu poate fi folosit pînă cînd tranzacţia are cel puţin o confirmare. Aceasta afectează de asemenea calcularea soldului.</translation>
-    </message>
-    <message>
-        <source>&amp;Spend unconfirmed change</source>
-        <translation>Cheltuire rest neconfirmat</translation>
-    </message>
-    <message>
-        <source>Automatically open the Bitcoin client port on the router. This only works when your router supports UPnP and it is enabled.</source>
-        <translation>Deschide automat în router portul aferent clientului Bitcoin. Funcţionează doar dacă routerul duportă UPnP şi e activat.</translation>
-    </message>
-    <message>
-        <source>Map port using &amp;UPnP</source>
-        <translation>Mapare port folosind &amp;UPnP</translation>
-    </message>
-    <message>
-        <source>Accept connections from outside.</source>
-        <translation>Acceptă conexiuni din exterior</translation>
-    </message>
-    <message>
-        <source>Allow incomin&amp;g connections</source>
-        <translation>Permite conexiuni de intrar&amp;e</translation>
-    </message>
-    <message>
-        <source>Connect to the Bitcoin network through a SOCKS5 proxy.</source>
-        <translation>Conectare la reţeaua Bitcoin printr-un proxy SOCKS.</translation>
-    </message>
-    <message>
-        <source>&amp;Connect through SOCKS5 proxy (default proxy):</source>
-        <translation>&amp;Conectare printr-un proxy SOCKS (implicit proxy):</translation>
-    </message>
-    <message>
-        <source>Proxy &amp;IP:</source>
-        <translation>Proxy &amp;IP:</translation>
-    </message>
-    <message>
-        <source>&amp;Port:</source>
-        <translation>&amp;Port:</translation>
-    </message>
-    <message>
-        <source>Port of the proxy (e.g. 9050)</source>
-        <translation>Portul proxy (de exemplu: 9050)</translation>
-    </message>
-    <message>
-        <source>Used for reaching peers via:</source>
-        <translation>Folosit pentru a gasi parteneri via:</translation>
-    </message>
-    <message>
-        <source>IPv4</source>
-        <translation>IPv4</translation>
-    </message>
-    <message>
-        <source>IPv6</source>
-        <translation>IPv6</translation>
-    </message>
-    <message>
-        <source>Tor</source>
-        <translation>Tor</translation>
-    </message>
-    <message>
-        <source>Connect to the Bitcoin network through a separate SOCKS5 proxy for Tor hidden services.</source>
-        <translation>Conectare la reteaua Bitcoin printr-un proxy SOCKS5 separat pentru serviciile TOR ascunse.</translation>
-    </message>
-    <message>
-        <source>&amp;Window</source>
-        <translation>&amp;Fereastră</translation>
-    </message>
-    <message>
-        <source>Show only a tray icon after minimizing the window.</source>
-        <translation>Arată doar un icon în tray la ascunderea ferestrei</translation>
-    </message>
-    <message>
-        <source>&amp;Minimize to the tray instead of the taskbar</source>
-        <translation>&amp;Minimizare în tray în loc de taskbar</translation>
-    </message>
-    <message>
-        <source>M&amp;inimize on close</source>
-        <translation>M&amp;inimizare fereastră în locul închiderii programului</translation>
-    </message>
-    <message>
-        <source>&amp;Display</source>
-        <translation>&amp;Afişare</translation>
-    </message>
-    <message>
-        <source>User Interface &amp;language:</source>
-        <translation>&amp;Limbă interfaţă utilizator</translation>
-    </message>
-    <message>
-        <source>The user interface language can be set here. This setting will take effect after restarting %1.</source>
-        <translation>Limba interfeţei utilizatorului poate fi setată aici. Această setare va avea efect după repornirea %1.</translation>
-    </message>
-    <message>
-        <source>&amp;Unit to show amounts in:</source>
-        <translation>&amp;Unitatea de măsură pentru afişarea sumelor:</translation>
-    </message>
-    <message>
-        <source>Choose the default subdivision unit to show in the interface and when sending coins.</source>
-        <translation>Alegeţi subdiviziunea folosită la afişarea interfeţei şi la trimiterea de bitcoin.</translation>
-    </message>
-    <message>
-        <source>Whether to show coin control features or not.</source>
-        <translation>Arată controlul caracteristicilor monedei sau nu.</translation>
-    </message>
-    <message>
-        <source>&amp;Third party transaction URLs</source>
-        <translation>URL-uri tranzacţii &amp;terţe părţi</translation>
-    </message>
-    <message>
-        <source>&amp;OK</source>
-        <translation>&amp;OK</translation>
-    </message>
-    <message>
-        <source>&amp;Cancel</source>
-        <translation>Renunţă</translation>
-    </message>
-    <message>
-        <source>default</source>
-        <translation>iniţial</translation>
-    </message>
-    <message>
-        <source>none</source>
-        <translation>nimic</translation>
-    </message>
-    <message>
-        <source>Confirm options reset</source>
-        <translation>Confirmă resetarea opţiunilor</translation>
-    </message>
-    <message>
-        <source>Client restart required to activate changes.</source>
-        <translation>Este necesară repornirea clientului pentru a activa schimbările.</translation>
-    </message>
-    <message>
-        <source>Client will be shut down. Do you want to proceed?</source>
-        <translation>Clientul va fi închis. Doriţi să continuaţi?</translation>
-    </message>
-    <message>
-        <source>Configuration options</source>
-        <translation>Optiuni de configurare</translation>
-    </message>
-    <message>
-        <source>The configuration file is used to specify advanced user options which override GUI settings. Additionally, any command-line options will override this configuration file.</source>
-        <translation>Fisierul de configurare e folosit pentru a specifica optiuni utilizator avansate care modifica setarile din GUI. In plus orice optiune din linia de comanda va modifica acest fisier de configurare.</translation>
-    </message>
-    <message>
-        <source>Error</source>
-        <translation>Eroare</translation>
-    </message>
-    <message>
-        <source>The configuration file could not be opened.</source>
-        <translation>Fisierul de configurare nu a putut fi deschis.</translation>
-    </message>
-    <message>
-        <source>This change would require a client restart.</source>
-        <translation>Această schimbare necesită o repornire a clientului.</translation>
-    </message>
-    <message>
-        <source>The supplied proxy address is invalid.</source>
-        <translation>Adresa bitcoin pe care aţi specificat-o nu este validă.</translation>
-    </message>
-</context>
-<context>
-    <name>OverviewPage</name>
-    <message>
-        <source>Form</source>
-        <translation>Form</translation>
-    </message>
-    <message>
-        <source>The displayed information may be out of date. Your wallet automatically synchronizes with the Bitcoin network after a connection is established, but this process has not completed yet.</source>
-        <translation>Informaţiile afişate pot fi neactualizate. Portofelul dvs. se sincronizează automat cu reţeaua Bitcoin după ce o conexiune este stabilită, dar acest proces nu a fost finalizat încă.</translation>
-    </message>
-    <message>
-        <source>Watch-only:</source>
-        <translation>Doar-supraveghere:</translation>
-    </message>
-    <message>
-        <source>Available:</source>
-        <translation>Disponibil:</translation>
-    </message>
-    <message>
-        <source>Your current spendable balance</source>
-        <translation>Balanţa dvs. curentă de cheltuieli</translation>
-    </message>
-    <message>
-        <source>Pending:</source>
-        <translation>În aşteptare:</translation>
-    </message>
-    <message>
-        <source>Total of transactions that have yet to be confirmed, and do not yet count toward the spendable balance</source>
-        <translation>Totalul tranzacţiilor care nu sunt confirmate încă şi care nu sunt încă adunate la balanţa de cheltuieli</translation>
-    </message>
-    <message>
-        <source>Immature:</source>
-        <translation>Nematurizat:</translation>
-    </message>
-    <message>
-        <source>Mined balance that has not yet matured</source>
-        <translation>Balanţa minata ce nu s-a maturizat încă</translation>
-    </message>
-    <message>
-        <source>Balances</source>
-        <translation>Balanţă</translation>
-    </message>
-    <message>
-        <source>Total:</source>
-        <translation>Total:</translation>
-    </message>
-    <message>
-        <source>Your current total balance</source>
-        <translation>Balanţa totală curentă</translation>
-    </message>
-    <message>
-        <source>Your current balance in watch-only addresses</source>
-        <translation>Soldul dvs. curent în adresele doar-supraveghere</translation>
-    </message>
-    <message>
-        <source>Spendable:</source>
-        <translation>Cheltuibil:</translation>
-    </message>
-    <message>
-        <source>Recent transactions</source>
-        <translation>Tranzacţii recente</translation>
-    </message>
-    <message>
-        <source>Unconfirmed transactions to watch-only addresses</source>
-        <translation>Tranzacţii neconfirmate la adresele doar-supraveghere</translation>
-    </message>
-    <message>
-        <source>Mined balance in watch-only addresses that has not yet matured</source>
-        <translation>Balanţă minată în adresele doar-supraveghere care nu s-a maturizat încă</translation>
-    </message>
-    <message>
-        <source>Current total balance in watch-only addresses</source>
-        <translation>Soldul dvs. total în adresele doar-supraveghere</translation>
-    </message>
-</context>
-<context>
-    <name>PaymentServer</name>
-    <message>
-        <source>Payment request error</source>
-        <translation>Eroare la cererea de plată</translation>
-    </message>
-    <message>
-        <source>Cannot start bitcoin: click-to-pay handler</source>
-        <translation>Bitcoin nu poate porni: click-to-pay handler</translation>
-    </message>
-    <message>
-        <source>URI handling</source>
-        <translation>Gestionare URI</translation>
-    </message>
-    <message>
-        <source>'bitcoin://' is not a valid URI. Use 'bitcoin:' instead.</source>
-        <translation>'bitcoin://' nu este un URI valid. Folositi 'bitcoin:' in loc.</translation>
-    </message>
-    <message>
-        <source>Invalid payment address %1</source>
-        <translation>Adresă pentru plată invalidă %1</translation>
-    </message>
-    <message>
-        <source>URI cannot be parsed! This can be caused by an invalid Bitcoin address or malformed URI parameters.</source>
-        <translation>URI nu poate fi analizat! Acest lucru poate fi cauzat de o adresă Bitcoin invalidă sau parametri URI deformaţi.</translation>
-    </message>
-    <message>
-        <source>Payment request file handling</source>
-        <translation>Manipulare fişier cerere de plată</translation>
-    </message>
-</context>
-<context>
-    <name>PeerTableModel</name>
-    <message>
-        <source>User Agent</source>
-        <translation>Agent utilizator</translation>
-    </message>
-    <message>
-        <source>Node/Service</source>
-        <translation>Nod/Serviciu</translation>
-    </message>
-    <message>
-        <source>NodeId</source>
-        <translation>NodeID</translation>
-    </message>
-    <message>
-        <source>Ping</source>
-        <translation>Ping</translation>
-    </message>
-    <message>
-        <source>Sent</source>
-        <translation>Expediat</translation>
-    </message>
-    <message>
-        <source>Received</source>
-        <translation>Recepţionat</translation>
-    </message>
-</context>
-<context>
-    <name>QObject</name>
-    <message>
-        <source>Amount</source>
-        <translation>Cantitate</translation>
-    </message>
-    <message>
-        <source>Enter a Bitcoin address (e.g. %1)</source>
-        <translation>Introduceţi o adresă Bitcoin (de exemplu %1)</translation>
-    </message>
-    <message>
-        <source>%1 d</source>
-        <translation>%1 z</translation>
-    </message>
-    <message>
-        <source>%1 h</source>
-        <translation>%1 h</translation>
-    </message>
-    <message>
-        <source>%1 m</source>
-        <translation>%1 m</translation>
-    </message>
-    <message>
-        <source>%1 s</source>
-        <translation>%1 s</translation>
-    </message>
-    <message>
-        <source>None</source>
-        <translation>Niciuna</translation>
-    </message>
-    <message>
-        <source>N/A</source>
-        <translation>N/A</translation>
-    </message>
-    <message>
-        <source>%1 ms</source>
-        <translation>%1 ms</translation>
-    </message>
-    <message numerus="yes">
-        <source>%n second(s)</source>
-        <translation><numerusform>%n secunda</numerusform><numerusform>%n secunde</numerusform><numerusform>%n secunde</numerusform></translation>
-    </message>
-    <message numerus="yes">
-        <source>%n minute(s)</source>
-        <translation><numerusform>%n minut</numerusform><numerusform>%n minute</numerusform><numerusform>%n minute</numerusform></translation>
-    </message>
-    <message numerus="yes">
-        <source>%n hour(s)</source>
-        <translation><numerusform>%n ora</numerusform><numerusform>%n ore</numerusform><numerusform>%n ore</numerusform></translation>
-    </message>
-    <message numerus="yes">
-        <source>%n day(s)</source>
-        <translation><numerusform>%n zi</numerusform><numerusform>%n zile</numerusform><numerusform>%n zile</numerusform></translation>
-    </message>
-    <message numerus="yes">
-        <source>%n week(s)</source>
-        <translation><numerusform>%n saptamana</numerusform><numerusform>%n saptamani</numerusform><numerusform>%n saptamani</numerusform></translation>
-    </message>
-    <message>
-        <source>%1 and %2</source>
-        <translation>%1 şi %2</translation>
-    </message>
-    <message numerus="yes">
-        <source>%n year(s)</source>
-        <translation><numerusform>%n an</numerusform><numerusform>%n ani</numerusform><numerusform>%n ani</numerusform></translation>
-    </message>
-    <message>
-        <source>%1 B</source>
-        <translation>%1 B</translation>
-    </message>
-    <message>
-        <source>%1 KB</source>
-        <translation>%1 KB</translation>
-    </message>
-    <message>
-        <source>%1 MB</source>
-        <translation>%1 MB</translation>
-    </message>
-    <message>
-        <source>%1 GB</source>
-        <translation>%1 GB</translation>
-    </message>
-    <message>
-        <source>Error: Specified data directory "%1" does not exist.</source>
-        <translation>Eroare: Directorul de date specificat "%1" nu există.</translation>
-    </message>
-    <message>
-        <source>Error: Cannot parse configuration file: %1.</source>
-        <translation>Eroare: Nu se poate analiza fişierul de configuraţie: %1.</translation>
-    </message>
-    <message>
-        <source>Error: %1</source>
-        <translation>Eroare: %1</translation>
-    </message>
-    <message>
-        <source>%1 didn't yet exit safely...</source>
-        <translation>%1 nu a fost inchis in siguranta...</translation>
-    </message>
-    <message>
-        <source>unknown</source>
-        <translation>necunoscut</translation>
-    </message>
-</context>
-<context>
-    <name>QRImageWidget</name>
-    <message>
-        <source>&amp;Save Image...</source>
-        <translation>&amp;Salvează Imaginea...</translation>
-    </message>
-    <message>
-        <source>&amp;Copy Image</source>
-        <translation>&amp;Copiaza Imaginea</translation>
-    </message>
-    <message>
-        <source>Resulting URI too long, try to reduce the text for label / message.</source>
-        <translation>URI rezultat este prea lung, încearcă să reduci textul pentru etichetă / mesaj.</translation>
-    </message>
-    <message>
-        <source>Error encoding URI into QR Code.</source>
-        <translation>Eroare la codarea URl-ului în cod QR.</translation>
-    </message>
-    <message>
-        <source>Save QR Code</source>
-        <translation>Salvează codul QR</translation>
-    </message>
-    <message>
-        <source>PNG Image (*.png)</source>
-        <translation>Imagine de tip PNG (*.png)</translation>
-    </message>
-</context>
-<context>
-    <name>RPCConsole</name>
-    <message>
-        <source>N/A</source>
-        <translation>Nespecificat</translation>
-    </message>
-    <message>
-        <source>Client version</source>
-        <translation>Versiune client</translation>
-    </message>
-    <message>
-        <source>&amp;Information</source>
-        <translation>&amp;Informaţii</translation>
-    </message>
-    <message>
-        <source>General</source>
-        <translation>General</translation>
-    </message>
-    <message>
-        <source>Using BerkeleyDB version</source>
-        <translation>Foloseşte BerkeleyDB versiunea</translation>
-    </message>
-    <message>
-        <source>Datadir</source>
-        <translation>Dirdate</translation>
-    </message>
-    <message>
-        <source>Startup time</source>
-        <translation>Ora de pornire</translation>
-    </message>
-    <message>
-        <source>Network</source>
-        <translation>Reţea</translation>
-    </message>
-    <message>
-        <source>Name</source>
-        <translation>Nume</translation>
-    </message>
-    <message>
-        <source>Number of connections</source>
-        <translation>Numărul de conexiuni</translation>
-    </message>
-    <message>
-        <source>Block chain</source>
-        <translation>Lanţ de blocuri</translation>
-    </message>
-    <message>
-        <source>Current number of blocks</source>
-        <translation>Numărul curent de blocuri</translation>
-    </message>
-    <message>
-        <source>Memory Pool</source>
-        <translation>Pool Memorie</translation>
-    </message>
-    <message>
-        <source>Current number of transactions</source>
-        <translation>Numărul curent de tranzacţii</translation>
-    </message>
-    <message>
-        <source>Memory usage</source>
-        <translation>Memorie folosită</translation>
-    </message>
-    <message>
-        <source>Wallet: </source>
-        <translation>Portofel:</translation>
-    </message>
-    <message>
-        <source>(none)</source>
-        <translation>(nimic)</translation>
-    </message>
-    <message>
-        <source>&amp;Reset</source>
-        <translation>&amp;Resetare</translation>
-    </message>
-    <message>
-        <source>Received</source>
-        <translation>Recepţionat</translation>
-    </message>
-    <message>
-        <source>Sent</source>
-        <translation>Expediat</translation>
-    </message>
-    <message>
-        <source>&amp;Peers</source>
-        <translation>&amp;Parteneri</translation>
-    </message>
-    <message>
-        <source>Banned peers</source>
-        <translation>Terti banati</translation>
-    </message>
-    <message>
-        <source>Select a peer to view detailed information.</source>
-        <translation>Selectaţi un partener pentru a vedea informaţiile detaliate.</translation>
-    </message>
-    <message>
-        <source>Whitelisted</source>
-        <translation>Whitelisted</translation>
-    </message>
-    <message>
-        <source>Direction</source>
-        <translation>Direcţie</translation>
-    </message>
-    <message>
-        <source>Version</source>
-        <translation>Versiune</translation>
-    </message>
-    <message>
-        <source>Starting Block</source>
-        <translation>Bloc de început</translation>
-    </message>
-    <message>
-        <source>Synced Headers</source>
-        <translation>Headere Sincronizate</translation>
-    </message>
-    <message>
-        <source>Synced Blocks</source>
-        <translation>Blocuri Sincronizate</translation>
-    </message>
-    <message>
-        <source>User Agent</source>
-        <translation>Agent utilizator</translation>
-    </message>
-    <message>
-        <source>Node window</source>
-        <translation>Fereastra nodului</translation>
-    </message>
-    <message>
-        <source>Open the %1 debug log file from the current data directory. This can take a few seconds for large log files.</source>
-        <translation>Deschide fişierul jurnal depanare %1 din directorul curent. Aceasta poate dura cateva secunde pentru fişierele mai mari.</translation>
-    </message>
-    <message>
-        <source>Decrease font size</source>
-        <translation>Micsoreaza fontul</translation>
-    </message>
-    <message>
-        <source>Increase font size</source>
-        <translation>Mareste fontul</translation>
-    </message>
-    <message>
-        <source>Services</source>
-        <translation>Servicii</translation>
-    </message>
-    <message>
-        <source>Ban Score</source>
-        <translation>Scor Ban</translation>
-    </message>
-    <message>
-        <source>Connection Time</source>
-        <translation>Timp conexiune</translation>
-    </message>
-    <message>
-        <source>Last Send</source>
-        <translation>Ultima trimitere</translation>
-    </message>
-    <message>
-        <source>Last Receive</source>
-        <translation>Ultima primire</translation>
-    </message>
-    <message>
-        <source>Ping Time</source>
-        <translation>Timp ping</translation>
-    </message>
-    <message>
-        <source>The duration of a currently outstanding ping.</source>
-        <translation>Durata ping-ului intarziat.</translation>
-    </message>
-    <message>
-        <source>Ping Wait</source>
-        <translation>Asteptare ping</translation>
-    </message>
-    <message>
-        <source>Min Ping</source>
-        <translation>Min Ping</translation>
-    </message>
-    <message>
-        <source>Time Offset</source>
-        <translation>Diferenta timp</translation>
-    </message>
-    <message>
-        <source>Last block time</source>
-        <translation>Data ultimului bloc</translation>
-    </message>
-    <message>
-        <source>&amp;Open</source>
-        <translation>&amp;Deschide</translation>
-    </message>
-    <message>
-        <source>&amp;Console</source>
-        <translation>&amp;Consolă</translation>
-    </message>
-    <message>
-        <source>&amp;Network Traffic</source>
-        <translation>Trafic reţea</translation>
-    </message>
-    <message>
-        <source>Totals</source>
-        <translation>Totaluri</translation>
-    </message>
-    <message>
-        <source>In:</source>
-        <translation>Intrare:</translation>
-    </message>
-    <message>
-        <source>Out:</source>
-        <translation>Ieşire:</translation>
-    </message>
-    <message>
-        <source>Debug log file</source>
-        <translation>Fişier jurnal depanare</translation>
-    </message>
-    <message>
-        <source>Clear console</source>
-        <translation>Curăţă consola</translation>
-    </message>
-    <message>
-        <source>1 &amp;hour</source>
-        <translation>1 &amp;oră</translation>
-    </message>
-    <message>
-        <source>1 &amp;day</source>
-        <translation>1 &amp;zi</translation>
-    </message>
-    <message>
-        <source>1 &amp;week</source>
-        <translation>1 &amp;săptămână</translation>
-    </message>
-    <message>
-        <source>1 &amp;year</source>
-        <translation>1 &amp;an</translation>
-    </message>
-    <message>
-        <source>&amp;Disconnect</source>
-        <translation>&amp;Deconectare</translation>
-    </message>
-    <message>
-        <source>Ban for</source>
-        <translation>Interzicere pentru</translation>
-    </message>
-    <message>
-        <source>&amp;Unban</source>
-        <translation>&amp;Unban</translation>
-    </message>
-    <message>
-        <source>Welcome to the %1 RPC console.</source>
-        <translation>Bun venit la consola %1 RPC.</translation>
-    </message>
-    <message>
-        <source>Use up and down arrows to navigate history, and %1 to clear screen.</source>
-        <translation>Folosiţi săgetile sus şi jos pentru a naviga în istoric şi %1 pentru a curăţa ecranul.</translation>
-    </message>
-    <message>
-        <source>Type %1 for an overview of available commands.</source>
-        <translation>Tastati %1 pentru o recapitulare a comenzilor disponibile.</translation>
-    </message>
-    <message>
-        <source>For more information on using this console type %1.</source>
-        <translation>Pentru mai multe informatii despre folosirea acestei console tastati %1.</translation>
-    </message>
-    <message>
-        <source>WARNING: Scammers have been active, telling users to type commands here, stealing their wallet contents. Do not use this console without fully understanding the ramifications of a command.</source>
-        <translation>ATENTIONARE: Sunt excroci care instruiesc userii sa introduca aici comenzi, pentru a le fura continutul portofelelor. Nu folositi aceasta consolă fara a intelege pe deplin ramificatiile unei comenzi.</translation>
-    </message>
-    <message>
-        <source>Network activity disabled</source>
-        <translation>Activitatea retelei a fost oprita.</translation>
-    </message>
-    <message>
-        <source>Executing command without any wallet</source>
-        <translation>Executarea comenzii fara nici un portofel.</translation>
-    </message>
-    <message>
-        <source>Executing command using "%1" wallet</source>
-        <translation>Executarea comenzii folosind portofelul "%1"</translation>
-    </message>
-    <message>
-        <source>(node id: %1)</source>
-        <translation>(node id: %1)</translation>
-    </message>
-    <message>
-        <source>via %1</source>
-        <translation>via %1</translation>
-    </message>
-    <message>
-        <source>never</source>
-        <translation>niciodată</translation>
-    </message>
-    <message>
-        <source>Inbound</source>
-        <translation>Intrare</translation>
-    </message>
-    <message>
-        <source>Outbound</source>
-        <translation>Ieşire</translation>
-    </message>
-    <message>
-        <source>Yes</source>
-        <translation>Da</translation>
-    </message>
-    <message>
-        <source>No</source>
-        <translation>Nu</translation>
-    </message>
-    <message>
-        <source>Unknown</source>
-        <translation>Necunoscut</translation>
-    </message>
-</context>
-<context>
-    <name>ReceiveCoinsDialog</name>
-    <message>
-        <source>&amp;Amount:</source>
-        <translation>Sum&amp;a:</translation>
-    </message>
-    <message>
-        <source>&amp;Label:</source>
-        <translation>&amp;Etichetă:</translation>
-    </message>
-    <message>
-        <source>&amp;Message:</source>
-        <translation>&amp;Mesaj:</translation>
-    </message>
-    <message>
-        <source>An optional message to attach to the payment request, which will be displayed when the request is opened. Note: The message will not be sent with the payment over the Bitcoin network.</source>
-        <translation>Un mesaj opţional de ataşat la cererea de plată, care va fi afişat cînd cererea este deschisă. Notă: Acest mesaj nu va fi trimis cu plata către reţeaua Bitcoin.</translation>
-    </message>
-    <message>
-        <source>An optional label to associate with the new receiving address.</source>
-        <translation>O etichetă opţională de asociat cu adresa de primire.</translation>
-    </message>
-    <message>
-        <source>Use this form to request payments. All fields are &lt;b&gt;optional&lt;/b&gt;.</source>
-        <translation>Foloseşte acest formular pentru a solicita plăţi. Toate cîmpurile sînt &lt;b&gt;opţionale&lt;/b&gt;.</translation>
-    </message>
-    <message>
-        <source>An optional amount to request. Leave this empty or zero to not request a specific amount.</source>
-        <translation>O sumă opţională de cerut. Lăsaţi gol sau zero pentru a nu cere o sumă anume.</translation>
-    </message>
-    <message>
-        <source>Clear all fields of the form.</source>
-        <translation>Curăţă toate cîmpurile formularului.</translation>
-    </message>
-    <message>
-        <source>Clear</source>
-        <translation>Curăţă</translation>
-    </message>
-    <message>
-        <source>Native segwit addresses (aka Bech32 or BIP-173) reduce your transaction fees later on and offer better protection against typos, but old wallets don't support them. When unchecked, an address compatible with older wallets will be created instead.</source>
-        <translation>Adresele native segwit (aka Bech32 sau BIP-173) vor reduce mai tarziu comisioanele de tranzactionare si vor oferi o mai buna protectie impotriva introducerii gresite, dar portofelele vechi nu sunt compatibile. Daca optiunea nu e bifata, se va crea o adresa compatibila cu portofelele vechi.</translation>
-    </message>
-    <message>
-        <source>Generate native segwit (Bech32) address</source>
-        <translation>Genereaza adresa nativa segwit (Bech32)</translation>
-    </message>
-    <message>
-        <source>Requested payments history</source>
-        <translation>Istoricul plăţilor cerute</translation>
-    </message>
-    <message>
-        <source>Show the selected request (does the same as double clicking an entry)</source>
-        <translation>Arată cererea selectată (acelaşi lucru ca şi dublu-clic pe o înregistrare)</translation>
-    </message>
-    <message>
-        <source>Show</source>
-        <translation>Arată</translation>
-    </message>
-    <message>
-        <source>Remove the selected entries from the list</source>
-        <translation>Înlătură intrările selectate din listă</translation>
-    </message>
-    <message>
-        <source>Remove</source>
-        <translation>Înlătură</translation>
-    </message>
-    <message>
-        <source>Copy URI</source>
-        <translation>Copiază URl</translation>
-    </message>
-    <message>
-        <source>Copy label</source>
-        <translation>Copiază eticheta</translation>
-    </message>
-    <message>
-        <source>Copy message</source>
-        <translation>Copiază mesajul</translation>
-    </message>
-    <message>
-        <source>Copy amount</source>
-        <translation>Copiază suma</translation>
-    </message>
-</context>
-<context>
-    <name>ReceiveRequestDialog</name>
-    <message>
-        <source>QR Code</source>
-        <translation>Cod QR</translation>
-    </message>
-    <message>
-        <source>Copy &amp;URI</source>
-        <translation>Copiază &amp;URl</translation>
-    </message>
-    <message>
-        <source>Copy &amp;Address</source>
-        <translation>Copiază &amp;adresa</translation>
-    </message>
-    <message>
-        <source>&amp;Save Image...</source>
-        <translation>&amp;Salvează imaginea...</translation>
-    </message>
-    <message>
-        <source>Request payment to %1</source>
-        <translation>Cere plata pentru %1</translation>
-    </message>
-    <message>
-        <source>Payment information</source>
-        <translation>Informaţiile plată</translation>
-    </message>
-    <message>
-        <source>URI</source>
-        <translation>URI</translation>
-    </message>
-    <message>
-        <source>Address</source>
-        <translation>Adresă</translation>
-    </message>
-    <message>
-        <source>Amount</source>
-        <translation>Cantitate</translation>
-    </message>
-    <message>
-        <source>Label</source>
-        <translation>Etichetă</translation>
-    </message>
-    <message>
-        <source>Message</source>
-        <translation>Mesaj</translation>
-    </message>
-    <message>
-        <source>Wallet</source>
-        <translation>Portofel</translation>
-    </message>
-</context>
-<context>
-    <name>RecentRequestsTableModel</name>
-    <message>
-        <source>Date</source>
-        <translation>Data</translation>
-    </message>
-    <message>
-        <source>Label</source>
-        <translation>Etichetă</translation>
-    </message>
-    <message>
-        <source>Message</source>
-        <translation>Mesaj</translation>
-    </message>
-    <message>
-        <source>(no label)</source>
-        <translation>(fără etichetă)</translation>
-    </message>
-    <message>
-        <source>(no message)</source>
-        <translation>(nici un mesaj)</translation>
-    </message>
-    <message>
-        <source>(no amount requested)</source>
-        <translation>(nici o sumă solicitată)</translation>
-    </message>
-    <message>
-        <source>Requested</source>
-        <translation>Ceruta</translation>
-    </message>
-</context>
-<context>
-    <name>SendCoinsDialog</name>
-    <message>
-        <source>Send Coins</source>
-        <translation>Trimite monede</translation>
-    </message>
-    <message>
-        <source>Coin Control Features</source>
-        <translation>Caracteristici de control ale monedei</translation>
-    </message>
-    <message>
-        <source>Inputs...</source>
-        <translation>Intrări...</translation>
-    </message>
-    <message>
-        <source>automatically selected</source>
-        <translation>selecţie automată</translation>
-    </message>
-    <message>
-        <source>Insufficient funds!</source>
-        <translation>Fonduri insuficiente!</translation>
-    </message>
-    <message>
-        <source>Quantity:</source>
-        <translation>Cantitate:</translation>
-    </message>
-    <message>
-        <source>Bytes:</source>
-        <translation>Octeţi:</translation>
-    </message>
-    <message>
-        <source>Amount:</source>
-        <translation>Sumă:</translation>
-    </message>
-    <message>
-        <source>Fee:</source>
-        <translation>Comision:</translation>
-    </message>
-    <message>
-        <source>After Fee:</source>
-        <translation>După taxă:</translation>
-    </message>
-    <message>
-        <source>Change:</source>
-        <translation>Rest:</translation>
-    </message>
-    <message>
-        <source>If this is activated, but the change address is empty or invalid, change will be sent to a newly generated address.</source>
-        <translation>Dacă este activat, dar adresa de rest este goală sau nevalidă, restul va fi trimis la o adresă nou generată.</translation>
-    </message>
-    <message>
-        <source>Custom change address</source>
-        <translation>Adresă personalizată de rest</translation>
-    </message>
-    <message>
-        <source>Transaction Fee:</source>
-        <translation>Taxă tranzacţie:</translation>
-    </message>
-    <message>
-        <source>Choose...</source>
-        <translation>Alegeţi...</translation>
-    </message>
-    <message>
-        <source>Using the fallbackfee can result in sending a transaction that will take several hours or days (or never) to confirm. Consider choosing your fee manually or wait until you have validated the complete chain.</source>
-        <translation>Folosirea taxei implicite poate rezulta in trimiterea unei tranzactii care va dura cateva ore sau zile (sau niciodata) pentru a fi confirmata. Luati in considerare sa setati manual taxa sau asteptati pana ati validat complet lantul.</translation>
-    </message>
-    <message>
-        <source>Warning: Fee estimation is currently not possible.</source>
-        <translation>Avertisment: Estimarea comisionului nu s-a putut efectua.</translation>
-    </message>
-    <message>
-        <source>Specify a custom fee per kB (1,000 bytes) of the transaction's virtual size.
-
-Note:  Since the fee is calculated on a per-byte basis, a fee of "100 satoshis per kB" for a transaction size of 500 bytes (half of 1 kB) would ultimately yield a fee of only 50 satoshis.</source>
-        <translation>Specificati o taxa anume pe kB (1000 byte) din marimea virtuala a tranzactiei. 
-
-Nota: Cum taxa este calculata per byte, o taxa de "100 satoshi per kB" pentru o tranzactie de 500 byte (jumatate de kB) va produce o taxa de doar 50 satoshi.</translation>
-    </message>
-    <message>
-        <source>per kilobyte</source>
-        <translation>per kilooctet</translation>
-    </message>
-    <message>
-        <source>Hide</source>
-        <translation>Ascunde</translation>
-    </message>
-    <message>
-        <source>Recommended:</source>
-        <translation>Recomandat:</translation>
-    </message>
-    <message>
-        <source>Custom:</source>
-        <translation>Personalizat:</translation>
-    </message>
-    <message>
-        <source>(Smart fee not initialized yet. This usually takes a few blocks...)</source>
-        <translation>(Taxa smart nu este inca initializata. Aceasta poate dura cateva blocuri...)</translation>
-    </message>
-    <message>
-        <source>Send to multiple recipients at once</source>
-        <translation>Trimite simultan către mai mulţi destinatari</translation>
-    </message>
-    <message>
-        <source>Add &amp;Recipient</source>
-        <translation>Adaugă destinata&amp;r</translation>
-    </message>
-    <message>
-        <source>Clear all fields of the form.</source>
-        <translation>Şterge toate câmpurile formularului.</translation>
-    </message>
-    <message>
-        <source>Dust:</source>
-        <translation>Praf:</translation>
-    </message>
-    <message>
-        <source>Confirmation time target:</source>
-        <translation>Timp confirmare tinta:</translation>
-    </message>
-    <message>
-        <source>Enable Replace-By-Fee</source>
-        <translation>Autorizeaza Replace-By-Fee</translation>
-    </message>
-    <message>
-        <source>With Replace-By-Fee (BIP-125) you can increase a transaction's fee after it is sent. Without this, a higher fee may be recommended to compensate for increased transaction delay risk.</source>
-        <translation>Cu Replace-By-Fee (BIP-125) se poate creste taxa unei tranzactii dupa ce a fost trimisa. Fara aceasta optiune, o taxa mai mare e posibil sa fie recomandata pentru a compensa riscul crescut de intarziere a tranzactiei.</translation>
-    </message>
-    <message>
-        <source>Clear &amp;All</source>
-        <translation>Curăţă to&amp;ate</translation>
-    </message>
-    <message>
-        <source>Balance:</source>
-        <translation>Balanţă:</translation>
-    </message>
-    <message>
-        <source>Confirm the send action</source>
-        <translation>Confirmă operaţiunea de trimitere</translation>
-    </message>
-    <message>
-        <source>S&amp;end</source>
-        <translation>Trimit&amp;e</translation>
-    </message>
-    <message>
-        <source>Copy quantity</source>
-        <translation>Copiază cantitea</translation>
-    </message>
-    <message>
-        <source>Copy amount</source>
-        <translation>Copiază suma</translation>
-    </message>
-    <message>
-        <source>Copy fee</source>
-        <translation>Copiază taxa</translation>
-    </message>
-    <message>
-        <source>Copy after fee</source>
-        <translation>Copiază după taxă</translation>
-    </message>
-    <message>
-        <source>Copy bytes</source>
-        <translation>Copiază octeţi</translation>
-    </message>
-    <message>
-        <source>Copy dust</source>
-        <translation>Copiază praf</translation>
-    </message>
-    <message>
-        <source>Copy change</source>
-        <translation>Copiază rest</translation>
-    </message>
-    <message>
-        <source>%1 (%2 blocks)</source>
-        <translation>%1(%2 blocuri)</translation>
-    </message>
-    <message>
-        <source>%1 to %2</source>
-        <translation>%1 la %2</translation>
-    </message>
-    <message>
-        <source>Are you sure you want to send?</source>
-        <translation>Sigur doriţi să trimiteţi?</translation>
-    </message>
-    <message>
-        <source>or</source>
-        <translation>sau</translation>
-    </message>
-    <message>
-        <source>You can increase the fee later (signals Replace-By-Fee, BIP-125).</source>
-        <translation>Puteti creste taxa mai tarziu (semnaleaza Replace-By-Fee, BIP-125).</translation>
-    </message>
-    <message>
-        <source>Please, review your transaction.</source>
-        <translation>Va rugam sa revizuiti tranzactia.</translation>
-    </message>
-    <message>
-        <source>Transaction fee</source>
-        <translation>Taxă tranzacţie</translation>
-    </message>
-    <message>
-        <source>Not signalling Replace-By-Fee, BIP-125.</source>
-        <translation>Nu se semnalizeaza Replace-By-Fee, BIP-125</translation>
-    </message>
-    <message>
-        <source>Total Amount</source>
-        <translation>Suma totală</translation>
-    </message>
-    <message>
-        <source>Confirm send coins</source>
-        <translation>Confirmă trimiterea monedelor</translation>
-    </message>
-    <message>
-        <source>The recipient address is not valid. Please recheck.</source>
-        <translation>Adresa destinatarului nu este validă. Rugăm să reverificaţi.</translation>
-    </message>
-    <message>
-        <source>The amount to pay must be larger than 0.</source>
-        <translation>Suma de plată trebuie să fie mai mare decît 0.</translation>
-    </message>
-    <message>
-        <source>The amount exceeds your balance.</source>
-        <translation>Suma depăşeşte soldul contului.</translation>
-    </message>
-    <message>
-        <source>The total exceeds your balance when the %1 transaction fee is included.</source>
-        <translation>Totalul depăşeşte soldul contului dacă se include şi plata taxei de %1.</translation>
-    </message>
-    <message>
-        <source>Duplicate address found: addresses should only be used once each.</source>
-        <translation>Adresă duplicat găsită: fiecare adresă ar trebui folosită o singură dată.</translation>
-    </message>
-    <message>
-        <source>Transaction creation failed!</source>
-        <translation>Creare tranzacţie nereuşită!</translation>
-    </message>
-    <message>
-        <source>A fee higher than %1 is considered an absurdly high fee.</source>
-        <translation>O taxă mai mare de %1 este considerată o taxă absurd de mare</translation>
-    </message>
-    <message>
-        <source>Payment request expired.</source>
-        <translation>Cerere de plată expirata</translation>
-    </message>
-    <message numerus="yes">
-        <source>Estimated to begin confirmation within %n block(s).</source>
-        <translation><numerusform>Se estimeaza inceperea confirmarii in %n bloc.</numerusform><numerusform>Se estimeaza inceperea confirmarii in %n blocuri.</numerusform><numerusform>Se estimeaza inceperea confirmarii in %n blocuri.</numerusform></translation>
-    </message>
-    <message>
-        <source>Warning: Invalid Bitcoin address</source>
-        <translation>Atenţie: Adresa bitcoin nevalidă!</translation>
-    </message>
-    <message>
-        <source>Warning: Unknown change address</source>
-        <translation>Atenţie: Adresă de rest necunoscută</translation>
-    </message>
-    <message>
-        <source>Confirm custom change address</source>
-        <translation>Confirmati adresa personalizata de rest</translation>
-    </message>
-    <message>
-        <source>The address you selected for change is not part of this wallet. Any or all funds in your wallet may be sent to this address. Are you sure?</source>
-        <translation>Adresa selectata pentru rest nu face parte din acest portofel. Orice suma, sau intreaga suma din portofel poate fi trimisa la aceasta adresa. Sunteti sigur?</translation>
-    </message>
-    <message>
-        <source>(no label)</source>
-        <translation>(fără etichetă)</translation>
-    </message>
-</context>
-<context>
-    <name>SendCoinsEntry</name>
-    <message>
-        <source>A&amp;mount:</source>
-        <translation>Su&amp;mă:</translation>
-    </message>
-    <message>
-        <source>Pay &amp;To:</source>
-        <translation>Plăteşte că&amp;tre:</translation>
-    </message>
-    <message>
-        <source>&amp;Label:</source>
-        <translation>&amp;Etichetă:</translation>
-    </message>
-    <message>
-        <source>Choose previously used address</source>
-        <translation>Alegeţi adrese folosite anterior</translation>
-    </message>
-    <message>
-        <source>The Bitcoin address to send the payment to</source>
-        <translation>Adresa bitcoin către care se face plata</translation>
-    </message>
-    <message>
-        <source>Alt+A</source>
-        <translation>Alt+A</translation>
-    </message>
-    <message>
-        <source>Paste address from clipboard</source>
-        <translation>Lipeşte adresa din clipboard</translation>
-    </message>
-    <message>
-        <source>Alt+P</source>
-        <translation>Alt+P</translation>
-    </message>
-    <message>
-        <source>Remove this entry</source>
-        <translation>Înlătură această intrare</translation>
-    </message>
-    <message>
-        <source>The fee will be deducted from the amount being sent. The recipient will receive less bitcoins than you enter in the amount field. If multiple recipients are selected, the fee is split equally.</source>
-        <translation>Taxa va fi scazuta in suma trimisa. Destinatarul va primi mai putini bitcoin decat ati specificat in campul sumei trimise. Daca au fost selectati mai multi destinatari, taxa se va imparti in mod egal.</translation>
-    </message>
-    <message>
-        <source>S&amp;ubtract fee from amount</source>
-        <translation>S&amp;cade taxa din suma</translation>
-    </message>
-    <message>
-        <source>Use available balance</source>
-        <translation>Folosește balanța disponibilă</translation>
-    </message>
-    <message>
-        <source>Message:</source>
-        <translation>Mesaj:</translation>
-    </message>
-    <message>
-        <source>This is an unauthenticated payment request.</source>
-        <translation>Aceasta este o cerere de plata neautentificata.</translation>
-    </message>
-    <message>
-        <source>This is an authenticated payment request.</source>
-        <translation>Aceasta este o cerere de plata autentificata.</translation>
-    </message>
-    <message>
-        <source>Enter a label for this address to add it to the list of used addresses</source>
-        <translation>Introduceţi eticheta pentru ca această adresa să fie introdusă în lista de adrese folosite</translation>
-    </message>
-    <message>
-        <source>A message that was attached to the bitcoin: URI which will be stored with the transaction for your reference. Note: This message will not be sent over the Bitcoin network.</source>
-        <translation>un mesaj a fost ataşat la bitcoin: URI care va fi stocat cu tranzacţia pentru referinţa dvs. Notă: Acest mesaj nu va fi trimis către reţeaua bitcoin.</translation>
-    </message>
-    <message>
-        <source>Pay To:</source>
-        <translation>Plăteşte către:</translation>
-    </message>
-    <message>
-        <source>Memo:</source>
-        <translation>Memo:</translation>
-    </message>
-</context>
-<context>
-    <name>ShutdownWindow</name>
-    <message>
-        <source>%1 is shutting down...</source>
-        <translation>%1 se închide</translation>
-    </message>
-    <message>
-        <source>Do not shut down the computer until this window disappears.</source>
-        <translation>Nu închide calculatorul pînă ce această fereastră nu dispare.</translation>
-    </message>
-</context>
-<context>
-    <name>SignVerifyMessageDialog</name>
-    <message>
-        <source>Signatures - Sign / Verify a Message</source>
-        <translation>Semnaturi - Semnează/verifică un mesaj</translation>
-    </message>
-    <message>
-        <source>&amp;Sign Message</source>
-        <translation>&amp;Semnează mesaj</translation>
-    </message>
-    <message>
-        <source>You can sign messages/agreements with your addresses to prove you can receive bitcoins sent to them. Be careful not to sign anything vague or random, as phishing attacks may try to trick you into signing your identity over to them. Only sign fully-detailed statements you agree to.</source>
-        <translation>Puteţi semna mesaje/contracte cu adresele dvs. pentru a demostra ca puteti primi bitcoini trimisi la ele. Aveţi grijă să nu semnaţi nimic vag sau aleator, deoarece atacurile de tip phishing vă pot păcăli să le transferaţi identitatea. Semnaţi numai declaraţiile detaliate cu care sînteti de acord.</translation>
-    </message>
-    <message>
-        <source>The Bitcoin address to sign the message with</source>
-        <translation>Adresa cu care semnaţi mesajul</translation>
-    </message>
-    <message>
-        <source>Choose previously used address</source>
-        <translation>Alegeţi adrese folosite anterior</translation>
-    </message>
-    <message>
-        <source>Alt+A</source>
-        <translation>Alt+A</translation>
-    </message>
-    <message>
-        <source>Paste address from clipboard</source>
-        <translation>Lipeşte adresa copiată din clipboard</translation>
-    </message>
-    <message>
-        <source>Alt+P</source>
-        <translation>Alt+P</translation>
-    </message>
-    <message>
-        <source>Enter the message you want to sign here</source>
-        <translation>Introduceţi mesajul pe care vreţi să-l semnaţi, aici</translation>
-    </message>
-    <message>
-        <source>Signature</source>
-        <translation>Semnătură</translation>
-    </message>
-    <message>
-        <source>Copy the current signature to the system clipboard</source>
-        <translation>Copiază semnatura curentă în clipboard-ul sistemului</translation>
-    </message>
-    <message>
-        <source>Sign the message to prove you own this Bitcoin address</source>
-        <translation>Semnează mesajul pentru a dovedi ca deţineţi acestă adresă Bitcoin</translation>
-    </message>
-    <message>
-        <source>Sign &amp;Message</source>
-        <translation>Semnează &amp;mesaj</translation>
-    </message>
-    <message>
-        <source>Reset all sign message fields</source>
-        <translation>Resetează toate cîmpurile mesajelor semnate</translation>
-    </message>
-    <message>
-        <source>Clear &amp;All</source>
-        <translation>Curăţă to&amp;ate</translation>
-    </message>
-    <message>
-        <source>&amp;Verify Message</source>
-        <translation>&amp;Verifică mesaj</translation>
-    </message>
-    <message>
-        <source>Enter the receiver's address, message (ensure you copy line breaks, spaces, tabs, etc. exactly) and signature below to verify the message. Be careful not to read more into the signature than what is in the signed message itself, to avoid being tricked by a man-in-the-middle attack. Note that this only proves the signing party receives with the address, it cannot prove sendership of any transaction!</source>
-        <translation>Introduceţi adresa de semnatură, mesajul (asiguraţi-vă că aţi copiat spaţiile, taburile etc. exact) şi semnatura dedesubt pentru a verifica mesajul. Aveţi grijă să nu citiţi mai mult în semnatură decît mesajul în sine, pentru a evita să fiţi păcăliţi de un atac de tip man-in-the-middle. De notat ca aceasta dovedeste doar ca semnatarul primeste odata cu adresa, nu dovedesta insa trimiterea vreunei tranzactii.</translation>
-    </message>
-    <message>
-        <source>The Bitcoin address the message was signed with</source>
-        <translation>Introduceţi o adresă Bitcoin</translation>
-    </message>
-    <message>
-        <source>Verify the message to ensure it was signed with the specified Bitcoin address</source>
-        <translation>Verificaţi mesajul pentru a vă asigura că a fost semnat cu adresa Bitcoin specificată</translation>
-    </message>
-    <message>
-        <source>Verify &amp;Message</source>
-        <translation>Verifică &amp;mesaj</translation>
-    </message>
-    <message>
-        <source>Reset all verify message fields</source>
-        <translation>Resetează toate cîmpurile mesajelor semnate</translation>
-    </message>
-    <message>
-        <source>Click "Sign Message" to generate signature</source>
-        <translation>Faceţi clic pe "Semneaza msaj" pentru a genera semnătura</translation>
-    </message>
-    <message>
-        <source>The entered address is invalid.</source>
-        <translation>Adresa introdusă este invalidă.</translation>
-    </message>
-    <message>
-        <source>Please check the address and try again.</source>
-        <translation>Vă rugăm verificaţi adresa şi încercaţi din nou.</translation>
-    </message>
-    <message>
-        <source>The entered address does not refer to a key.</source>
-        <translation>Adresa introdusă nu se referă la o cheie.</translation>
-    </message>
-    <message>
-        <source>Wallet unlock was cancelled.</source>
-        <translation>Deblocarea portofelului a fost anulata.</translation>
-    </message>
-    <message>
-        <source>Private key for the entered address is not available.</source>
-        <translation>Cheia privată pentru adresa introdusă nu este disponibila.</translation>
-    </message>
-    <message>
-        <source>Message signing failed.</source>
-        <translation>Semnarea mesajului nu a reuşit.</translation>
-    </message>
-    <message>
-        <source>Message signed.</source>
-        <translation>Mesaj semnat.</translation>
-    </message>
-    <message>
-        <source>The signature could not be decoded.</source>
-        <translation>Semnatura nu a putut fi decodată.</translation>
-    </message>
-    <message>
-        <source>Please check the signature and try again.</source>
-        <translation>Vă rugăm verificaţi semnătura şi încercaţi din nou.</translation>
-    </message>
-    <message>
-        <source>The signature did not match the message digest.</source>
-        <translation>Semnatura nu se potriveşte cu mesajul.</translation>
-    </message>
-    <message>
-        <source>Message verification failed.</source>
-        <translation>Verificarea mesajului nu a reuşit.</translation>
-    </message>
-    <message>
-        <source>Message verified.</source>
-        <translation>Mesaj verificat.</translation>
-    </message>
-</context>
-<context>
-    <name>TrafficGraphWidget</name>
-    <message>
-        <source>KB/s</source>
-        <translation>KB/s</translation>
-    </message>
-</context>
-<context>
-    <name>TransactionDesc</name>
-    <message numerus="yes">
-        <source>Open for %n more block(s)</source>
-        <translation><numerusform>Deschis pentru inca un bloc</numerusform><numerusform>Deschis pentru inca %n blocuri</numerusform><numerusform>Deschis pentru inca %n blocuri</numerusform></translation>
-    </message>
-    <message>
-        <source>Open until %1</source>
-        <translation>Deschis pînă la %1</translation>
-    </message>
-    <message>
-        <source>conflicted with a transaction with %1 confirmations</source>
-        <translation>in conflict cu o tranzactie cu %1 confirmari</translation>
-    </message>
-    <message>
-        <source>0/unconfirmed, %1</source>
-        <translation>0/neconfirmat, %1</translation>
-    </message>
-    <message>
-        <source>in memory pool</source>
-        <translation>in memory pool</translation>
-    </message>
-    <message>
-        <source>not in memory pool</source>
-        <translation>nu e in memory pool</translation>
-    </message>
-    <message>
-        <source>abandoned</source>
-        <translation>abandonat</translation>
-    </message>
-    <message>
-        <source>%1/unconfirmed</source>
-        <translation>%1/neconfirmat</translation>
-    </message>
-    <message>
-        <source>%1 confirmations</source>
-        <translation>%1 confirmări</translation>
-    </message>
-    <message>
-        <source>Status</source>
-        <translation>Stare</translation>
-    </message>
-    <message>
-        <source>Date</source>
-        <translation>Data</translation>
-    </message>
-    <message>
-        <source>Source</source>
-        <translation>Sursa</translation>
-    </message>
-    <message>
-        <source>Generated</source>
-        <translation>Generat</translation>
-    </message>
-    <message>
-        <source>From</source>
-        <translation>De la</translation>
-    </message>
-    <message>
-        <source>unknown</source>
-        <translation>necunoscut</translation>
-    </message>
-    <message>
-        <source>To</source>
-        <translation>Către</translation>
-    </message>
-    <message>
-        <source>own address</source>
-        <translation>adresa proprie</translation>
-    </message>
-    <message>
-        <source>watch-only</source>
-        <translation>doar-supraveghere</translation>
-    </message>
-    <message>
-        <source>label</source>
-        <translation>etichetă</translation>
-    </message>
-    <message>
-        <source>Credit</source>
-        <translation>Credit</translation>
-    </message>
-    <message numerus="yes">
-        <source>matures in %n more block(s)</source>
-        <translation><numerusform>se matureaza intr-un bloc</numerusform><numerusform>se matureaza in %n blocuri</numerusform><numerusform>se matureaza in %n blocuri</numerusform></translation>
-    </message>
-    <message>
-        <source>not accepted</source>
-        <translation>neacceptat</translation>
-    </message>
-    <message>
-        <source>Debit</source>
-        <translation>Debit</translation>
-    </message>
-    <message>
-        <source>Total debit</source>
-        <translation>Total debit</translation>
-    </message>
-    <message>
-        <source>Total credit</source>
-        <translation>Total credit</translation>
-    </message>
-    <message>
-        <source>Transaction fee</source>
-        <translation>Taxă tranzacţie</translation>
-    </message>
-    <message>
-        <source>Net amount</source>
-        <translation>Suma netă</translation>
-    </message>
-    <message>
-        <source>Message</source>
-        <translation>Mesaj</translation>
-    </message>
-    <message>
-        <source>Comment</source>
-        <translation>Comentariu</translation>
-    </message>
-    <message>
-        <source>Transaction ID</source>
-        <translation>ID tranzacţie</translation>
-    </message>
-    <message>
-        <source>Transaction total size</source>
-        <translation>Dimensiune totala tranzacţie</translation>
-    </message>
-    <message>
-        <source>Transaction virtual size</source>
-        <translation>Dimensiune virtuala a tranzactiei</translation>
-    </message>
-    <message>
-        <source>Output index</source>
-        <translation>Index debit</translation>
-    </message>
-    <message>
-        <source>Merchant</source>
-        <translation>Comerciant</translation>
-    </message>
-    <message>
-        <source>Generated coins must mature %1 blocks before they can be spent. When you generated this block, it was broadcast to the network to be added to the block chain. If it fails to get into the chain, its state will change to "not accepted" and it won't be spendable. This may occasionally happen if another node generates a block within a few seconds of yours.</source>
-        <translation>Monedele generate se pot cheltui doar dupa inca %1 blocuri.  După ce a fost generat, s-a propagat în reţea, urmând să fie adăugat in blockchain.  Dacă nu poate fi inclus in lanţ, starea sa va deveni "neacceptat" si nu va putea fi folosit la tranzacţii.  Acest fenomen se întâmplă atunci cand un alt nod a generat un bloc la o diferenţa de câteva secunde.</translation>
-    </message>
-    <message>
-        <source>Debug information</source>
-        <translation>Informaţii pentru depanare</translation>
-    </message>
-    <message>
-        <source>Transaction</source>
-        <translation>Tranzacţie</translation>
-    </message>
-    <message>
-        <source>Inputs</source>
-        <translation>Intrări</translation>
-    </message>
-    <message>
-        <source>Amount</source>
-        <translation>Cantitate</translation>
-    </message>
-    <message>
-        <source>true</source>
-        <translation>adevărat</translation>
-    </message>
-    <message>
-        <source>false</source>
-        <translation>fals</translation>
-    </message>
-</context>
-<context>
-    <name>TransactionDescDialog</name>
-    <message>
-        <source>This pane shows a detailed description of the transaction</source>
-        <translation>Acest panou arată o descriere detaliată a tranzacţiei</translation>
-    </message>
-    <message>
-        <source>Details for %1</source>
-        <translation>Detalii pentru %1</translation>
-    </message>
-</context>
-<context>
-    <name>TransactionTableModel</name>
-    <message>
-        <source>Date</source>
-        <translation>Data</translation>
-    </message>
-    <message>
-        <source>Type</source>
-        <translation>Tip</translation>
-    </message>
-    <message>
-        <source>Label</source>
-        <translation>Etichetă</translation>
-    </message>
-    <message numerus="yes">
-        <source>Open for %n more block(s)</source>
-        <translation><numerusform>Deschis pentru încă %n bloc</numerusform><numerusform>Deschis pentru încă %n blocuri</numerusform><numerusform>Deschis pentru încă %n bloc(uri)</numerusform></translation>
-    </message>
-    <message>
-        <source>Open until %1</source>
-        <translation>Deschis pînă la %1</translation>
-    </message>
-    <message>
-        <source>Unconfirmed</source>
-        <translation>Neconfirmat</translation>
-    </message>
-    <message>
-        <source>Abandoned</source>
-        <translation>Abandonat</translation>
-    </message>
-    <message>
-        <source>Confirming (%1 of %2 recommended confirmations)</source>
-        <translation>Confirmare (%1 din %2 confirmari recomandate)</translation>
-    </message>
-    <message>
-        <source>Confirmed (%1 confirmations)</source>
-        <translation>Confirmat (%1 confirmari)</translation>
-    </message>
-    <message>
-        <source>Conflicted</source>
-        <translation>În conflict</translation>
-    </message>
-    <message>
-        <source>Immature (%1 confirmations, will be available after %2)</source>
-        <translation>Imatur (%1 confirmari, va fi disponibil după %2)</translation>
-    </message>
-    <message>
-        <source>Generated but not accepted</source>
-        <translation>Generat dar neacceptat</translation>
-    </message>
-    <message>
-        <source>Received with</source>
-        <translation>Recepţionat cu</translation>
-    </message>
-    <message>
-        <source>Received from</source>
-        <translation>Primit de la</translation>
-    </message>
-    <message>
-        <source>Sent to</source>
-        <translation>Trimis către</translation>
-    </message>
-    <message>
-        <source>Payment to yourself</source>
-        <translation>Plată către dvs.</translation>
-    </message>
-    <message>
-        <source>Mined</source>
-        <translation>Minat</translation>
-    </message>
-    <message>
-        <source>watch-only</source>
-        <translation>doar-supraveghere</translation>
-    </message>
-    <message>
-        <source>(n/a)</source>
-        <translation>(indisponibil)</translation>
-    </message>
-    <message>
-        <source>(no label)</source>
-        <translation>(fără etichetă)</translation>
-    </message>
-    <message>
-        <source>Transaction status. Hover over this field to show number of confirmations.</source>
-        <translation>Starea tranzacţiei. Treceţi cu mouse-ul peste acest cîmp pentru afişarea numărului de confirmari.</translation>
-    </message>
-    <message>
-        <source>Date and time that the transaction was received.</source>
-        <translation>Data şi ora la care a fost recepţionată tranzacţia.</translation>
-    </message>
-    <message>
-        <source>Type of transaction.</source>
-        <translation>Tipul tranzacţiei.</translation>
-    </message>
-    <message>
-        <source>Whether or not a watch-only address is involved in this transaction.</source>
-        <translation>Indiferent dacă sau nu o adresa doar-suăpraveghere este implicată în această tranzacţie.</translation>
-    </message>
-    <message>
-        <source>User-defined intent/purpose of the transaction.</source>
-        <translation>Intentie/scop al tranzactie definit de user.</translation>
-    </message>
-    <message>
-        <source>Amount removed from or added to balance.</source>
-        <translation>Suma extrasă sau adăugată la sold.</translation>
-    </message>
-</context>
-<context>
-    <name>TransactionView</name>
-    <message>
-        <source>All</source>
-        <translation>Toate</translation>
-    </message>
-    <message>
-        <source>Today</source>
-        <translation>Astăzi</translation>
-    </message>
-    <message>
-        <source>This week</source>
-        <translation>Saptamana aceasta</translation>
-    </message>
-    <message>
-        <source>This month</source>
-        <translation>Luna aceasta</translation>
-    </message>
-    <message>
-        <source>Last month</source>
-        <translation>Luna trecuta</translation>
-    </message>
-    <message>
-        <source>This year</source>
-        <translation>Anul acesta</translation>
-    </message>
-    <message>
-        <source>Range...</source>
-        <translation>Interval...</translation>
-    </message>
-    <message>
-        <source>Received with</source>
-        <translation>Recepţionat cu</translation>
-    </message>
-    <message>
-        <source>Sent to</source>
-        <translation>Trimis către</translation>
-    </message>
-    <message>
-        <source>To yourself</source>
-        <translation>Către dvs.</translation>
-    </message>
-    <message>
-        <source>Mined</source>
-        <translation>Minat</translation>
-    </message>
-    <message>
-        <source>Other</source>
-        <translation>Altele</translation>
-    </message>
-    <message>
-        <source>Enter address, transaction id, or label to search</source>
-        <translation>Introduceți adresa, ID-ul tranzacției, sau eticheta pentru a căuta</translation>
-    </message>
-    <message>
-        <source>Min amount</source>
-        <translation>Suma minimă</translation>
-    </message>
-    <message>
-        <source>Abandon transaction</source>
-        <translation>Abandoneaza tranzacţia</translation>
-    </message>
-    <message>
-        <source>Increase transaction fee</source>
-        <translation>Cresteti comisionul pentru tranzacţie</translation>
-    </message>
-    <message>
-        <source>Copy address</source>
-        <translation>Copiază adresa</translation>
-    </message>
-    <message>
-        <source>Copy label</source>
-        <translation>Copiază eticheta</translation>
-    </message>
-    <message>
-        <source>Copy amount</source>
-        <translation>Copiază suma</translation>
-    </message>
-    <message>
-        <source>Copy transaction ID</source>
-        <translation>Copiază ID tranzacţie</translation>
-    </message>
-    <message>
-        <source>Copy raw transaction</source>
-        <translation>Copiază tranzacţia bruta</translation>
-    </message>
-    <message>
-        <source>Copy full transaction details</source>
-        <translation>Copiaza toate detaliile tranzacţiei</translation>
-    </message>
-    <message>
-        <source>Edit label</source>
-        <translation>Editează eticheta</translation>
-    </message>
-    <message>
-        <source>Show transaction details</source>
-        <translation>Arată detaliile tranzacţiei</translation>
-    </message>
-    <message>
-        <source>Export Transaction History</source>
-        <translation>Export istoric tranzacţii</translation>
-    </message>
-    <message>
-        <source>Comma separated file (*.csv)</source>
-        <translation>Fisier .csv cu separator - virgula</translation>
-    </message>
-    <message>
-        <source>Confirmed</source>
-        <translation>Confirmat</translation>
-    </message>
-    <message>
-        <source>Watch-only</source>
-        <translation>Doar-supraveghere</translation>
-    </message>
-    <message>
-        <source>Date</source>
-        <translation>Data</translation>
-    </message>
-    <message>
-        <source>Type</source>
-        <translation>Tip</translation>
-    </message>
-    <message>
-        <source>Label</source>
-        <translation>Etichetă</translation>
-    </message>
-    <message>
-        <source>Address</source>
-        <translation>Adresă</translation>
-    </message>
-    <message>
-        <source>ID</source>
-        <translation>ID</translation>
-    </message>
-    <message>
-        <source>Exporting Failed</source>
-        <translation>Exportarea a eșuat</translation>
-    </message>
-    <message>
-        <source>There was an error trying to save the transaction history to %1.</source>
-        <translation>S-a produs o eroare la salvarea istoricului tranzacţiilor la %1.</translation>
-    </message>
-    <message>
-        <source>Exporting Successful</source>
-        <translation>Export reuşit</translation>
-    </message>
-    <message>
-        <source>The transaction history was successfully saved to %1.</source>
-        <translation>Istoricul tranzacţiilor a fost salvat cu succes la %1.</translation>
-    </message>
-    <message>
-        <source>Range:</source>
-        <translation>Interval:</translation>
-    </message>
-    <message>
-        <source>to</source>
-        <translation>către</translation>
-    </message>
-</context>
-<context>
-    <name>UnitDisplayStatusBarControl</name>
-    <message>
-        <source>Unit to show amounts in. Click to select another unit.</source>
-        <translation>Unitatea în care sînt arătate sumele. Faceţi clic pentru a selecta o altă unitate.</translation>
-    </message>
-</context>
-<context>
-    <name>WalletController</name>
-    <message>
-        <source>Close wallet</source>
-        <translation>Inchide portofel</translation>
-    </message>
-    </context>
-<context>
-    <name>WalletFrame</name>
-    <message>
-        <source>No wallet has been loaded.</source>
-        <translation>Nu a fost încărcat nici un portofel.</translation>
-    </message>
-</context>
-<context>
-    <name>WalletModel</name>
-    <message>
-        <source>Send Coins</source>
-        <translation>Trimite monede</translation>
-    </message>
-    <message>
-        <source>Fee bump error</source>
-        <translation>Eroare in cresterea taxei</translation>
-    </message>
-    <message>
-        <source>Increasing transaction fee failed</source>
-        <translation>Cresterea comisionului pentru tranzactie a esuat.</translation>
-    </message>
-    <message>
-        <source>Do you want to increase the fee?</source>
-        <translation>Doriti sa cresteti taxa de tranzactie?</translation>
-    </message>
-    <message>
-        <source>Current fee:</source>
-        <translation>Comision curent:</translation>
-    </message>
-    <message>
-        <source>Increase:</source>
-        <translation>Crestere:</translation>
-    </message>
-    <message>
-        <source>New fee:</source>
-        <translation>Noul comision:</translation>
-    </message>
-    <message>
-        <source>Confirm fee bump</source>
-        <translation>Confirma cresterea comisionului</translation>
-    </message>
-    <message>
-        <source>Can't sign transaction.</source>
-        <translation>Nu s-a reuşit semnarea tranzacţiei</translation>
-    </message>
-    <message>
-        <source>Could not commit transaction</source>
-        <translation>Tranzactia nu a putut fi consemnata.</translation>
-    </message>
-    <message>
-        <source>default wallet</source>
-        <translation>portofel implicit</translation>
-    </message>
-</context>
-<context>
-    <name>WalletView</name>
-    <message>
-        <source>&amp;Export</source>
-        <translation>&amp;Export</translation>
-    </message>
-    <message>
-        <source>Export the data in the current tab to a file</source>
-        <translation>Exportă datele din tab-ul curent într-un fişier</translation>
-    </message>
-    <message>
-        <source>Backup Wallet</source>
-        <translation>Backup portofelul electronic</translation>
-    </message>
-    <message>
-        <source>Wallet Data (*.dat)</source>
-        <translation>Date portofel (*.dat)</translation>
-    </message>
-    <message>
-        <source>Backup Failed</source>
-        <translation>Backup esuat</translation>
-    </message>
-    <message>
-        <source>There was an error trying to save the wallet data to %1.</source>
-        <translation>S-a produs o eroare la salvarea datelor portofelului la %1.</translation>
-    </message>
-    <message>
-        <source>Backup Successful</source>
-        <translation>Backup efectuat cu succes</translation>
-    </message>
-    <message>
-        <source>The wallet data was successfully saved to %1.</source>
-        <translation>Datele portofelului s-au salvat cu succes la %1.</translation>
-    </message>
-    <message>
-        <source>Cancel</source>
-        <translation>Anulare</translation>
-    </message>
-</context>
-<context>
-    <name>bitcoin-core</name>
-    <message>
-        <source>Distributed under the MIT software license, see the accompanying file %s or %s</source>
-        <translation>Distribuit sub licenţa de programe MIT, vezi fişierul însoţitor %s sau %s</translation>
-    </message>
-    <message>
-        <source>Prune configured below the minimum of %d MiB.  Please use a higher number.</source>
-        <translation>Reductia e configurata sub minimul de %d MiB. Rugam folositi un numar mai mare.</translation>
-    </message>
-    <message>
-        <source>Prune: last wallet synchronisation goes beyond pruned data. You need to -reindex (download the whole blockchain again in case of pruned node)</source>
-        <translation>Reductie: ultima sincronizare merge dincolo de datele reductiei. Trebuie sa faceti -reindex (sa descarcati din nou intregul blockchain in cazul unui nod redus)</translation>
-    </message>
-    <message>
-        <source>Error: A fatal internal error occurred, see debug.log for details</source>
-        <translation>Eroare: S-a produs o eroare interna fatala, vedeti debug.log pentru detalii</translation>
-    </message>
-    <message>
-        <source>Pruning blockstore...</source>
-        <translation>Reductie blockstore...</translation>
-    </message>
-    <message>
-        <source>Unable to start HTTP server. See debug log for details.</source>
-        <translation>Imposibil de pornit serverul HTTP. Pentru detalii vezi logul de depanare.</translation>
-    </message>
-    <message>
-        <source>The %s developers</source>
-        <translation>Dezvoltatorii %s</translation>
-    </message>
-    <message>
-        <source>Cannot obtain a lock on data directory %s. %s is probably already running.</source>
-        <translation>Nu se poate obține o blocare a directorului de date %s. %s probabil rulează deja.</translation>
-    </message>
-    <message>
-        <source>Cannot provide specific connections and have addrman find outgoing connections at the same.</source>
-        <translation>Nu se pot furniza conexiuni specifice in acelasi timp in care addrman este folosit pentru a gasi conexiuni de iesire.</translation>
-    </message>
-    <message>
-        <source>Error reading %s! All keys read correctly, but transaction data or address book entries might be missing or incorrect.</source>
-        <translation>Eroare la citirea %s! Toate cheile sînt citite corect, dar datele tranzactiei sau anumite intrări din agenda sînt incorecte sau lipsesc.</translation>
-    </message>
-    <message>
-        <source>Please check that your computer's date and time are correct! If your clock is wrong, %s will not work properly.</source>
-        <translation>Vă rugăm verificaţi dacă data/timpul calculatorului dvs. sînt corecte! Dacă ceasul calcultorului este gresit, %s nu va funcţiona corect.</translation>
-    </message>
-    <message>
-        <source>Please contribute if you find %s useful. Visit %s for further information about the software.</source>
-        <translation>Va rugam sa contribuiti daca apreciati ca %s va este util. Vizitati %s pentru mai multe informatii despre software.</translation>
-    </message>
-    <message>
-        <source>The block database contains a block which appears to be from the future. This may be due to your computer's date and time being set incorrectly. Only rebuild the block database if you are sure that your computer's date and time are correct</source>
-        <translation>Baza de date a blocurilor contine un bloc ce pare a fi din viitor. Acest lucru poate fi cauzat de setarea incorecta a datei si orei in computerul dvs. Reconstruiti baza de date a blocurilor doar daca sunteti sigur ca data si ora calculatorului dvs sunt corecte.</translation>
-    </message>
-    <message>
-        <source>This is a pre-release test build - use at your own risk - do not use for mining or merchant applications</source>
-        <translation>Aceasta este o versiune de test preliminară - vă asumaţi riscul folosind-o - nu folosiţi pentru minerit sau aplicaţiile comercianţilor</translation>
-    </message>
-    <message>
-        <source>This is the transaction fee you may discard if change is smaller than dust at this level</source>
-        <translation>Aceasta este taxa de tranzactie la care puteti renunta daca restul este mai mic decat praful la acest nivel.</translation>
-    </message>
-    <message>
-        <source>Unable to replay blocks. You will need to rebuild the database using -reindex-chainstate.</source>
-        <translation>Imposibil de refacut blocurile. Va trebui sa reconstruiti baza de date folosind -reindex-chainstate.</translation>
-    </message>
-    <message>
-        <source>Unable to rewind the database to a pre-fork state. You will need to redownload the blockchain</source>
-        <translation>Imposibil de a readuce baza de date la statusul pre-fork. Va trebui redescarcat blockchainul.</translation>
-    </message>
-    <message>
-        <source>Warning: The network does not appear to fully agree! Some miners appear to be experiencing issues.</source>
-        <translation>Atenţie: Reţeaua nu pare să fie de acord în totalitate! Aparent nişte mineri au probleme.</translation>
-    </message>
-    <message>
-        <source>Warning: We do not appear to fully agree with our peers! You may need to upgrade, or other nodes may need to upgrade.</source>
-        <translation>Atenţie: Aparent, nu sîntem de acord cu toţi partenerii noştri! Va trebui să faceţi o actualizare, sau alte noduri necesită actualizare.</translation>
-    </message>
-    <message>
-        <source>%d of last 100 blocks have unexpected version</source>
-        <translation>%d din ultimele 100 blocuri a o versiune neasteptata</translation>
-    </message>
-    <message>
-        <source>%s corrupt, salvage failed</source>
-        <translation>%s corupt, salvare nereuşită</translation>
-    </message>
-    <message>
-        <source>-maxmempool must be at least %d MB</source>
-        <translation>-maxmempool trebuie sa fie macar %d MB</translation>
-    </message>
-    <message>
-        <source>Cannot resolve -%s address: '%s'</source>
-        <translation>Nu se poate rezolva adresa -%s: '%s'</translation>
-    </message>
-    <message>
-        <source>Change index out of range</source>
-        <translation>Indexul de schimbare este iesit din parametrii</translation>
-    </message>
-    <message>
-        <source>Copyright (C) %i-%i</source>
-        <translation>Copyright (C) %i-%i</translation>
-    </message>
-    <message>
-        <source>Corrupted block database detected</source>
-        <translation>Bloc defect din baza de date detectat</translation>
-    </message>
-    <message>
-        <source>Do you want to rebuild the block database now?</source>
-        <translation>Doriţi să reconstruiţi baza de date blocuri acum?</translation>
-    </message>
-    <message>
-        <source>Error initializing block database</source>
-        <translation>Eroare la iniţializarea bazei de date de blocuri</translation>
-    </message>
-    <message>
-        <source>Error initializing wallet database environment %s!</source>
-        <translation>Eroare la iniţializarea mediului de bază de date a portofelului %s!</translation>
-    </message>
-    <message>
-        <source>Error loading %s</source>
-        <translation>Eroare la încărcarea %s</translation>
-    </message>
-    <message>
-        <source>Error loading %s: Private keys can only be disabled during creation</source>
-        <translation>Eroare la incarcarea %s: Cheile private pot fi dezactivate doar in momentul crearii</translation>
-    </message>
-    <message>
-        <source>Error loading %s: Wallet corrupted</source>
-        <translation>Eroare la încărcarea %s: Portofel corupt</translation>
-    </message>
-    <message>
-        <source>Error loading %s: Wallet requires newer version of %s</source>
-        <translation>Eroare la încărcarea %s: Portofelul are nevoie de o versiune %s mai nouă</translation>
-    </message>
-    <message>
-        <source>Error loading block database</source>
-        <translation>Eroare la încărcarea bazei de date de blocuri</translation>
-    </message>
-    <message>
-        <source>Error opening block database</source>
-        <translation>Eroare la deschiderea bazei de date de blocuri</translation>
-    </message>
-    <message>
-        <source>Failed to listen on any port. Use -listen=0 if you want this.</source>
-        <translation>Nu s-a reuşit ascultarea pe orice port. Folosiţi -listen=0 dacă vreţi asta.</translation>
-    </message>
-    <message>
-        <source>Failed to rescan the wallet during initialization</source>
-        <translation>Rescanarea portofelului in timpul initializarii a esuat.</translation>
-    </message>
-    <message>
-        <source>Importing...</source>
-        <translation>Import...</translation>
-    </message>
-    <message>
-        <source>Incorrect or no genesis block found. Wrong datadir for network?</source>
-        <translation>Incorect sau nici un bloc de geneza găsit. Directorul de retea greşit?</translation>
-    </message>
-    <message>
-        <source>Initialization sanity check failed. %s is shutting down.</source>
-        <translation>Nu s-a reuşit iniţierea verificării sănătăţii. %s se inchide.</translation>
-    </message>
-    <message>
-        <source>Invalid amount for -%s=&lt;amount&gt;: '%s'</source>
-        <translation>Sumă nevalidă pentru -%s=&lt;amount&gt;: '%s'</translation>
-    </message>
-    <message>
-        <source>Invalid amount for -discardfee=&lt;amount&gt;: '%s'</source>
-        <translation>Sumă nevalidă pentru -discardfee=&lt;amount&gt;: '%s'</translation>
-    </message>
-    <message>
-        <source>Invalid amount for -fallbackfee=&lt;amount&gt;: '%s'</source>
-        <translation>Suma nevalidă pentru -fallbackfee=&lt;amount&gt;: '%s'</translation>
-    </message>
-    <message>
-        <source>Specified blocks directory "%s" does not exist.</source>
-        <translation>Directorul de blocuri "%s" specificat nu exista.</translation>
-    </message>
-    <message>
-        <source>Upgrading txindex database</source>
-        <translation>Actualizarea bazei de date txindex</translation>
-    </message>
-    <message>
-        <source>Loading P2P addresses...</source>
-        <translation>Încărcare adrese P2P...</translation>
-    </message>
-    <message>
-        <source>Loading banlist...</source>
-        <translation>Încărcare banlist...</translation>
-    </message>
-    <message>
-        <source>Not enough file descriptors available.</source>
-        <translation>Nu sînt destule descriptoare disponibile.</translation>
-    </message>
-    <message>
-        <source>Prune cannot be configured with a negative value.</source>
-        <translation>Reductia nu poate fi configurata cu o valoare negativa.</translation>
-    </message>
-    <message>
-        <source>Prune mode is incompatible with -txindex.</source>
-        <translation>Modul redus este incompatibil cu -txindex.</translation>
-    </message>
-    <message>
-        <source>Replaying blocks...</source>
-        <translation>Se reiau blocurile...</translation>
-    </message>
-    <message>
-        <source>Rewinding blocks...</source>
-        <translation>Se deruleaza blocurile...</translation>
-    </message>
-    <message>
-        <source>The source code is available from %s.</source>
-        <translation>Codul sursa este disponibil la %s.</translation>
-    </message>
-    <message>
-        <source>Transaction fee and change calculation failed</source>
-        <translation>Calcului taxei de tranzactie si a restului a esuat.</translation>
-    </message>
-    <message>
-        <source>Unable to bind to %s on this computer. %s is probably already running.</source>
-        <translation>Nu se poate efectua legatura la %s pe acest computer. %s probabil ruleaza deja.</translation>
-    </message>
-    <message>
-        <source>Unable to generate keys</source>
-        <translation>Nu s-au putut genera cheile</translation>
-    </message>
-    <message>
-        <source>Unsupported logging category %s=%s.</source>
-        <translation>Categoria de logging %s=%s nu este suportata.</translation>
-    </message>
-    <message>
-        <source>Upgrading UTXO database</source>
-        <translation>Actualizarea bazei de date UTXO</translation>
-    </message>
-    <message>
-        <source>User Agent comment (%s) contains unsafe characters.</source>
-        <translation>Comentariul (%s) al Agentului Utilizator contine caractere nesigure.</translation>
-    </message>
-    <message>
-        <source>Verifying blocks...</source>
-        <translation>Se verifică blocurile...</translation>
-    </message>
-    <message>
-        <source>Wallet needed to be rewritten: restart %s to complete</source>
-        <translation>Portofelul trebuie rescris: reporneşte %s pentru finalizare</translation>
-    </message>
-    <message>
-        <source>Error: Listening for incoming connections failed (listen returned error %s)</source>
-        <translation>Eroare: Ascultarea conexiunilor de intrare nu a reuşit (ascultarea a reurnat eroarea %s)</translation>
-    </message>
-    <message>
-        <source>Invalid amount for -maxtxfee=&lt;amount&gt;: '%s' (must be at least the minrelay fee of %s to prevent stuck transactions)</source>
-        <translation>Sumă nevalidă pentru -maxtxfee=&lt;amount&gt;: '%s' (trebuie să fie cel puţin taxa minrelay de %s pentru a preveni blocarea tranzactiilor)</translation>
-    </message>
-    <message>
-        <source>The transaction amount is too small to send after the fee has been deducted</source>
-        <translation>Suma tranzactiei este prea mica pentru a fi trimisa dupa ce se scade taxa.</translation>
-=======
         <source>Quit application</source>
         <translation type="unfinished">Închide aplicaţia</translation>
     </message>
@@ -6046,185 +2819,11 @@
     <message>
         <source>Message verified.</source>
         <translation type="unfinished">Mesaj verificat.</translation>
->>>>>>> 9e05de1d
-    </message>
-    <message>
-<<<<<<< HEAD
-        <source>You need to rebuild the database using -reindex to go back to unpruned mode.  This will redownload the entire blockchain</source>
-        <translation>Trebuie reconstruita intreaga baza de date folosind -reindex pentru a va intoarce la modul non-redus. Aceasta va determina descarcarea din nou a intregului blockchain</translation>
-    </message>
-    <message>
-        <source>Error reading from database, shutting down.</source>
-        <translation>Eroare la citirea bazei de date. Oprire.</translation>
-    </message>
-    <message>
-        <source>Error upgrading chainstate database</source>
-        <translation>Eroare la actualizarea bazei de date chainstate</translation>
-    </message>
-    <message>
-        <source>Invalid -onion address or hostname: '%s'</source>
-        <translation>Adresa sau hostname -onion invalide: '%s'</translation>
-    </message>
-    <message>
-        <source>Invalid -proxy address or hostname: '%s'</source>
-        <translation>Adresa sau hostname -proxy invalide: '%s'</translation>
-    </message>
-    <message>
-        <source>Invalid amount for -paytxfee=&lt;amount&gt;: '%s' (must be at least %s)</source>
-        <translation>Sumă nevalidă pentru -paytxfee=&lt;suma&gt;: '%s' (trebuie să fie cel puţin %s)</translation>
-    </message>
-    <message>
-        <source>Invalid netmask specified in -whitelist: '%s'</source>
-        <translation>Mască reţea nevalidă specificată în -whitelist: '%s'</translation>
-    </message>
-    <message>
-        <source>Need to specify a port with -whitebind: '%s'</source>
-        <translation>Trebuie să specificaţi un port cu -whitebind: '%s'</translation>
-    </message>
-    <message>
-        <source>Reducing -maxconnections from %d to %d, because of system limitations.</source>
-        <translation>Se micsoreaza -maxconnections de la %d la %d, datorita limitarilor de sistem.</translation>
-    </message>
-    <message>
-        <source>Signing transaction failed</source>
-        <translation>Nu s-a reuşit semnarea tranzacţiei</translation>
-    </message>
-    <message>
-        <source>Specified -walletdir "%s" does not exist</source>
-        <translation>Nu exista -walletdir "%s" specificat</translation>
-    </message>
-    <message>
-        <source>Specified -walletdir "%s" is a relative path</source>
-        <translation>-walletdir "%s" specificat este o cale relativa</translation>
-    </message>
-    <message>
-        <source>Specified -walletdir "%s" is not a directory</source>
-        <translation>-walletdir "%s" specificat nu este un director</translation>
-    </message>
-    <message>
-        <source>The transaction amount is too small to pay the fee</source>
-        <translation>Suma tranzactiei este prea mica pentru plata taxei</translation>
-    </message>
-    <message>
-        <source>This is experimental software.</source>
-        <translation>Acesta este un program experimental.</translation>
-    </message>
-    <message>
-        <source>Transaction amount too small</source>
-        <translation>Suma tranzacţionată este prea mică</translation>
-    </message>
-    <message>
-        <source>Transaction too large</source>
-        <translation>Tranzacţie prea mare</translation>
-    </message>
-    <message>
-        <source>Unable to bind to %s on this computer (bind returned error %s)</source>
-        <translation>Nu se poate lega la %s pe acest calculator. (Legarea a întors eroarea %s)</translation>
-    </message>
-    <message>
-        <source>Unable to generate initial keys</source>
-        <translation>Nu s-au putut genera cheile initiale</translation>
-    </message>
-    <message>
-        <source>Verifying wallet(s)...</source>
-        <translation>Se verifică portofelul(ele)...</translation>
-    </message>
-    <message>
-        <source>Warning: unknown new rules activated (versionbit %i)</source>
-        <translation>Atentie: se activeaza reguli noi necunoscute (versionbit %i)</translation>
-    </message>
-    <message>
-        <source>Zapping all transactions from wallet...</source>
-        <translation>Şterge toate tranzacţiile din portofel...</translation>
-    </message>
-    <message>
-        <source>-maxtxfee is set very high! Fees this large could be paid on a single transaction.</source>
-        <translation>-maxtxfee este setata foarte sus! Se pot plati taxe de aceasta marime pe o singura tranzactie.</translation>
-    </message>
-    <message>
-        <source>This is the transaction fee you may pay when fee estimates are not available.</source>
-        <translation>Aceasta este taxa de tranzactie pe care este posibil sa o platiti daca estimarile de taxe nu sunt disponibile.</translation>
-    </message>
-    <message>
-        <source>Total length of network version string (%i) exceeds maximum length (%i). Reduce the number or size of uacomments.</source>
-        <translation>Lungimea totala a sirului versiunii retelei (%i) depaseste lungimea maxima (%i). Reduceti numarul sa dimensiunea uacomments.</translation>
-    </message>
-    <message>
-        <source>Warning: Wallet file corrupt, data salvaged! Original %s saved as %s in %s; if your balance or transactions are incorrect you should restore from a backup.</source>
-        <translation>Atenţie: fişierul portofelului este corupt, date salvate! Fişierul %s a fost salvat ca %s in %s; dacă balanta sau tranzactiile sunt incorecte ar trebui să restauraţi dintr-o copie de siguranţă.</translation>
-    </message>
-    <message>
-        <source>%s is set very high!</source>
-        <translation>%s este setata foarte sus!</translation>
-    </message>
-    <message>
-        <source>Error loading wallet %s. Duplicate -wallet filename specified.</source>
-        <translation>Eroare la incarcarea portofelului %s. Este specificat un fisier -wallet duplicat.</translation>
-    </message>
-    <message>
-        <source>Starting network threads...</source>
-        <translation>Se pornesc threadurile retelei...</translation>
-    </message>
-    <message>
-        <source>The wallet will avoid paying less than the minimum relay fee.</source>
-        <translation>Portofelul va evita sa plateasca mai putin decat minimul taxei de retransmisie.</translation>
-    </message>
-    <message>
-        <source>This is the minimum transaction fee you pay on every transaction.</source>
-        <translation>Acesta este minimum de taxa de tranzactie care va fi platit la fiecare tranzactie.</translation>
-    </message>
-    <message>
-        <source>This is the transaction fee you will pay if you send a transaction.</source>
-        <translation>Aceasta este taxa de tranzactie pe care o platiti cand trimiteti o tranzactie.</translation>
-    </message>
-    <message>
-        <source>Transaction amounts must not be negative</source>
-        <translation>Sumele tranzactionate nu pot fi negative</translation>
-    </message>
-    <message>
-        <source>Transaction has too long of a mempool chain</source>
-        <translation>Tranzacţia are o  lungime prea mare in lantul mempool</translation>
-    </message>
-    <message>
-        <source>Transaction must have at least one recipient</source>
-        <translation>Tranzactia trebuie sa aiba cel putin un destinatar</translation>
-    </message>
-    <message>
-        <source>Unknown network specified in -onlynet: '%s'</source>
-        <translation>Reţeaua specificată în -onlynet este necunoscută: '%s'</translation>
-    </message>
-    <message>
-        <source>Insufficient funds</source>
-        <translation>Fonduri insuficiente</translation>
-    </message>
-    <message>
-        <source>Cannot upgrade a non HD split wallet without upgrading to support pre split keypool. Please use -upgradewallet=169900 or -upgradewallet with no version specified.</source>
-        <translation>Nu se poate actualiza un portofel split HD fără a fi actualizat pentru a sprijini keypool-ul pre divizat. Vă rugăm să folosiți -upgradewallet=169900 sau -upgradewallet fără nicio versiune specificată.</translation>
-    </message>
-    <message>
-        <source>Fee estimation failed. Fallbackfee is disabled. Wait a few blocks or enable -fallbackfee.</source>
-        <translation>Estimarea taxei a esuat. Taxa implicita este dezactivata. Asteptati cateva blocuri, sau activati -fallbackfee.</translation>
-    </message>
-    <message>
-        <source>Warning: Private keys detected in wallet {%s} with disabled private keys</source>
-        <translation>Atentie: S-au detectat chei private in portofelul {%s} cu cheile private dezactivate</translation>
-    </message>
-    <message>
-        <source>Cannot write to data directory '%s'; check permissions.</source>
-        <translation>Nu se poate scrie in directorul de date '%s"; verificati permisiunile.</translation>
-    </message>
-    <message>
-        <source>Loading block index...</source>
-        <translation>Încărcare index bloc...</translation>
-    </message>
-    <message>
-        <source>Loading wallet...</source>
-        <translation>Încărcare portofel...</translation>
-    </message>
-    <message>
-        <source>Cannot downgrade wallet</source>
-        <translation>Nu se poate retrograda portofelul</translation>
-=======
+    </message>
+</context>
+<context>
+    <name>TransactionDesc</name>
+    <message>
         <source>conflicted with a transaction with %1 confirmations</source>
         <extracomment>Text explaining the current status of a transaction, shown in the status field of the details window for this transaction. This status represents an unconfirmed transaction that conflicts with a confirmed transaction.</extracomment>
         <translation type="unfinished">in conflict cu o tranzactie cu %1 confirmari</translation>
@@ -6667,20 +3266,14 @@
     <message>
         <source>Backup Successful</source>
         <translation type="unfinished">Backup efectuat cu succes</translation>
->>>>>>> 9e05de1d
     </message>
     <message>
         <source>The wallet data was successfully saved to %1.</source>
         <translation type="unfinished">Datele portofelului s-au salvat cu succes la %1.</translation>
     </message>
     <message>
-<<<<<<< HEAD
-        <source>Done loading</source>
-        <translation>Încărcare terminată</translation>
-=======
         <source>Cancel</source>
         <translation type="unfinished">Anulare</translation>
->>>>>>> 9e05de1d
     </message>
 </context>
 </TS>