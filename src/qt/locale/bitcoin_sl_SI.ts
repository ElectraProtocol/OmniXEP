--- conflicted
+++ resolved
@@ -45,12 +45,6 @@
         <source>&amp;Delete</source>
         <translation>I&amp;zbriši</translation>
     </message>
-<<<<<<< HEAD
-    </context>
-<context>
-    <name>AddressTableModel</name>
-    </context>
-=======
     <message>
         <source>Choose the address to send coins to</source>
         <translation>Izberi naslov prejemnika kovancev</translation>
@@ -119,7 +113,6 @@
         <translation>(brez oznake)</translation>
     </message>
 </context>
->>>>>>> be92be56
 <context>
     <name>AskPassphraseDialog</name>
     <message>
@@ -138,9 +131,6 @@
         <source>Repeat new passphrase</source>
         <translation>Ponovite novo geslo</translation>
     </message>
-<<<<<<< HEAD
-    </context>
-=======
     <message>
         <source>Show password</source>
         <translation>Pokaži geslo</translation>
@@ -230,7 +220,6 @@
         <translation>Opozorilo: Vključena je tipka Caps Lock!</translation>
     </message>
 </context>
->>>>>>> be92be56
 <context>
     <name>BanTableModel</name>
     <message>
@@ -443,42 +432,15 @@
     <message>
         <source>Indexing blocks on disk...</source>
         <translation>Indeksirani bloki na disku ...</translation>
-<<<<<<< HEAD
     </message>
     <message>
         <source>Processing blocks on disk...</source>
         <translation>Obdelava blokov na disku ...</translation>
-    </message>
-    <message>
-        <source>No block source available...</source>
-        <translation>Ni virov za prenos blokov ...</translation>
     </message>
     <message numerus="yes">
         <source>Processed %n block(s) of transaction history.</source>
         <translation><numerusform>%n obdelan blok zgodovine transakcij.</numerusform><numerusform>%n obdelana bloka zgodovine transakcij.</numerusform><numerusform>%n obdelani bloki zgodovine transakcij.</numerusform><numerusform>%n obdelanih blokov zgodovine transakcij.</numerusform></translation>
     </message>
-    <message numerus="yes">
-        <source>%n hour(s)</source>
-        <translation><numerusform>%n uro</numerusform><numerusform>%n uri</numerusform><numerusform>%n ure</numerusform><numerusform>%n ur</numerusform></translation>
-    </message>
-    <message numerus="yes">
-        <source>%n day(s)</source>
-        <translation><numerusform>%n dan</numerusform><numerusform>%n dneva</numerusform><numerusform>%n dni</numerusform><numerusform>%n dni</numerusform></translation>
-    </message>
-    <message numerus="yes">
-        <source>%n week(s)</source>
-        <translation><numerusform>%n teden</numerusform><numerusform>%n tedna</numerusform><numerusform>%n tedne</numerusform><numerusform>%n tednov</numerusform></translation>
-=======
->>>>>>> be92be56
-    </message>
-    <message>
-        <source>Processing blocks on disk...</source>
-        <translation>Obdelava blokov na disku ...</translation>
-    </message>
-    <message numerus="yes">
-        <source>Processed %n block(s) of transaction history.</source>
-        <translation><numerusform>%n obdelan blok zgodovine transakcij.</numerusform><numerusform>%n obdelana bloka zgodovine transakcij.</numerusform><numerusform>%n obdelani bloki zgodovine transakcij.</numerusform><numerusform>%n obdelanih blokov zgodovine transakcij.</numerusform></translation>
-    </message>
     <message>
         <source>%1 behind</source>
         <translation>imam še %1 zaostanka</translation>
@@ -508,8 +470,6 @@
         <translation>Posodobljeno</translation>
     </message>
     <message>
-<<<<<<< HEAD
-=======
         <source>default wallet</source>
         <translation>privzeta denarnica</translation>
     </message>
@@ -518,7 +478,6 @@
         <translation>O&amp;kno</translation>
     </message>
     <message>
->>>>>>> be92be56
         <source>%1 client</source>
         <translation>%1 odjemalec</translation>
     </message>
@@ -707,39 +666,12 @@
     <message>
         <source>About %1</source>
         <translation>O %1</translation>
-<<<<<<< HEAD
     </message>
     <message>
         <source>Command-line options</source>
         <translation>Možnosti ukazne vrstice</translation>
     </message>
-    <message>
-        <source>Usage:</source>
-        <translation>Uporaba:</translation>
-=======
->>>>>>> be92be56
-    </message>
-    <message>
-        <source>Command-line options</source>
-        <translation>Možnosti ukazne vrstice</translation>
-    </message>
-<<<<<<< HEAD
-    <message>
-        <source>UI Options:</source>
-        <translation>UI možnosti:</translation>
-    </message>
-    <message>
-        <source>Set language, for example "de_DE" (default: system locale)</source>
-        <translation>Nastavi jezik, na primer "sl_SI" (privzeto: sistemsko)</translation>
-    </message>
-    <message>
-        <source>Start minimized</source>
-        <translation>Začni minimizirano</translation>
-    </message>
-    </context>
-=======
 </context>
->>>>>>> be92be56
 <context>
     <name>Intro</name>
     <message>
@@ -1145,12 +1077,9 @@
     </message>
 </context>
 <context>
-<<<<<<< HEAD
-=======
     <name>QObject::QObject</name>
     </context>
 <context>
->>>>>>> be92be56
     <name>QRImageWidget</name>
     </context>
 <context>
@@ -1405,11 +1334,6 @@
         <source>&amp;Save Image...</source>
         <translation>&amp;Shrani sliko ...</translation>
     </message>
-<<<<<<< HEAD
-    </context>
-<context>
-    <name>RecentRequestsTableModel</name>
-=======
     <message>
         <source>Address</source>
         <translation>Naslov</translation>
@@ -1433,7 +1357,6 @@
         <source>(no label)</source>
         <translation>(brez oznake)</translation>
     </message>
->>>>>>> be92be56
     </context>
 <context>
     <name>SendCoinsDialog</name>
@@ -1553,9 +1476,6 @@
         <source>S&amp;end</source>
         <translation>&amp;Pošlji</translation>
     </message>
-<<<<<<< HEAD
-    </context>
-=======
     <message>
         <source>Transaction fee</source>
         <translation>Provizija transakcije</translation>
@@ -1565,7 +1485,6 @@
         <translation>(brez oznake)</translation>
     </message>
 </context>
->>>>>>> be92be56
 <context>
     <name>SendCoinsEntry</name>
     <message>
@@ -1766,15 +1685,6 @@
         <translation>V tem podoknu so prikazane podrobnosti o transakciji</translation>
     </message>
     </context>
-<<<<<<< HEAD
-<context>
-    <name>TransactionTableModel</name>
-    </context>
-<context>
-    <name>TransactionView</name>
-    </context>
-=======
->>>>>>> be92be56
 <context>
     <name>TransactionTableModel</name>
     <message>
@@ -1787,20 +1697,7 @@
     </message>
     </context>
 <context>
-<<<<<<< HEAD
-    <name>WalletFrame</name>
-    </context>
-<context>
-    <name>WalletModel</name>
-    </context>
-<context>
-    <name>WalletView</name>
-    </context>
-<context>
-    <name>bitcoin-core</name>
-=======
     <name>TransactionView</name>
->>>>>>> be92be56
     <message>
         <source>Comma separated file (*.csv)</source>
         <translation>Podatki ločenimi z vejico (*.csv)</translation>
