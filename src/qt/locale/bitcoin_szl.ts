<TS version="2.1" language="szl">
<context>
    <name>AddressBookPage</name>
    <message>
        <source>Right-click to edit address or label</source>
        <translation type="unfinished">Kliknij prawy knefel mysze, coby edytować adresã abo etyketã</translation>
    </message>
    <message>
        <source>Create a new address</source>
        <translation type="unfinished">Zrychtuj nowõ adresã</translation>
    </message>
    <message>
        <source>&amp;New</source>
        <translation type="unfinished">&amp;Nowy</translation>
    </message>
    <message>
        <source>Copy the currently selected address to the system clipboard</source>
        <translation type="unfinished">Skopiyruj aktualnie ôbranõ adresã do skrytki</translation>
    </message>
    <message>
        <source>&amp;Copy</source>
        <translation type="unfinished">&amp;Kopiyruj</translation>
    </message>
    <message>
        <source>C&amp;lose</source>
        <translation type="unfinished">&amp;Zawrzij</translation>
    </message>
    <message>
        <source>Delete the currently selected address from the list</source>
        <translation type="unfinished">Wychrōń zaznaczōnõ adresã z brify</translation>
    </message>
    <message>
        <source>Enter address or label to search</source>
        <translation type="unfinished">Wkludź adresã abo etyketã coby wyszukać</translation>
    </message>
    <message>
        <source>Export the data in the current tab to a file</source>
        <translation type="unfinished">Eksportuj dane z aktywnyj szkarty do zbioru</translation>
    </message>
    <message>
        <source>&amp;Export</source>
        <translation type="unfinished">&amp;Eksportuj</translation>
    </message>
    <message>
        <source>&amp;Delete</source>
        <translation type="unfinished">&amp;Wychrōń</translation>
    </message>
    <message>
        <source>Choose the address to send coins to</source>
        <translation type="unfinished">Ôbier adresã, na kerõ chcesz posłać mōnety</translation>
    </message>
    <message>
        <source>Choose the address to receive coins with</source>
        <translation type="unfinished">Ôbier adresã, na kerõ chcesz dostać mōnety</translation>
    </message>
    <message>
        <source>C&amp;hoose</source>
        <translation type="unfinished">Ô&amp;bier</translation>
    </message>
    <message>
        <source>Sending addresses</source>
        <translation type="unfinished">Adresy posyłaniŏ</translation>
    </message>
    <message>
        <source>Receiving addresses</source>
        <translation type="unfinished">Adresy ôdbiyraniŏ</translation>
    </message>
    <message>
        <source>These are your Bitcoin addresses for sending payments. Always check the amount and the receiving address before sending coins.</source>
<<<<<<< HEAD
        <translation>Tukej sōm adresy Bitcoin na kere posyłŏsz płaty. Dycki wybaduj wielość i adresã ôdbiyrŏcza przed posłaniym mōnet.</translation>
=======
        <translation type="unfinished">Tukej sōm adresy Bitcoin na kere posyłŏsz płaty. Dycki wybaduj wielość i adresã ôdbiyrŏcza przed posłaniym mōnet.</translation>
>>>>>>> 9e05de1d
    </message>
    <message>
        <source>&amp;Copy Address</source>
        <translation type="unfinished">&amp;Kopiyruj Adresã</translation>
    </message>
    <message>
        <source>Copy &amp;Label</source>
        <translation type="unfinished">Kopiyruj &amp;Etyketã</translation>
    </message>
    <message>
        <source>&amp;Edit</source>
        <translation type="unfinished">&amp;Edytuj</translation>
    </message>
    <message>
        <source>Export Address List</source>
        <translation type="unfinished">Eksportuj wykŏz adres</translation>
    </message>
    <message>
        <source>There was an error trying to save the address list to %1. Please try again.</source>
        <extracomment>An error message. %1 is a stand-in argument for the name of the file we attempted to save to.</extracomment>
        <translation type="unfinished">Przitrefiōł sie feler w czasie spamiyntowaniŏ brify adres do %1. Proszã sprōbować zaś.</translation>
    </message>
    <message>
        <source>Exporting Failed</source>
        <translation type="unfinished">Eksportowanie niy podarziło sie</translation>
    </message>
</context>
<context>
    <name>AddressTableModel</name>
    <message>
        <source>Label</source>
        <translation type="unfinished">Etyketa</translation>
    </message>
    <message>
        <source>Address</source>
        <translation type="unfinished">Adresa</translation>
    </message>
    <message>
        <source>(no label)</source>
        <translation type="unfinished">(chyba etykety)</translation>
    </message>
</context>
<context>
    <name>AskPassphraseDialog</name>
    <message>
        <source>Passphrase Dialog</source>
        <translation type="unfinished">Ôkiynko Hasła</translation>
    </message>
    <message>
        <source>Enter passphrase</source>
        <translation type="unfinished">Wkludź hasło</translation>
    </message>
    <message>
        <source>New passphrase</source>
        <translation type="unfinished">Nowe hasło</translation>
    </message>
    <message>
        <source>Repeat new passphrase</source>
<<<<<<< HEAD
        <translation>Powtōrz nowe hasło</translation>
=======
        <translation type="unfinished">Powtōrz nowe hasło</translation>
>>>>>>> 9e05de1d
    </message>
    <message>
        <source>Encrypt wallet</source>
        <translation type="unfinished">Zaszyfruj portmanyj</translation>
    </message>
    <message>
        <source>This operation needs your wallet passphrase to unlock the wallet.</source>
        <translation type="unfinished">Ta ôperacyjŏ wymŏgŏ hasła do portmanyja coby ôdszperować portmanyj.</translation>
    </message>
    <message>
        <source>Unlock wallet</source>
        <translation type="unfinished">Ôdszperuj portmanyj.</translation>
    </message>
    <message>
        <source>Change passphrase</source>
<<<<<<< HEAD
        <translation>Pōmiyń hasło</translation>
=======
        <translation type="unfinished">Pōmiyń hasło</translation>
>>>>>>> 9e05de1d
    </message>
    <message>
        <source>Confirm wallet encryption</source>
        <translation type="unfinished">Przituplikuj szyfrowanie portmanyja</translation>
    </message>
    <message>
        <source>Warning: If you encrypt your wallet and lose your passphrase, you will &lt;b&gt;LOSE ALL OF YOUR BITCOINS&lt;/b&gt;!</source>
        <translation type="unfinished">Pozōr: jeźli zaszyfrujesz swōj portmanyj i stracisz hasło &lt;b&gt;STRACISZ WSZYJSKE SWOJE BITCOINY&lt;/b&gt;!</translation>
    </message>
    <message>
        <source>Are you sure you wish to encrypt your wallet?</source>
        <translation type="unfinished">Na isto chcesz zaszyfrować swōj portmanyj?</translation>
    </message>
    <message>
        <source>Wallet encrypted</source>
<<<<<<< HEAD
        <translation>Portmanyj zaszyfrowany</translation>
=======
        <translation type="unfinished">Portmanyj zaszyfrowany</translation>
>>>>>>> 9e05de1d
    </message>
    <message>
        <source>IMPORTANT: Any previous backups you have made of your wallet file should be replaced with the newly generated, encrypted wallet file. For security reasons, previous backups of the unencrypted wallet file will become useless as soon as you start using the new, encrypted wallet.</source>
        <translation type="unfinished">WŎŻNE: Wszyjske wykōnane wczaśnij kopije zbioru portmanyja winny być umiyniōne na nowe, szyfrowane zbiory. Z powodōw bezpiyczyństwa, piyrwyjsze kopije niyszyfrowanych zbiorōw portmanyja stōnõ sie bezużyteczne jak ino zaczniesz używać nowego, szyfrowanego portmanyja.</translation>
    </message>
    <message>
        <source>Wallet encryption failed</source>
        <translation type="unfinished">Zaszyfrowanie portmanyja niy podarziło sie</translation>
    </message>
    <message>
        <source>Wallet encryption failed due to an internal error. Your wallet was not encrypted.</source>
        <translation type="unfinished">Zaszyfrowanie portmanyja niy podarziło sie bez wnyntrzny feler. Twōj portmanyj niy ôstoł zaszyfrowany.</translation>
    </message>
    <message>
        <source>The supplied passphrases do not match.</source>
        <translation type="unfinished">Podane hasła niy sōm take same.</translation>
    </message>
    <message>
        <source>Wallet unlock failed</source>
        <translation type="unfinished">Ôdszperowanie portmanyja niy podarziło sie</translation>
    </message>
    <message>
        <source>The passphrase entered for the wallet decryption was incorrect.</source>
        <translation type="unfinished">Wkludzōne hasło do ôdszyfrowaniŏ portmanyja je niynŏleżne.</translation>
    </message>
    <message>
        <source>Wallet passphrase was successfully changed.</source>
        <translation type="unfinished">Hasło do portmanyja ôstało sprŏwnie pōmiyniōne.</translation>
    </message>
    <message>
        <source>Warning: The Caps Lock key is on!</source>
        <translation type="unfinished">Pozōr: Caps Lock je zapuszczōny!</translation>
    </message>
</context>
<context>
    <name>BanTableModel</name>
    <message>
        <source>IP/Netmask</source>
        <translation type="unfinished">IP/Maska necu</translation>
    </message>
    <message>
        <source>Banned Until</source>
        <translation type="unfinished">Szpera do</translation>
    </message>
</context>
<context>
    <name>QObject</name>
    <message>
        <source>Error: %1</source>
        <translation type="unfinished">Feler: %1</translation>
    </message>
    <message>
        <source>unknown</source>
        <translation type="unfinished">niyznōme</translation>
    </message>
    <message>
        <source>Amount</source>
        <translation type="unfinished">Kwota</translation>
    </message>
    <message>
        <source>Enter a Bitcoin address (e.g. %1)</source>
        <translation type="unfinished">Wkludź adresã Bitcoin (bp. %1)</translation>
    </message>
    <message>
        <source>Inbound</source>
        <extracomment>An inbound connection from a peer. An inbound connection is a connection initiated by a peer.</extracomment>
        <translation type="unfinished">Wchodowy</translation>
    </message>
    <message>
        <source>Outbound</source>
        <extracomment>An outbound connection to a peer. An outbound connection is a connection initiated by us.</extracomment>
        <translation type="unfinished">Wychodowy</translation>
    </message>
    <message numerus="yes">
        <source>%n second(s)</source>
        <translation type="unfinished">
            <numerusform />
        </translation>
    </message>
    <message numerus="yes">
        <source>%n minute(s)</source>
        <translation type="unfinished">
            <numerusform />
        </translation>
    </message>
    <message numerus="yes">
        <source>%n hour(s)</source>
        <translation type="unfinished">
            <numerusform />
        </translation>
    </message>
    <message numerus="yes">
        <source>%n day(s)</source>
        <translation type="unfinished">
            <numerusform />
        </translation>
    </message>
    <message numerus="yes">
        <source>%n week(s)</source>
        <translation type="unfinished">
            <numerusform />
        </translation>
    </message>
    <message numerus="yes">
        <source>%n year(s)</source>
        <translation type="unfinished">
            <numerusform />
        </translation>
    </message>
    </context>
<context>
    <name>bitcoin-core</name>
    <message>
        <source>The %s developers</source>
        <translation type="unfinished">Twōrcy %s</translation>
    </message>
    <message>
        <source>Total length of network version string (%i) exceeds maximum length (%i). Reduce the number or size of uacomments.</source>
        <translation type="unfinished">Imyntnŏ dugość kety wersyje (%i) przekrŏczŏ maksymalnõ dopuszczalnõ dugość (%i). Zmyńsz wielość abo miara parametra uacomment.</translation>
    </message>
    <message>
        <source>Warning: Private keys detected in wallet {%s} with disabled private keys</source>
        <translation type="unfinished">Pozōr: Wykryto było klucze prywatne w portmanyju {%s} kery mŏ zastawiōne klucze prywatne</translation>
    </message>
    <message>
        <source>Done loading</source>
        <translation type="unfinished">Wgrŏwanie zakōńczōne</translation>
    </message>
    <message>
        <source>Error loading %s</source>
        <translation type="unfinished">Feler wgrŏwaniŏ %s</translation>
    </message>
    <message>
        <source>Error loading %s: Private keys can only be disabled during creation</source>
        <translation type="unfinished">Feler wgrŏwaniŏ %s: Klucze prywatne mogōm być zastawiōne ino w czasie tworzyniŏ</translation>
    </message>
    <message>
        <source>Error loading %s: Wallet corrupted</source>
        <translation type="unfinished">Feler wgrŏwaniŏ %s: Portmanyj poprzniōny</translation>
    </message>
    <message>
        <source>Error loading %s: Wallet requires newer version of %s</source>
        <translation type="unfinished">Feler wgrŏwaniŏ %s: Portmanyj fołdruje nowszyj wersyje %s</translation>
    </message>
    <message>
        <source>Error loading block database</source>
        <translation type="unfinished">Feler wgrŏwaniŏ bazy blokōw</translation>
    </message>
    <message>
        <source>Error: Disk space is low for %s</source>
        <translation type="unfinished">Feler: Za mało wolnego placu na dysku dlŏ %s</translation>
    </message>
    <message>
        <source>Signing transaction failed</source>
        <translation type="unfinished">Szkryftniyńcie transakcyji niy podarziło sie</translation>
    </message>
    <message>
<<<<<<< HEAD
        <source>Open &amp;URI...</source>
        <translation>Ôdewrzij &amp;URI...</translation>
=======
        <source>This is experimental software.</source>
        <translation type="unfinished">To je eksperymyntalny softwer.</translation>
    </message>
    <message>
        <source>Transaction too large</source>
        <translation type="unfinished">Transakcyjŏ za srogŏ</translation>
    </message>
    <message>
        <source>Unknown network specified in -onlynet: '%s'</source>
        <translation type="unfinished">Niyznōmy nec ôkryślōny w -onlynet: '%s'</translation>
>>>>>>> 9e05de1d
    </message>
    <message>
        <source>Unsupported logging category %s=%s.</source>
        <translation type="unfinished">Niypodpiyranŏ kategoryjŏ registrowaniŏ %s=%s.</translation>
    </message>
    </context>
<context>
    <name>BitcoinGUI</name>
    <message>
<<<<<<< HEAD
        <source>Click to disable network activity.</source>
        <translation>Kliknij coby zastawić aktywność necowõ.</translation>
=======
        <source>&amp;Overview</source>
        <translation type="unfinished">&amp;Podsumowanie</translation>
    </message>
    <message>
        <source>Show general overview of wallet</source>
        <translation type="unfinished">Pokazuje ôgōlny widok portmanyja</translation>
>>>>>>> 9e05de1d
    </message>
    <message>
        <source>&amp;Transactions</source>
        <translation type="unfinished">&amp;Transakcyje</translation>
    </message>
    <message>
        <source>Browse transaction history</source>
        <translation type="unfinished">Przeglōndej historyjõ transakcyji</translation>
    </message>
    <message>
        <source>E&amp;xit</source>
        <translation type="unfinished">&amp;Zakōńcz</translation>
    </message>
    <message>
        <source>Quit application</source>
        <translation type="unfinished">Zawrzij aplikacyjõ</translation>
    </message>
    <message>
        <source>&amp;About %1</source>
        <translation type="unfinished">&amp;Ô %1</translation>
    </message>
    <message>
        <source>Show information about %1</source>
        <translation type="unfinished">Pokŏż informacyje ô %1</translation>
    </message>
    <message>
        <source>About &amp;Qt</source>
        <translation type="unfinished">Ô &amp;Qt</translation>
    </message>
    <message>
        <source>Show information about Qt</source>
        <translation type="unfinished">Pokŏż informacyje ô Qt</translation>
    </message>
    <message>
<<<<<<< HEAD
        <source>&amp;Verify message...</source>
        <translation>&amp;Weryfikuj wiadōmość...</translation>
    </message>
    <message>
        <source>&amp;Send</source>
        <translation>&amp;Poślij</translation>
=======
        <source>Modify configuration options for %1</source>
        <translation type="unfinished">Zmiyń ôpcyje kōnfiguracyje dlŏ %1</translation>
    </message>
    <message>
        <source>Wallet:</source>
        <translation type="unfinished">Portmanyj:</translation>
    </message>
    <message>
        <source>Network activity disabled.</source>
        <extracomment>A substring of the tooltip.</extracomment>
        <translation type="unfinished">Aktywność necowŏ ôstała zastawiōnŏ.</translation>
    </message>
    <message>
        <source>Proxy is &lt;b&gt;enabled&lt;/b&gt;: %1</source>
        <translation type="unfinished">Proxy je &lt;b&gt;zapuszczone&lt;/b&gt;: %1</translation>
    </message>
    <message>
        <source>Send coins to a Bitcoin address</source>
        <translation type="unfinished">Poślij mōnety na adresã Bitcoin</translation>
    </message>
    <message>
        <source>Backup wallet to another location</source>
        <translation type="unfinished">Ibryczny portmanyj w inkszyj lokalizacyje</translation>
>>>>>>> 9e05de1d
    </message>
    <message>
        <source>Change the passphrase used for wallet encryption</source>
        <translation type="unfinished">Pōmiyń hasło użyte do szyfrowaniŏ portmanyja</translation>
    </message>
    <message>
        <source>&amp;Send</source>
        <translation type="unfinished">&amp;Poślij</translation>
    </message>
    <message>
        <source>&amp;Receive</source>
        <translation type="unfinished">Ôd&amp;bier</translation>
    </message>
    <message>
        <source>Encrypt the private keys that belong to your wallet</source>
        <translation type="unfinished">Szyfruj klucze prywatne, kere sōm we twojim portmanyju</translation>
    </message>
    <message>
        <source>Sign messages with your Bitcoin addresses to prove you own them</source>
        <translation type="unfinished">Podpisz wiadōmości swojōm adresōm coby dowiyść jejich posiadanie</translation>
    </message>
    <message>
        <source>Verify messages to ensure they were signed with specified Bitcoin addresses</source>
        <translation type="unfinished">Zweryfikuj wiadōmość, coby wejzdrzeć sie, iże ôstała podpisanŏ podanōm adresōm Bitcoin.</translation>
    </message>
    <message>
        <source>&amp;File</source>
        <translation type="unfinished">&amp;Zbiōr</translation>
    </message>
    <message>
        <source>&amp;Settings</source>
        <translation type="unfinished">&amp;Nasztalowania</translation>
    </message>
    <message>
        <source>&amp;Help</source>
        <translation type="unfinished">Pō&amp;moc</translation>
    </message>
    <message>
        <source>Tabs toolbar</source>
        <translation type="unfinished">Lajsta szkart</translation>
    </message>
    <message>
        <source>Request payments (generates QR codes and bitcoin: URIs)</source>
        <translation type="unfinished">Żōndej płatu (gyneruje kod QR jak tyż URI bitcoin:)</translation>
    </message>
    <message>
        <source>Show the list of used sending addresses and labels</source>
        <translation type="unfinished">Pokŏż wykŏz adres i etyket użytych do posyłaniŏ</translation>
    </message>
    <message>
        <source>Show the list of used receiving addresses and labels</source>
<<<<<<< HEAD
        <translation>Pokŏż wykŏz adres i etyket użytych do ôdbiyraniŏ</translation>
    </message>
    <message>
        <source>&amp;Command-line options</source>
        <translation>Ôp&amp;cyje piski nakŏzań</translation>
    </message>
    <message numerus="yes">
        <source>%n active connection(s) to Bitcoin network</source>
        <translation><numerusform>%n aktywne połōnczynie do necu Bitcoin</numerusform><numerusform>%n aktywnych połōnczyń do necu Bitcoin</numerusform><numerusform>%n aktywnych skuplowań do necu Bitcoin</numerusform></translation>
    </message>
    <message>
        <source>Indexing blocks on disk...</source>
        <translation>Indeksowanie blokōw na dysku...</translation>
    </message>
    <message>
        <source>Processing blocks on disk...</source>
        <translation>Przetwŏrzanie blokōw na dysku...</translation>
=======
        <translation type="unfinished">Pokŏż wykŏz adres i etyket użytych do ôdbiyraniŏ</translation>
    </message>
    <message>
        <source>&amp;Command-line options</source>
        <translation type="unfinished">Ôp&amp;cyje piski nakŏzań</translation>
>>>>>>> 9e05de1d
    </message>
    <message numerus="yes">
        <source>Processed %n block(s) of transaction history.</source>
        <translation type="unfinished">
            <numerusform />
        </translation>
    </message>
    <message>
        <source>%1 behind</source>
        <translation type="unfinished">%1 za</translation>
    </message>
    <message>
        <source>Last received block was generated %1 ago.</source>
        <translation type="unfinished">Ôstatni dostany blok ôstoł wygynerowany %1 tymu.</translation>
    </message>
    <message>
        <source>Transactions after this will not yet be visible.</source>
        <translation type="unfinished">Transakcyje po tym mōmyncie niy bydōm jeszcze widzialne.</translation>
    </message>
    <message>
        <source>Error</source>
        <translation type="unfinished">Feler</translation>
    </message>
    <message>
        <source>Warning</source>
        <translation type="unfinished">Pozōr</translation>
    </message>
    <message>
        <source>Information</source>
        <translation type="unfinished">Informacyjŏ</translation>
    </message>
    <message>
        <source>Up to date</source>
        <translation type="unfinished">Terŏźny</translation>
    </message>
    <message>
        <source>&amp;Sending addresses</source>
        <translation type="unfinished">&amp;Adresy posyłaniŏ</translation>
    </message>
    <message>
        <source>&amp;Sending addresses</source>
        <translation>&amp;Adresy posyłaniŏ</translation>
    </message>
    <message>
        <source>Show the %1 help message to get a list with possible Bitcoin command-line options</source>
        <translation type="unfinished">Pokŏż pōmoc %1 coby zobŏczyć wykŏz wszyjskich ôpcyji piski nakŏzań.</translation>
    </message>
    <message>
        <source>default wallet</source>
        <translation type="unfinished">wychodny portmanyj</translation>
    </message>
    <message>
        <source>&amp;Window</source>
        <translation type="unfinished">Ô&amp;kno</translation>
    </message>
    <message>
        <source>default wallet</source>
        <translation>wychodny portmanyj</translation>
    </message>
    <message>
        <source>&amp;Window</source>
        <translation>Ô&amp;kno</translation>
    </message>
    <message>
        <source>%1 client</source>
        <translation type="unfinished">%1 klijynt</translation>
    </message>
    <message numerus="yes">
        <source>%n active connection(s) to Bitcoin network.</source>
        <extracomment>A substring of the tooltip.</extracomment>
        <translation type="unfinished">
            <numerusform />
        </translation>
    </message>
    <message>
        <source>Error: %1</source>
        <translation type="unfinished">Feler: %1</translation>
    </message>
    <message>
        <source>Error: %1</source>
        <translation>Feler: %1</translation>
    </message>
    <message>
        <source>Date: %1
</source>
        <translation type="unfinished">Datōm: %1
</translation>
    </message>
    <message>
        <source>Amount: %1
</source>
        <translation type="unfinished">Kwota: %1
</translation>
    </message>
    <message>
        <source>Wallet: %1
</source>
        <translation type="unfinished">Portmanyj: %1
</translation>
    </message>
    <message>
        <source>Type: %1
</source>
        <translation type="unfinished">Zorta: %1
</translation>
    </message>
    <message>
        <source>Label: %1
</source>
        <translation type="unfinished">Etyketa: %1
</translation>
    </message>
    <message>
        <source>Address: %1
</source>
        <translation type="unfinished">Adresa: %1
</translation>
    </message>
    <message>
        <source>Sent transaction</source>
        <translation type="unfinished">Transakcyjŏ wysłanŏ</translation>
    </message>
    <message>
        <source>Incoming transaction</source>
        <translation type="unfinished">Transakcyjŏ przichodzōncŏ</translation>
    </message>
    <message>
        <source>HD key generation is &lt;b&gt;enabled&lt;/b&gt;</source>
        <translation type="unfinished">Gynerowanie kluczy HD je &lt;b&gt;zapuszczone&lt;/b&gt;</translation>
    </message>
    <message>
        <source>HD key generation is &lt;b&gt;disabled&lt;/b&gt;</source>
        <translation type="unfinished">Gynerowanie kluczy HD je &lt;b&gt;zastawiōne&lt;/b&gt;</translation>
    </message>
    <message>
        <source>Wallet is &lt;b&gt;encrypted&lt;/b&gt; and currently &lt;b&gt;unlocked&lt;/b&gt;</source>
        <translation type="unfinished">Portmanyj je &lt;b&gt;zaszyfrowany&lt;/b&gt; i terŏźnie &lt;b&gt;ôdszperowany&lt;/b&gt;</translation>
    </message>
    <message>
        <source>Wallet is &lt;b&gt;encrypted&lt;/b&gt; and currently &lt;b&gt;locked&lt;/b&gt;</source>
        <translation type="unfinished">Portmanyj je &lt;b&gt;zaszyfrowany&lt;/b&gt; i terŏźnie &lt;b&gt;zaszperowany&lt;/b&gt;</translation>
    </message>
    </context>
<context>
    <name>CoinControlDialog</name>
    <message>
        <source>Coin Selection</source>
        <translation type="unfinished">Ôbiōr mōnet</translation>
    </message>
    <message>
        <source>Quantity:</source>
        <translation type="unfinished">Wielość:</translation>
    </message>
    <message>
        <source>Bytes:</source>
        <translation type="unfinished">Bajtōw:</translation>
    </message>
    <message>
        <source>Amount:</source>
        <translation type="unfinished">Kwota:</translation>
    </message>
    <message>
        <source>Fee:</source>
        <translation type="unfinished">Ôpłŏcka:</translation>
    </message>
    <message>
        <source>Dust:</source>
        <translation type="unfinished">Sztaub:</translation>
    </message>
    <message>
        <source>After Fee:</source>
        <translation type="unfinished">Po ôpłŏcce:</translation>
    </message>
    <message>
        <source>Change:</source>
        <translation type="unfinished">Wydŏwka:</translation>
    </message>
    <message>
        <source>(un)select all</source>
        <translation type="unfinished">Zaznacz/Ôdznacz wszyjsko</translation>
    </message>
    <message>
        <source>Tree mode</source>
        <translation type="unfinished">Tryb strōma</translation>
    </message>
    <message>
        <source>List mode</source>
        <translation type="unfinished">Tryb wykŏzu</translation>
    </message>
    <message>
        <source>Amount</source>
        <translation type="unfinished">Kwota</translation>
    </message>
    <message>
        <source>Received with label</source>
        <translation type="unfinished">Ôdebrane z etyketōm</translation>
    </message>
    <message>
        <source>Received with address</source>
        <translation type="unfinished">Ôdebrane z adresōm</translation>
    </message>
    <message>
        <source>Date</source>
        <translation type="unfinished">Datōm</translation>
    </message>
    <message>
        <source>Confirmations</source>
        <translation type="unfinished">Przituplowania</translation>
    </message>
    <message>
        <source>Confirmed</source>
        <translation type="unfinished">Przituplowany</translation>
    </message>
    <message>
        <source>Copy amount</source>
        <translation type="unfinished">Kopiyruj kwotã</translation>
    </message>
    <message>
        <source>Copy quantity</source>
        <translation type="unfinished">Kopiyruj wielość</translation>
    </message>
    <message>
        <source>Copy fee</source>
        <translation type="unfinished">Kopiyruj ôpłŏckã</translation>
    </message>
    <message>
        <source>Copy after fee</source>
        <translation type="unfinished">Kopiyruj wielość po ôpłŏcce</translation>
    </message>
    <message>
        <source>Copy bytes</source>
        <translation type="unfinished">Kopiyruj wielość bajtōw</translation>
    </message>
    <message>
        <source>Copy dust</source>
        <translation type="unfinished">Kopiyruj sztaub</translation>
    </message>
    <message>
        <source>Copy change</source>
        <translation type="unfinished">Kopiyruj wydŏwkã</translation>
    </message>
    <message>
        <source>(%1 locked)</source>
        <translation type="unfinished">(%1 zaszperowane)</translation>
    </message>
    <message>
        <source>yes</source>
        <translation type="unfinished">ja</translation>
    </message>
    <message>
        <source>no</source>
        <translation type="unfinished">niy</translation>
    </message>
    <message>
        <source>This label turns red if any recipient receives an amount smaller than the current dust threshold.</source>
        <translation type="unfinished">Ta etyketa stŏwŏ sie czyrwōnŏ jeźli keryś z ôdbiyrŏczy dostŏwŏ kwotã myńszõ aniżeli terŏźny prōg sztaubu.</translation>
    </message>
    <message>
        <source>Can vary +/- %1 satoshi(s) per input.</source>
        <translation type="unfinished">Chwiyrŏ sie +/- %1 satoshi na wchōd.</translation>
    </message>
    <message>
        <source>(no label)</source>
        <translation type="unfinished">(chyba etykety)</translation>
    </message>
    <message>
        <source>change from %1 (%2)</source>
        <translation type="unfinished">wydŏwka z %1 (%2)</translation>
    </message>
    <message>
        <source>(change)</source>
        <translation type="unfinished">(wydŏwka)</translation>
    </message>
</context>
<context>
<<<<<<< HEAD
    <name>CreateWalletActivity</name>
    </context>
<context>
    <name>CreateWalletDialog</name>
=======
    <name>OpenWalletActivity</name>
    <message>
        <source>default wallet</source>
        <translation type="unfinished">wychodny portmanyj</translation>
    </message>
    </context>
<context>
    <name>CreateWalletDialog</name>
    <message>
        <source>Wallet</source>
        <translation type="unfinished">Portmanyj</translation>
    </message>
>>>>>>> 9e05de1d
    </context>
<context>
    <name>EditAddressDialog</name>
    <message>
        <source>Edit Address</source>
        <translation type="unfinished">Edytuj adresã</translation>
    </message>
    <message>
        <source>&amp;Label</source>
        <translation type="unfinished">&amp;Etyketa</translation>
    </message>
    <message>
        <source>The label associated with this address list entry</source>
        <translation type="unfinished">Etyketa ôbwiōnzanŏ z tym wpisym na wykŏzie adres</translation>
    </message>
    <message>
        <source>The address associated with this address list entry. This can only be modified for sending addresses.</source>
        <translation type="unfinished">Ta adresa je ôbwiōnzanŏ z wpisym na wykŏzie adres. Może być zmodyfikowany jyno dlŏ adres posyłajōncych.</translation>
    </message>
    <message>
        <source>&amp;Address</source>
        <translation type="unfinished">&amp;Adresa</translation>
    </message>
    <message>
        <source>New sending address</source>
        <translation type="unfinished">Nowŏ adresa posyłaniŏ</translation>
    </message>
    <message>
        <source>Edit receiving address</source>
        <translation type="unfinished">Edytuj adresã ôdbiōru</translation>
    </message>
    <message>
        <source>Edit sending address</source>
        <translation type="unfinished">Edytuj adresã posyłaniŏ</translation>
    </message>
    <message>
        <source>The entered address "%1" is not a valid Bitcoin address.</source>
        <translation type="unfinished">Wkludzōnŏ adresa "%1" niyma nŏleżnōm adresōm Bitcoin.</translation>
    </message>
    <message>
        <source>Address "%1" already exists as a receiving address with label "%2" and so cannot be added as a sending address.</source>
        <translation type="unfinished">Adresa "%1" już je za adresã ôdbiorczõ z etyketōm "%2" i bez to niy idzie jeji przidać za adresã nadŏwcy.</translation>
    </message>
    <message>
        <source>The entered address "%1" is already in the address book with label "%2".</source>
        <translation type="unfinished">Wkludzōnŏ adresa "%1" już je w ksiōnżce adres z ôpisym "%2".</translation>
    </message>
    <message>
        <source>Could not unlock wallet.</source>
        <translation type="unfinished">Niy idzie było ôdszperować portmanyja.</translation>
    </message>
    <message>
        <source>New key generation failed.</source>
        <translation type="unfinished">Gynerowanie nowego klucza niy podarziło sie.</translation>
    </message>
</context>
<context>
    <name>FreespaceChecker</name>
    <message>
        <source>A new data directory will be created.</source>
        <translation type="unfinished">Bydzie zrychtowany nowy folder danych.</translation>
    </message>
    <message>
        <source>name</source>
        <translation type="unfinished">miano</translation>
    </message>
    <message>
        <source>Directory already exists. Add %1 if you intend to create a new directory here.</source>
        <translation type="unfinished">Katalog już je. Przidej %1 jeźli mŏsz zastrojynie zrychtować tukej nowy katalog.</translation>
    </message>
    <message>
        <source>Cannot create data directory here.</source>
        <translation type="unfinished">Niy idzie było tukej zrychtować folderu datōw.</translation>
    </message>
</context>
<context>
    <name>Intro</name>
    <message numerus="yes">
        <source>%n GB of space available</source>
        <translation type="unfinished">
            <numerusform />
        </translation>
    </message>
<<<<<<< HEAD
    <message>
        <source>About %1</source>
        <translation>Ô %1</translation>
    </message>
    <message>
        <source>Command-line options</source>
        <translation>Ôpcyje piski nakŏzań</translation>
=======
    <message numerus="yes">
        <source>(of %n GB needed)</source>
        <translation type="unfinished">
            <numerusform>(z %n GB przidajnego)</numerusform>
        </translation>
    </message>
    <message numerus="yes">
        <source>(%n GB needed for full chain)</source>
        <translation type="unfinished">
            <numerusform />
        </translation>
    </message>
    <message>
        <source>At least %1 GB of data will be stored in this directory, and it will grow over time.</source>
        <translation type="unfinished">Co nojmynij %1 GB datōw ôstanie spamiyntane w tym katalogu, daty te bydōm z czasym corŏz srogsze.</translation>
>>>>>>> 9e05de1d
    </message>
    <message>
        <source>Approximately %1 GB of data will be stored in this directory.</source>
        <translation type="unfinished">Kole %1 GB datōw ôstanie spamiyntane w tym katalogu.</translation>
    </message>
    <message numerus="yes">
        <source>(sufficient to restore backups %n day(s) old)</source>
        <extracomment>Explanatory text on the capability of the current prune target.</extracomment>
        <translation type="unfinished">
            <numerusform />
        </translation>
    </message>
    <message>
        <source>%1 will download and store a copy of the Bitcoin block chain.</source>
        <translation type="unfinished">%1 sebiere i spamiyntŏ kopijõ kety blokōw Bitcoin.</translation>
    </message>
    <message>
        <source>The wallet will also be stored in this directory.</source>
        <translation type="unfinished">Portmanyj tyż ôstanie spamiyntany w tym katalogu.</translation>
    </message>
    <message>
<<<<<<< HEAD
        <source>This initial synchronisation is very demanding, and may expose hardware problems with your computer that had previously gone unnoticed. Each time you run %1, it will continue downloading where it left off.</source>
        <translation>Wstympnŏ synchrōnizacyjŏ je barzo wymŏgajōncŏ i może wyzdradzić wczaśnij niyzaôbserwowane niyprzileżytości sprzyntowe. Za kożdym sztartniyńciym %1 sebiyranie bydzie kōntynuowane ôd placu w kerym ôstało zastawiōne.</translation>
    </message>
    <message>
        <source>If you have chosen to limit block chain storage (pruning), the historical data must still be downloaded and processed, but will be deleted afterward to keep your disk usage low.</source>
        <translation>Jeźli ôbrołś ôpcyjõ ukrōcyniŏ spamiyntowaniŏ kety blokōw (przicinanie) daty historyczne cołki czas bydōm musiały być sebrane i przetworzōne, jednak po tym ôstanõ wychrōniōne coby ôgraniczyć użycie dysku.</translation>
=======
        <source>Error: Specified data directory "%1" cannot be created.</source>
        <translation type="unfinished">Feler: podany folder datōw "%1" niy mōg ôstać zrychtowany.</translation>
    </message>
    <message>
        <source>Error</source>
        <translation type="unfinished">Feler</translation>
>>>>>>> 9e05de1d
    </message>
    <message>
        <source>Welcome</source>
        <translation type="unfinished">Witej</translation>
    </message>
    <message>
        <source>Welcome to %1.</source>
        <translation type="unfinished">Witej w %1.</translation>
    </message>
    <message>
        <source>As this is the first time the program is launched, you can choose where %1 will store its data.</source>
        <translation type="unfinished">Pōniywŏż je to piyrsze sztartniyńcie programu, możesz ôbrać kaj %1 bydzie spamiyntować swoje daty.</translation>
    </message>
    <message>
        <source>This initial synchronisation is very demanding, and may expose hardware problems with your computer that had previously gone unnoticed. Each time you run %1, it will continue downloading where it left off.</source>
        <translation type="unfinished">Wstympnŏ synchrōnizacyjŏ je barzo wymŏgajōncŏ i może wyzdradzić wczaśnij niyzaôbserwowane niyprzileżytości sprzyntowe. Za kożdym sztartniyńciym %1 sebiyranie bydzie kōntynuowane ôd placu w kerym ôstało zastawiōne.</translation>
    </message>
    <message>
        <source>If you have chosen to limit block chain storage (pruning), the historical data must still be downloaded and processed, but will be deleted afterward to keep your disk usage low.</source>
        <translation type="unfinished">Jeźli ôbrołś ôpcyjõ ukrōcyniŏ spamiyntowaniŏ kety blokōw (przicinanie) daty historyczne cołki czas bydōm musiały być sebrane i przetworzōne, jednak po tym ôstanõ wychrōniōne coby ôgraniczyć użycie dysku.</translation>
    </message>
    <message>
        <source>Use the default data directory</source>
        <translation type="unfinished">Użyj wychodnego folderu datōw</translation>
    </message>
    <message>
        <source>Use a custom data directory:</source>
        <translation type="unfinished">Użyj ôbranego folderu datōw</translation>
    </message>
</context>
<context>
    <name>HelpMessageDialog</name>
    <message>
        <source>version</source>
        <translation type="unfinished">wersyjŏ</translation>
    </message>
    <message>
        <source>About %1</source>
        <translation type="unfinished">Ô %1</translation>
    </message>
    <message>
        <source>Command-line options</source>
        <translation type="unfinished">Ôpcyje piski nakŏzań</translation>
    </message>
    </context>
<context>
    <name>ModalOverlay</name>
    <message>
        <source>Form</source>
        <translation type="unfinished">Formular</translation>
    </message>
    <message>
        <source>Recent transactions may not yet be visible, and therefore your wallet's balance might be incorrect. This information will be correct once your wallet has finished synchronizing with the bitcoin network, as detailed below.</source>
        <translation type="unfinished">Świyże transakcyje mogōm niy być jeszcze widzialne, a tedyć saldo portmanyja może być niynŏleżne. Te detale bydōm nŏleżne, kej portmanyj zakōńczy synchrōnizacyjõ z necym bitcoin, zgodnie z miyniōnym ôpisym.</translation>
    </message>
    <message>
        <source>Attempting to spend bitcoins that are affected by not-yet-displayed transactions will not be accepted by the network.</source>
        <translation type="unfinished">Prōba wydaniŏ bitcoinōw kere niy sōm jeszcze wyświytlōne za transakcyjŏ ôstanie ôdciepniyntŏ bez nec.</translation>
    </message>
    <message>
        <source>Number of blocks left</source>
        <translation type="unfinished">Ôstało blokōw</translation>
    </message>
    <message>
        <source>Last block time</source>
        <translation type="unfinished">Czas ôstatnigo bloku</translation>
    </message>
    <message>
        <source>Progress</source>
        <translation type="unfinished">Postymp</translation>
    </message>
    <message>
        <source>Progress increase per hour</source>
        <translation type="unfinished">Przirost postympu na godzinã</translation>
    </message>
    <message>
        <source>Estimated time left until synced</source>
        <translation type="unfinished">Przewidowany czŏs abszlusu synchrōnizacyje</translation>
    </message>
    <message>
        <source>Hide</source>
<<<<<<< HEAD
        <translation>Skryj</translation>
    </message>
    </context>
<context>
    <name>OpenURIDialog</name>
    <message>
        <source>URI:</source>
        <translation>URI:</translation>
    </message>
</context>
<context>
    <name>OpenWalletActivity</name>
    <message>
        <source>default wallet</source>
        <translation>wychodny portmanyj</translation>
=======
        <translation type="unfinished">Skryj</translation>
>>>>>>> 9e05de1d
    </message>
    </context>
<context>
    <name>OptionsDialog</name>
    <message>
        <source>Options</source>
        <translation type="unfinished">Ôpcyje</translation>
    </message>
    <message>
        <source>&amp;Main</source>
        <translation type="unfinished">&amp;Bazowe</translation>
    </message>
    <message>
        <source>Automatically start %1 after logging in to the system.</source>
        <translation type="unfinished">Autōmatycznie sztartnij %1 po wlogowaniu do systymu.</translation>
    </message>
    <message>
        <source>&amp;Start %1 on system login</source>
        <translation type="unfinished">&amp;Sztartuj %1 w czasie logowaniŏ do systymu</translation>
    </message>
    <message>
        <source>Size of &amp;database cache</source>
<<<<<<< HEAD
        <translation>Srogość bufōra bazy datōw</translation>
=======
        <translation type="unfinished">Srogość bufōra bazy datōw</translation>
>>>>>>> 9e05de1d
    </message>
    <message>
        <source>Number of script &amp;verification threads</source>
        <translation type="unfinished">Wielość wōntkōw &amp;weryfikacyje skryptu</translation>
    </message>
    <message>
        <source>IP address of the proxy (e.g. IPv4: 127.0.0.1 / IPv6: ::1)</source>
        <translation type="unfinished">Adresa IP proxy (bp. IPv4: 127.0.0.1 / IPv6: ::1)</translation>
    </message>
    <message>
        <source>Minimize instead of exit the application when the window is closed. When this option is enabled, the application will be closed only after selecting Exit in the menu.</source>
<<<<<<< HEAD
        <translation>Minimalizuje zamiast zakōńczyć fungowanie aplikacyje przi zawiyraniu ôkna. Kej ta ôpcyjŏ je zapuszczonŏ, aplikacyjŏ zakōńczy fungowanie po ôbraniu Zawrzij w myni.</translation>
=======
        <translation type="unfinished">Minimalizuje zamiast zakōńczyć fungowanie aplikacyje przi zawiyraniu ôkna. Kej ta ôpcyjŏ je zapuszczonŏ, aplikacyjŏ zakōńczy fungowanie po ôbraniu Zawrzij w myni.</translation>
>>>>>>> 9e05de1d
    </message>
    <message>
        <source>Open the %1 configuration file from the working directory.</source>
        <translation type="unfinished">Ôdewrzij %1 zbiōr kōnfiguracyje z czynnego katalogu.</translation>
    </message>
    <message>
        <source>Open Configuration File</source>
        <translation type="unfinished">Ôdewrzij zbiōr kōnfiguracyje</translation>
    </message>
    <message>
        <source>Reset all client options to default.</source>
        <translation type="unfinished">Prziwrōć wszyjske wychodne ustawiyniŏ klijynta.</translation>
    </message>
    <message>
        <source>&amp;Reset Options</source>
        <translation type="unfinished">&amp;Resetuj Ôpcyje</translation>
    </message>
    <message>
        <source>&amp;Network</source>
        <translation type="unfinished">&amp;Nec</translation>
    </message>
    <message>
        <source>Prune &amp;block storage to</source>
        <translation type="unfinished">Przitnij skłŏd &amp;blokōw do</translation>
    </message>
    <message>
        <source>Reverting this setting requires re-downloading the entire blockchain.</source>
<<<<<<< HEAD
        <translation>Cŏfniyńcie tego ustawiyniŏ fołdruje pōnownego sebraniŏ cołkij kety blokōw.</translation>
=======
        <translation type="unfinished">Cŏfniyńcie tego ustawiyniŏ fołdruje pōnownego sebraniŏ cołkij kety blokōw.</translation>
>>>>>>> 9e05de1d
    </message>
    <message>
        <source>(0 = auto, &lt;0 = leave that many cores free)</source>
        <translation type="unfinished">(0 = autōmatycznie, &lt;0 = ôstŏw tela swobodnych drzyni)</translation>
    </message>
    <message>
        <source>W&amp;allet</source>
        <translation type="unfinished">Portm&amp;anyj</translation>
    </message>
    <message>
        <source>Expert</source>
        <translation type="unfinished">Ekspert</translation>
    </message>
    <message>
        <source>Enable coin &amp;control features</source>
        <translation type="unfinished">Zapuść funkcyje kōntroli mōnet</translation>
    </message>
    <message>
        <source>If you disable the spending of unconfirmed change, the change from a transaction cannot be used until that transaction has at least one confirmation. This also affects how your balance is computed.</source>
        <translation type="unfinished">Jeźli zastawisz możebność wydaniŏ niyprzituplikowanyj wydanej wydŏwki, wydŏwka z transakcyje niy bydzie mogła ôstać użytŏ, podwiela ta transakcyjŏ niy bydzie miała nojmynij jednego przituplowaniŏ. To tyż mŏ wpływ na porachowanie Twojigo salda.</translation>
    </message>
    <message>
        <source>&amp;Spend unconfirmed change</source>
        <translation type="unfinished">&amp;Wydej niyprzituplowanõ wydŏwkã</translation>
    </message>
    <message>
        <source>Automatically open the Bitcoin client port on the router. This only works when your router supports UPnP and it is enabled.</source>
        <translation type="unfinished">Autōmatycznie ôdewrzij port klijynta Bitcoin na routerze. Ta ôpcyjŏ funguje ino jeźli twōj router podpiyrŏ UPnP i je ôno zapuszczone.</translation>
    </message>
    <message>
        <source>Map port using &amp;UPnP</source>
        <translation type="unfinished">Mapuj port przi używaniu &amp;UPnP</translation>
    </message>
    <message>
        <source>Accept connections from outside.</source>
        <translation type="unfinished">Akceptuj skuplowania ôd zewnōntrz.</translation>
    </message>
    <message>
        <source>Allow incomin&amp;g connections</source>
        <translation type="unfinished">Zwōl na skuplowania przichodzōnce</translation>
    </message>
    <message>
        <source>Connect to the Bitcoin network through a SOCKS5 proxy.</source>
        <translation type="unfinished">Skupluj sie z necym Bitcoin bez SOCKS5 proxy.</translation>
    </message>
    <message>
        <source>&amp;Connect through SOCKS5 proxy (default proxy):</source>
        <translation type="unfinished">&amp;Skupluj bez proxy SOCKS5 (wychodne proxy):</translation>
    </message>
    <message>
        <source>Port of the proxy (e.g. 9050)</source>
        <translation type="unfinished">Port ôd proxy (bp. 9050)</translation>
    </message>
    <message>
        <source>&amp;Window</source>
        <translation type="unfinished">Ô&amp;kno</translation>
    </message>
    <message>
        <source>User Interface &amp;language:</source>
        <translation type="unfinished">Gŏdka &amp;używŏcza:</translation>
    </message>
    <message>
        <source>The user interface language can be set here. This setting will take effect after restarting %1.</source>
        <translation type="unfinished">Idzie sam nasztalować gŏdka interfejsu używŏcza. Nasztalowanie prziniesie skutki po resztarcie %1.</translation>
    </message>
    <message>
        <source>&amp;Cancel</source>
        <translation type="unfinished">&amp;Pociep</translation>
    </message>
    <message>
        <source>default</source>
        <translation type="unfinished">wychodny</translation>
    </message>
    <message>
        <source>none</source>
        <translation type="unfinished">żŏdyn</translation>
    </message>
    <message>
        <source>Configuration options</source>
        <extracomment>Window title text of pop-up box that allows opening up of configuration file.</extracomment>
        <translation type="unfinished">Ôpcyje kōnfiguracyje</translation>
    </message>
    <message>
        <source>Cancel</source>
        <translation type="unfinished">Pociep</translation>
    </message>
    <message>
        <source>Error</source>
        <translation type="unfinished">Feler</translation>
    </message>
    </context>
<context>
    <name>OverviewPage</name>
    <message>
        <source>Form</source>
        <translation type="unfinished">Formular</translation>
    </message>
    <message>
        <source>The displayed information may be out of date. Your wallet automatically synchronizes with the Bitcoin network after a connection is established, but this process has not completed yet.</source>
        <translation type="unfinished">Wyświytlanŏ informacyjŏ może być niyterŏźnŏ. Twōj portmanyj synchrōnizuje sie autōmatycznie z necym bitcoin zarŏz po tym, jak zrychtowane je skuplowanie, ale proces tyn niy ôstoł jeszcze skōńczōny.</translation>
    </message>
    <message>
        <source>Available:</source>
        <translation type="unfinished">Dostympne:</translation>
    </message>
    <message>
        <source>Pending:</source>
        <translation type="unfinished">Czekajōnce:</translation>
    </message>
    <message>
        <source>Balances</source>
        <translation type="unfinished">Salda</translation>
    </message>
    <message>
        <source>Total:</source>
        <translation type="unfinished">Cuzamyn:</translation>
    </message>
    <message>
        <source>Your current total balance</source>
        <translation type="unfinished">Twoje terŏźne saldo</translation>
    </message>
    </context>
<context>
    <name>PSBTOperationsDialog</name>
    <message>
        <source>or</source>
        <translation type="unfinished">abo</translation>
    </message>
    </context>
<context>
    <name>PaymentServer</name>
    <message>
        <source>Payment request error</source>
<<<<<<< HEAD
        <translation>Feler żōndaniŏ płatu</translation>
=======
        <translation type="unfinished">Feler żōndaniŏ płatu</translation>
>>>>>>> 9e05de1d
    </message>
    <message>
        <source>URI handling</source>
        <translation type="unfinished">Bedynōng URI</translation>
    </message>
    <message>
        <source>'bitcoin://' is not a valid URI. Use 'bitcoin:' instead.</source>
        <translation type="unfinished">'bitcoin://' to niyma nŏleżne URI. Użyj 'bitcoin:'.</translation>
    </message>
    </context>
<context>
    <name>PeerTableModel</name>
    <message>
        <source>User Agent</source>
<<<<<<< HEAD
        <translation>Agynt Używŏcza</translation>
    </message>
    <message>
        <source>Ping</source>
        <translation>Ping</translation>
    </message>
    <message>
        <source>Received</source>
        <translation>Ôdebrane</translation>
    </message>
</context>
<context>
    <name>QObject</name>
    <message>
        <source>Amount</source>
        <translation>Kwota</translation>
    </message>
    <message>
        <source>Enter a Bitcoin address (e.g. %1)</source>
        <translation>Wkludź adresã Bitcoin (bp. %1)</translation>
    </message>
    <message>
        <source>%1 d</source>
        <translation>%1 d</translation>
    </message>
    <message>
        <source>%1 h</source>
        <translation>%1 h</translation>
    </message>
    <message>
        <source>%1 m</source>
        <translation>%1 m</translation>
    </message>
    <message>
        <source>%1 s</source>
        <translation>%1 s</translation>
    </message>
    <message>
        <source>N/A</source>
        <translation>N/A</translation>
    </message>
    <message>
        <source>%1 ms</source>
        <translation>%1 ms</translation>
    </message>
    <message>
        <source>%1 B</source>
        <translation>%1 B</translation>
=======
        <extracomment>Title of Peers Table column which contains the peer's User Agent string.</extracomment>
        <translation type="unfinished">Agynt Używŏcza</translation>
    </message>
    <message>
        <source>Direction</source>
        <extracomment>Title of Peers Table column which indicates the direction the peer connection was initiated from.</extracomment>
        <translation type="unfinished">Richtōng</translation>
    </message>
    <message>
        <source>Received</source>
        <extracomment>Title of Peers Table column which indicates the total amount of network information we have received from the peer.</extracomment>
        <translation type="unfinished">Ôdebrane</translation>
    </message>
    <message>
        <source>Address</source>
        <extracomment>Title of Peers Table column which contains the IP/Onion/I2P address of the connected peer.</extracomment>
        <translation type="unfinished">Adresa</translation>
>>>>>>> 9e05de1d
    </message>
    <message>
        <source>Type</source>
        <extracomment>Title of Peers Table column which describes the type of peer connection. The "type" describes why the connection exists.</extracomment>
        <translation type="unfinished">Zorta</translation>
    </message>
    <message>
        <source>Network</source>
        <extracomment>Title of Peers Table column which states the network the peer connected through.</extracomment>
        <translation type="unfinished">Nec</translation>
    </message>
    <message>
<<<<<<< HEAD
        <source>Error: %1</source>
        <translation>Feler: %1</translation>
=======
        <source>Inbound</source>
        <extracomment>An Inbound Connection from a Peer.</extracomment>
        <translation type="unfinished">Wchodowy</translation>
    </message>
    <message>
        <source>Outbound</source>
        <extracomment>An Outbound Connection to a Peer.</extracomment>
        <translation type="unfinished">Wychodowy</translation>
>>>>>>> 9e05de1d
    </message>
    <message>
        <source>unknown</source>
        <translation>niyznōme</translation>
    </message>
</context>
<context>
    <name>QRImageWidget</name>
    <message>
        <source>&amp;Copy Image</source>
        <translation type="unfinished">&amp;Kopiyruj Ôbrŏzek</translation>
    </message>
    <message>
        <source>Save QR Code</source>
        <translation type="unfinished">Spamiyntej kod QR</translation>
    </message>
    </context>
<context>
    <name>RPCConsole</name>
    <message>
        <source>Client version</source>
<<<<<<< HEAD
        <translation>Wersyjŏ klijynta</translation>
    </message>
    <message>
        <source>Using BerkeleyDB version</source>
        <translation>Używanie wersyje BerkeleyDB</translation>
=======
        <translation type="unfinished">Wersyjŏ klijynta</translation>
>>>>>>> 9e05de1d
    </message>
    <message>
        <source>Datadir</source>
        <translation type="unfinished">Katalog datōw</translation>
    </message>
    <message>
        <source>Startup time</source>
        <translation type="unfinished">Czŏs sztartniyńciŏ</translation>
    </message>
    <message>
        <source>Network</source>
        <translation type="unfinished">Nec</translation>
    </message>
    <message>
        <source>Name</source>
        <translation type="unfinished">Miano</translation>
    </message>
    <message>
        <source>Number of connections</source>
        <translation type="unfinished">Wielość skuplowań</translation>
    </message>
    <message>
        <source>Block chain</source>
        <translation type="unfinished">Keta blokōw</translation>
    </message>
    <message>
        <source>Current number of transactions</source>
        <translation type="unfinished">Terŏźniŏ wielość transakcyji</translation>
    </message>
    <message>
        <source>Wallet: </source>
<<<<<<< HEAD
        <translation>Portmanyj:</translation>
=======
        <translation type="unfinished">Portmanyj:</translation>
>>>>>>> 9e05de1d
    </message>
    <message>
        <source>Received</source>
        <translation type="unfinished">Ôdebrane</translation>
    </message>
    <message>
        <source>Version</source>
        <translation type="unfinished">Wersyjŏ</translation>
    </message>
    <message>
        <source>User Agent</source>
        <translation type="unfinished">Agynt Używŏcza</translation>
    </message>
    <message>
        <source>Services</source>
        <translation type="unfinished">Usugi</translation>
    </message>
    <message>
        <source>Connection Time</source>
        <translation type="unfinished">Czŏs Skuplowaniŏ</translation>
    </message>
    <message>
        <source>Last block time</source>
        <translation type="unfinished">Czas ôstatnigo bloku</translation>
    </message>
    <message>
        <source>&amp;Open</source>
        <translation type="unfinished">Ô&amp;dewrzij</translation>
    </message>
    <message>
        <source>&amp;Network Traffic</source>
        <translation type="unfinished">&amp;Ruch necowy</translation>
    </message>
    <message>
        <source>In:</source>
        <translation type="unfinished">Wchōd:</translation>
    </message>
    <message>
        <source>Out:</source>
        <translation type="unfinished">Wychōd:</translation>
    </message>
    <message>
        <source>&amp;Disconnect</source>
<<<<<<< HEAD
        <translation>Ô&amp;dkupluj</translation>
    </message>
    <message>
        <source>Welcome to the %1 RPC console.</source>
        <translation>Witej w %1 kōnsoli RPC.</translation>
    </message>
    <message>
        <source>WARNING: Scammers have been active, telling users to type commands here, stealing their wallet contents. Do not use this console without fully understanding the ramifications of a command.</source>
        <translation>POZŌR: Machlyrze namŏwiajōm do wpisowaniŏ tukej roztōmajtych nakŏzań coby porwać portmanyj. Niy używej tyj kōnsole bez połnego zrozumiyniŏ wpisowanych nakŏzań.</translation>
=======
        <translation type="unfinished">Ô&amp;dkupluj</translation>
>>>>>>> 9e05de1d
    </message>
    <message>
        <source>Network activity disabled</source>
        <translation type="unfinished">Aktywność necowŏ zastawiōnŏ</translation>
    </message>
    <message>
        <source>Yes</source>
        <translation type="unfinished">Ja</translation>
    </message>
    <message>
        <source>No</source>
        <translation type="unfinished">Niy</translation>
    </message>
    <message>
        <source>To</source>
        <translation type="unfinished">Do</translation>
    </message>
    <message>
        <source>From</source>
        <translation type="unfinished">Z</translation>
    </message>
    </context>
<context>
    <name>ReceiveCoinsDialog</name>
    <message>
        <source>&amp;Label:</source>
        <translation type="unfinished">&amp;Etyketa:</translation>
    </message>
    <message>
        <source>An optional message to attach to the payment request, which will be displayed when the request is opened. Note: The message will not be sent with the payment over the Bitcoin network.</source>
        <translation type="unfinished">Ôpcyjōnalnŏ wiadōmość do prziwstōniŏ do żōndaniŏ płatu, kerŏ bydzie wyświytlanŏ, kej żōndanie ôstanie ôdewrzōne. Napōmniynie: wiadōmość ta niy ôstanie wysłanŏ z płatym w nec Bitcoin.</translation>
    </message>
    <message>
        <source>Clear</source>
        <translation type="unfinished">Wypucuj</translation>
    </message>
    <message>
        <source>Show</source>
        <translation type="unfinished">Pokŏż</translation>
    </message>
    <message>
        <source>Remove</source>
        <translation type="unfinished">Wychrōń</translation>
    </message>
    <message>
        <source>Copy &amp;URI</source>
        <translation type="unfinished">Kopiyruj &amp;URI</translation>
    </message>
    <message>
        <source>Could not unlock wallet.</source>
        <translation type="unfinished">Niy idzie było ôdszperować portmanyja.</translation>
    </message>
    </context>
<context>
    <name>ReceiveRequestDialog</name>
    <message>
        <source>Amount:</source>
        <translation type="unfinished">Kwota:</translation>
    </message>
    <message>
        <source>Message:</source>
        <translation type="unfinished">Wiadōmość:</translation>
    </message>
    <message>
        <source>Wallet:</source>
        <translation type="unfinished">Portmanyj:</translation>
    </message>
    <message>
        <source>Copy &amp;URI</source>
        <translation type="unfinished">Kopiyruj &amp;URI</translation>
    </message>
    <message>
        <source>Copy &amp;Address</source>
        <translation type="unfinished">Kopiyruj &amp;Adresã</translation>
    </message>
    <message>
        <source>Payment information</source>
        <translation type="unfinished">Informacyje ô płacie</translation>
    </message>
</context>
<context>
    <name>RecentRequestsTableModel</name>
    <message>
        <source>Date</source>
        <translation type="unfinished">Datōm</translation>
    </message>
    <message>
        <source>Label</source>
        <translation type="unfinished">Etyketa</translation>
    </message>
    <message>
        <source>Message</source>
        <translation type="unfinished">Wiadōmość</translation>
    </message>
    <message>
        <source>(no label)</source>
        <translation type="unfinished">(chyba etykety)</translation>
    </message>
    </context>
<context>
    <name>SendCoinsDialog</name>
    <message>
        <source>Send Coins</source>
        <translation type="unfinished">Poślij mōnety</translation>
    </message>
    <message>
        <source>Quantity:</source>
        <translation type="unfinished">Wielość:</translation>
    </message>
    <message>
        <source>Bytes:</source>
        <translation type="unfinished">Bajtōw:</translation>
    </message>
    <message>
        <source>Amount:</source>
        <translation type="unfinished">Kwota:</translation>
    </message>
    <message>
        <source>Fee:</source>
        <translation type="unfinished">Ôpłŏcka:</translation>
    </message>
    <message>
        <source>After Fee:</source>
        <translation type="unfinished">Po ôpłŏcce:</translation>
    </message>
    <message>
        <source>Change:</source>
        <translation type="unfinished">Wydŏwka:</translation>
    </message>
    <message>
        <source>Warning: Fee estimation is currently not possible.</source>
        <translation type="unfinished">Pozōr: Ôszacowanie ôpłŏcki za transakcyje je aktualnie niymożebne.</translation>
    </message>
    <message>
        <source>per kilobyte</source>
        <translation type="unfinished">na kilobajt</translation>
    </message>
    <message>
        <source>Hide</source>
        <translation type="unfinished">Skryj</translation>
    </message>
    <message>
        <source>Recommended:</source>
        <translation type="unfinished">Doradzane:</translation>
    </message>
    <message>
        <source>Custom:</source>
        <translation type="unfinished">Włŏsne:</translation>
    </message>
    <message>
        <source>Dust:</source>
        <translation type="unfinished">Sztaub:</translation>
    </message>
    <message>
        <source>Balance:</source>
        <translation type="unfinished">Saldo:</translation>
    </message>
    <message>
        <source>Copy quantity</source>
        <translation type="unfinished">Kopiyruj wielość</translation>
    </message>
    <message>
        <source>Copy amount</source>
        <translation type="unfinished">Kopiyruj kwotã</translation>
    </message>
    <message>
        <source>Copy fee</source>
        <translation type="unfinished">Kopiyruj ôpłŏckã</translation>
    </message>
    <message>
        <source>Copy after fee</source>
        <translation type="unfinished">Kopiyruj wielość po ôpłŏcce</translation>
    </message>
    <message>
        <source>Copy bytes</source>
        <translation type="unfinished">Kopiyruj wielość bajtōw</translation>
    </message>
    <message>
        <source>Copy dust</source>
        <translation type="unfinished">Kopiyruj sztaub</translation>
    </message>
    <message>
        <source>Copy change</source>
        <translation type="unfinished">Kopiyruj wydŏwkã</translation>
    </message>
    <message>
        <source>%1 (%2 blocks)</source>
        <translation type="unfinished">%1 (%2 blokōw)</translation>
    </message>
    <message>
        <source>or</source>
        <translation type="unfinished">abo</translation>
    </message>
    <message>
        <source>Transaction creation failed!</source>
        <translation type="unfinished">Utworzynie transakcyje niy podarziło sie!</translation>
    </message>
    <message numerus="yes">
        <source>Estimated to begin confirmation within %n block(s).</source>
        <translation type="unfinished">
            <numerusform />
        </translation>
    </message>
    <message>
        <source>Warning: Invalid Bitcoin address</source>
        <translation type="unfinished">Pozōr: niynŏleżnŏ adresa Bitcoin</translation>
    </message>
    <message>
        <source>Warning: Unknown change address</source>
        <translation type="unfinished">Pozōr: Niyznōmŏ adresa wydŏwki</translation>
    </message>
    <message>
        <source>(no label)</source>
        <translation type="unfinished">(chyba etykety)</translation>
    </message>
</context>
<context>
    <name>SendCoinsEntry</name>
    <message>
        <source>&amp;Label:</source>
<<<<<<< HEAD
        <translation>&amp;Etyketa:</translation>
    </message>
    <message>
        <source>The Bitcoin address to send the payment to</source>
        <translation>Adresa Bitcoin, na kerõ chcesz posłać płat</translation>
=======
        <translation type="unfinished">&amp;Etyketa:</translation>
>>>>>>> 9e05de1d
    </message>
    <message>
        <source>The Bitcoin address to send the payment to</source>
        <translation type="unfinished">Adresa Bitcoin, na kerõ chcesz posłać płat</translation>
    </message>
    <message>
        <source>Use available balance</source>
        <translation type="unfinished">Użyj dostympnego salda</translation>
    </message>
    <message>
        <source>Message:</source>
        <translation type="unfinished">Wiadōmość:</translation>
    </message>
    <message>
        <source>A message that was attached to the bitcoin: URI which will be stored with the transaction for your reference. Note: This message will not be sent over the Bitcoin network.</source>
<<<<<<< HEAD
        <translation>Wiadōmość, kerŏ ôstała prziwstōnŏ do URI bitcoin:, kerŏ bydzie przechowowanŏ z transakcyjōm w cylach informacyjnych. Napōmniynie: Ta wiadōmość niy bydzie rozszyrzowanŏ w necu Bitcoin.</translation>
    </message>
    </context>
<context>
    <name>ShutdownWindow</name>
    </context>
=======
        <translation type="unfinished">Wiadōmość, kerŏ ôstała prziwstōnŏ do URI bitcoin:, kerŏ bydzie przechowowanŏ z transakcyjōm w cylach informacyjnych. Napōmniynie: Ta wiadōmość niy bydzie rozszyrzowanŏ w necu Bitcoin.</translation>
    </message>
</context>
>>>>>>> 9e05de1d
<context>
    <name>SignVerifyMessageDialog</name>
    <message>
        <source>Signatures - Sign / Verify a Message</source>
        <translation type="unfinished">Szkryfki - Podpisz / Zweryfikuj Wiadōmość</translation>
    </message>
    <message>
        <source>&amp;Sign Message</source>
        <translation type="unfinished">&amp;Szkryftnij Wiadōmość</translation>
    </message>
    <message>
        <source>Sign &amp;Message</source>
        <translation type="unfinished">Szkryftnij &amp;Wiadōmość</translation>
    </message>
    <message>
        <source>&amp;Verify Message</source>
        <translation type="unfinished">&amp;Weryfikuj Wiadōmość</translation>
    </message>
    <message>
        <source>Message signing failed.</source>
        <translation type="unfinished">Szkryftniyńcie wiadōmości niy podarziło sie.</translation>
    </message>
    <message>
        <source>Message signed.</source>
        <translation type="unfinished">Wiadōmość szkryftniyntŏ.</translation>
    </message>
    <message>
        <source>Message verification failed.</source>
        <translation type="unfinished">Weryfikacyjŏ wiadōmości niy podarziła sie.</translation>
    </message>
    </context>
<context>
<<<<<<< HEAD
    <name>TrafficGraphWidget</name>
    <message>
        <source>KB/s</source>
        <translation>KB/s</translation>
    </message>
</context>
<context>
=======
>>>>>>> 9e05de1d
    <name>TransactionDesc</name>
    <message>
        <source>Status</source>
        <translation type="unfinished">Sztatus</translation>
    </message>
    <message>
        <source>Date</source>
        <translation type="unfinished">Datōm</translation>
    </message>
    <message>
        <source>Source</source>
        <translation type="unfinished">Źrōdło</translation>
    </message>
    <message>
        <source>From</source>
        <translation type="unfinished">Z</translation>
    </message>
    <message>
        <source>unknown</source>
        <translation type="unfinished">niyznōme</translation>
    </message>
    <message>
        <source>To</source>
        <translation type="unfinished">Do</translation>
    </message>
    <message>
        <source>label</source>
        <translation type="unfinished">etyketa</translation>
    </message>
    <message numerus="yes">
        <source>matures in %n more block(s)</source>
        <translation type="unfinished">
            <numerusform />
        </translation>
    </message>
    <message>
        <source>Message</source>
        <translation type="unfinished">Wiadōmość</translation>
    </message>
    <message>
        <source>Comment</source>
        <translation type="unfinished">Kōmyntŏrz</translation>
    </message>
    <message>
        <source>Transaction</source>
        <translation type="unfinished">Transakcyjŏ</translation>
    </message>
    <message>
        <source>Amount</source>
        <translation type="unfinished">Kwota</translation>
    </message>
    </context>
<context>
    <name>TransactionTableModel</name>
    <message>
        <source>Date</source>
        <translation type="unfinished">Datōm</translation>
    </message>
    <message>
        <source>Type</source>
        <translation type="unfinished">Zorta</translation>
    </message>
    <message>
        <source>Label</source>
        <translation type="unfinished">Etyketa</translation>
    </message>
    <message>
        <source>Received with</source>
        <translation type="unfinished">Ôdebrane z</translation>
    </message>
    <message>
        <source>Received from</source>
        <translation type="unfinished">Ôdebrane ôd</translation>
    </message>
    <message>
        <source>Payment to yourself</source>
        <translation type="unfinished">Płat do siebie</translation>
    </message>
    <message>
        <source>(no label)</source>
        <translation type="unfinished">(chyba etykety)</translation>
    </message>
    </context>
<context>
    <name>TransactionView</name>
    <message>
        <source>All</source>
        <translation type="unfinished">Wszyjske</translation>
    </message>
    <message>
        <source>Today</source>
        <translation type="unfinished">Dzisiej</translation>
    </message>
    <message>
        <source>Received with</source>
        <translation type="unfinished">Ôdebrane z</translation>
    </message>
    <message>
        <source>Other</source>
        <translation type="unfinished">Inksze</translation>
    </message>
    <message>
        <source>Enter address, transaction id, or label to search</source>
        <translation type="unfinished">Wkludź adresa, idyntyfikatōr transakcyje abo etyketã coby wyszukać</translation>
    </message>
    <message>
        <source>Confirmed</source>
        <translation type="unfinished">Przituplowany</translation>
    </message>
    <message>
        <source>Date</source>
        <translation type="unfinished">Datōm</translation>
    </message>
    <message>
        <source>Type</source>
        <translation type="unfinished">Zorta</translation>
    </message>
    <message>
        <source>Label</source>
        <translation type="unfinished">Etyketa</translation>
    </message>
    <message>
        <source>Address</source>
        <translation type="unfinished">Adresa</translation>
    </message>
    <message>
        <source>Exporting Failed</source>
        <translation type="unfinished">Eksportowanie niy podarziło sie</translation>
    </message>
    <message>
        <source>to</source>
        <translation type="unfinished">do</translation>
    </message>
</context>
<context>
<<<<<<< HEAD
    <name>UnitDisplayStatusBarControl</name>
    </context>
<context>
    <name>WalletController</name>
    </context>
<context>
=======
>>>>>>> 9e05de1d
    <name>WalletFrame</name>
    <message>
        <source>Error</source>
        <translation type="unfinished">Feler</translation>
    </message>
    </context>
<context>
    <name>WalletModel</name>
    <message>
        <source>Send Coins</source>
        <translation type="unfinished">Poślij mōnety</translation>
    </message>
    <message>
        <source>New fee:</source>
<<<<<<< HEAD
        <translation>Nowŏ ôpłŏcka:</translation>
    </message>
    <message>
        <source>default wallet</source>
        <translation>wychodny portmanyj</translation>
    </message>
</context>
<context>
    <name>WalletView</name>
    <message>
        <source>&amp;Export</source>
        <translation>&amp;Eksportuj</translation>
    </message>
    <message>
        <source>Export the data in the current tab to a file</source>
        <translation>Eksportuj dane z aktywnyj szkarty do zbioru</translation>
=======
        <translation type="unfinished">Nowŏ ôpłŏcka:</translation>
>>>>>>> 9e05de1d
    </message>
    <message>
        <source>default wallet</source>
        <translation type="unfinished">wychodny portmanyj</translation>
    </message>
</context>
<context>
<<<<<<< HEAD
    <name>bitcoin-core</name>
    <message>
        <source>The %s developers</source>
        <translation>Twōrcy %s</translation>
    </message>
    <message>
        <source>Warning: The network does not appear to fully agree! Some miners appear to be experiencing issues.</source>
        <translation>Pozōr: Nec niy wydŏwŏ sie w połni zgodliwy! Niykerzi grubiŏrze wydajōm sie doświadczać niyprzileżytości.</translation>
    </message>
    <message>
        <source>Copyright (C) %i-%i</source>
        <translation>Copyright (C) %i-%i</translation>
    </message>
    <message>
        <source>Error loading %s</source>
        <translation>Feler wgrŏwaniŏ %s</translation>
    </message>
    <message>
        <source>Error loading %s: Private keys can only be disabled during creation</source>
        <translation>Feler wgrŏwaniŏ %s: Klucze prywatne mogōm być zastawiōne ino w czasie tworzyniŏ</translation>
    </message>
    <message>
        <source>Error loading %s: Wallet corrupted</source>
        <translation>Feler wgrŏwaniŏ %s: Portmanyj poprzniōny</translation>
    </message>
    <message>
        <source>Error loading %s: Wallet requires newer version of %s</source>
        <translation>Feler wgrŏwaniŏ %s: Portmanyj fołdruje nowszyj wersyje %s</translation>
    </message>
    <message>
        <source>Error loading block database</source>
        <translation>Feler wgrŏwaniŏ bazy blokōw</translation>
    </message>
    <message>
        <source>Loading P2P addresses...</source>
        <translation>Wgrŏwanie adres P2P...</translation>
    </message>
    <message>
        <source>Loading banlist...</source>
        <translation>Wgrŏwanie wykŏzu zaszperowanych...</translation>
    </message>
    <message>
        <source>Unsupported logging category %s=%s.</source>
        <translation>Niypodpiyranŏ kategoryjŏ registrowaniŏ %s=%s.</translation>
    </message>
    <message>
        <source>Verifying blocks...</source>
        <translation>Weryfikacyjŏ blokōw...</translation>
    </message>
    <message>
        <source>Error: Disk space is low for %s</source>
        <translation>Feler: Za mało wolnego placu na dysku dlŏ %s</translation>
    </message>
    <message>
        <source>Signing transaction failed</source>
        <translation>Szkryftniyńcie transakcyji niy podarziło sie</translation>
    </message>
    <message>
        <source>This is experimental software.</source>
        <translation>To je eksperymyntalny softwer.</translation>
    </message>
    <message>
        <source>Transaction too large</source>
        <translation>Transakcyjŏ za srogŏ</translation>
    </message>
    <message>
        <source>Verifying wallet(s)...</source>
        <translation>Weryfikacyjŏ portmanyja(ōw)...</translation>
    </message>
    <message>
        <source>Warning: unknown new rules activated (versionbit %i)</source>
        <translation>Pozōr: aktywowano było niyznōme nowe prawidła (versionbit %i)</translation>
    </message>
    <message>
        <source>Total length of network version string (%i) exceeds maximum length (%i). Reduce the number or size of uacomments.</source>
        <translation>Imyntnŏ dugość kety wersyje (%i) przekrŏczŏ maksymalnõ dopuszczalnõ dugość (%i). Zmyńsz wielość abo miara parametra uacomment.</translation>
    </message>
    <message>
        <source>Warning: Wallet file corrupt, data salvaged! Original %s saved as %s in %s; if your balance or transactions are incorrect you should restore from a backup.</source>
        <translation>Pozōr: Ôdtworzōno było dane z poprzniōnego zbioru portmanyja! Ôryginalny %s ôstoł zapisany za %s w %s; jeźli twoje saldo abo transakcyje sōm niynŏleżne winiyn żeś prziwrōcić kopijõ ibrycznõ.</translation>
    </message>
    <message>
        <source>Error loading wallet %s. Duplicate -wallet filename specified.</source>
        <translation>Feler w czasie wgrŏwaniŏ portmanyja %s. Podanŏ tuplowane miano zbioru w -wallet.</translation>
    </message>
    <message>
        <source>Starting network threads...</source>
        <translation>Sztartowanie wōntkōw necowych...</translation>
    </message>
    <message>
        <source>Unknown network specified in -onlynet: '%s'</source>
        <translation>Niyznōmy nec ôkryślōny w -onlynet: '%s'</translation>
    </message>
    <message>
        <source>Warning: Private keys detected in wallet {%s} with disabled private keys</source>
        <translation>Pozōr: Wykryto było klucze prywatne w portmanyju {%s} kery mŏ zastawiōne klucze prywatne</translation>
    </message>
    <message>
        <source>Loading block index...</source>
        <translation>Wgrŏwanie indeksu blokōw...</translation>
    </message>
=======
    <name>WalletView</name>
>>>>>>> 9e05de1d
    <message>
        <source>&amp;Export</source>
        <translation type="unfinished">&amp;Eksportuj</translation>
    </message>
    <message>
        <source>Export the data in the current tab to a file</source>
        <translation type="unfinished">Eksportuj dane z aktywnyj szkarty do zbioru</translation>
    </message>
    <message>
        <source>Backup Failed</source>
        <translation type="unfinished">Backup niy podarził sie</translation>
    </message>
<<<<<<< HEAD
=======
    <message>
        <source>Cancel</source>
        <translation type="unfinished">Pociep</translation>
    </message>
>>>>>>> 9e05de1d
</context>
</TS><|MERGE_RESOLUTION|>--- conflicted
+++ resolved
@@ -67,11 +67,7 @@
     </message>
     <message>
         <source>These are your Bitcoin addresses for sending payments. Always check the amount and the receiving address before sending coins.</source>
-<<<<<<< HEAD
-        <translation>Tukej sōm adresy Bitcoin na kere posyłŏsz płaty. Dycki wybaduj wielość i adresã ôdbiyrŏcza przed posłaniym mōnet.</translation>
-=======
         <translation type="unfinished">Tukej sōm adresy Bitcoin na kere posyłŏsz płaty. Dycki wybaduj wielość i adresã ôdbiyrŏcza przed posłaniym mōnet.</translation>
->>>>>>> 9e05de1d
     </message>
     <message>
         <source>&amp;Copy Address</source>
@@ -130,11 +126,7 @@
     </message>
     <message>
         <source>Repeat new passphrase</source>
-<<<<<<< HEAD
-        <translation>Powtōrz nowe hasło</translation>
-=======
         <translation type="unfinished">Powtōrz nowe hasło</translation>
->>>>>>> 9e05de1d
     </message>
     <message>
         <source>Encrypt wallet</source>
@@ -150,11 +142,7 @@
     </message>
     <message>
         <source>Change passphrase</source>
-<<<<<<< HEAD
-        <translation>Pōmiyń hasło</translation>
-=======
         <translation type="unfinished">Pōmiyń hasło</translation>
->>>>>>> 9e05de1d
     </message>
     <message>
         <source>Confirm wallet encryption</source>
@@ -170,11 +158,7 @@
     </message>
     <message>
         <source>Wallet encrypted</source>
-<<<<<<< HEAD
-        <translation>Portmanyj zaszyfrowany</translation>
-=======
         <translation type="unfinished">Portmanyj zaszyfrowany</translation>
->>>>>>> 9e05de1d
     </message>
     <message>
         <source>IMPORTANT: Any previous backups you have made of your wallet file should be replaced with the newly generated, encrypted wallet file. For security reasons, previous backups of the unencrypted wallet file will become useless as soon as you start using the new, encrypted wallet.</source>
@@ -332,10 +316,6 @@
         <translation type="unfinished">Szkryftniyńcie transakcyji niy podarziło sie</translation>
     </message>
     <message>
-<<<<<<< HEAD
-        <source>Open &amp;URI...</source>
-        <translation>Ôdewrzij &amp;URI...</translation>
-=======
         <source>This is experimental software.</source>
         <translation type="unfinished">To je eksperymyntalny softwer.</translation>
     </message>
@@ -346,7 +326,6 @@
     <message>
         <source>Unknown network specified in -onlynet: '%s'</source>
         <translation type="unfinished">Niyznōmy nec ôkryślōny w -onlynet: '%s'</translation>
->>>>>>> 9e05de1d
     </message>
     <message>
         <source>Unsupported logging category %s=%s.</source>
@@ -356,17 +335,12 @@
 <context>
     <name>BitcoinGUI</name>
     <message>
-<<<<<<< HEAD
-        <source>Click to disable network activity.</source>
-        <translation>Kliknij coby zastawić aktywność necowõ.</translation>
-=======
         <source>&amp;Overview</source>
         <translation type="unfinished">&amp;Podsumowanie</translation>
     </message>
     <message>
         <source>Show general overview of wallet</source>
         <translation type="unfinished">Pokazuje ôgōlny widok portmanyja</translation>
->>>>>>> 9e05de1d
     </message>
     <message>
         <source>&amp;Transactions</source>
@@ -401,14 +375,6 @@
         <translation type="unfinished">Pokŏż informacyje ô Qt</translation>
     </message>
     <message>
-<<<<<<< HEAD
-        <source>&amp;Verify message...</source>
-        <translation>&amp;Weryfikuj wiadōmość...</translation>
-    </message>
-    <message>
-        <source>&amp;Send</source>
-        <translation>&amp;Poślij</translation>
-=======
         <source>Modify configuration options for %1</source>
         <translation type="unfinished">Zmiyń ôpcyje kōnfiguracyje dlŏ %1</translation>
     </message>
@@ -432,7 +398,6 @@
     <message>
         <source>Backup wallet to another location</source>
         <translation type="unfinished">Ibryczny portmanyj w inkszyj lokalizacyje</translation>
->>>>>>> 9e05de1d
     </message>
     <message>
         <source>Change the passphrase used for wallet encryption</source>
@@ -484,31 +449,11 @@
     </message>
     <message>
         <source>Show the list of used receiving addresses and labels</source>
-<<<<<<< HEAD
-        <translation>Pokŏż wykŏz adres i etyket użytych do ôdbiyraniŏ</translation>
-    </message>
-    <message>
-        <source>&amp;Command-line options</source>
-        <translation>Ôp&amp;cyje piski nakŏzań</translation>
-    </message>
-    <message numerus="yes">
-        <source>%n active connection(s) to Bitcoin network</source>
-        <translation><numerusform>%n aktywne połōnczynie do necu Bitcoin</numerusform><numerusform>%n aktywnych połōnczyń do necu Bitcoin</numerusform><numerusform>%n aktywnych skuplowań do necu Bitcoin</numerusform></translation>
-    </message>
-    <message>
-        <source>Indexing blocks on disk...</source>
-        <translation>Indeksowanie blokōw na dysku...</translation>
-    </message>
-    <message>
-        <source>Processing blocks on disk...</source>
-        <translation>Przetwŏrzanie blokōw na dysku...</translation>
-=======
         <translation type="unfinished">Pokŏż wykŏz adres i etyket użytych do ôdbiyraniŏ</translation>
     </message>
     <message>
         <source>&amp;Command-line options</source>
         <translation type="unfinished">Ôp&amp;cyje piski nakŏzań</translation>
->>>>>>> 9e05de1d
     </message>
     <message numerus="yes">
         <source>Processed %n block(s) of transaction history.</source>
@@ -549,10 +494,6 @@
         <translation type="unfinished">&amp;Adresy posyłaniŏ</translation>
     </message>
     <message>
-        <source>&amp;Sending addresses</source>
-        <translation>&amp;Adresy posyłaniŏ</translation>
-    </message>
-    <message>
         <source>Show the %1 help message to get a list with possible Bitcoin command-line options</source>
         <translation type="unfinished">Pokŏż pōmoc %1 coby zobŏczyć wykŏz wszyjskich ôpcyji piski nakŏzań.</translation>
     </message>
@@ -563,14 +504,6 @@
     <message>
         <source>&amp;Window</source>
         <translation type="unfinished">Ô&amp;kno</translation>
-    </message>
-    <message>
-        <source>default wallet</source>
-        <translation>wychodny portmanyj</translation>
-    </message>
-    <message>
-        <source>&amp;Window</source>
-        <translation>Ô&amp;kno</translation>
     </message>
     <message>
         <source>%1 client</source>
@@ -588,10 +521,6 @@
         <translation type="unfinished">Feler: %1</translation>
     </message>
     <message>
-        <source>Error: %1</source>
-        <translation>Feler: %1</translation>
-    </message>
-    <message>
         <source>Date: %1
 </source>
         <translation type="unfinished">Datōm: %1
@@ -784,12 +713,6 @@
     </message>
 </context>
 <context>
-<<<<<<< HEAD
-    <name>CreateWalletActivity</name>
-    </context>
-<context>
-    <name>CreateWalletDialog</name>
-=======
     <name>OpenWalletActivity</name>
     <message>
         <source>default wallet</source>
@@ -802,7 +725,6 @@
         <source>Wallet</source>
         <translation type="unfinished">Portmanyj</translation>
     </message>
->>>>>>> 9e05de1d
     </context>
 <context>
     <name>EditAddressDialog</name>
@@ -886,15 +808,6 @@
             <numerusform />
         </translation>
     </message>
-<<<<<<< HEAD
-    <message>
-        <source>About %1</source>
-        <translation>Ô %1</translation>
-    </message>
-    <message>
-        <source>Command-line options</source>
-        <translation>Ôpcyje piski nakŏzań</translation>
-=======
     <message numerus="yes">
         <source>(of %n GB needed)</source>
         <translation type="unfinished">
@@ -910,7 +823,6 @@
     <message>
         <source>At least %1 GB of data will be stored in this directory, and it will grow over time.</source>
         <translation type="unfinished">Co nojmynij %1 GB datōw ôstanie spamiyntane w tym katalogu, daty te bydōm z czasym corŏz srogsze.</translation>
->>>>>>> 9e05de1d
     </message>
     <message>
         <source>Approximately %1 GB of data will be stored in this directory.</source>
@@ -932,21 +844,12 @@
         <translation type="unfinished">Portmanyj tyż ôstanie spamiyntany w tym katalogu.</translation>
     </message>
     <message>
-<<<<<<< HEAD
-        <source>This initial synchronisation is very demanding, and may expose hardware problems with your computer that had previously gone unnoticed. Each time you run %1, it will continue downloading where it left off.</source>
-        <translation>Wstympnŏ synchrōnizacyjŏ je barzo wymŏgajōncŏ i może wyzdradzić wczaśnij niyzaôbserwowane niyprzileżytości sprzyntowe. Za kożdym sztartniyńciym %1 sebiyranie bydzie kōntynuowane ôd placu w kerym ôstało zastawiōne.</translation>
-    </message>
-    <message>
-        <source>If you have chosen to limit block chain storage (pruning), the historical data must still be downloaded and processed, but will be deleted afterward to keep your disk usage low.</source>
-        <translation>Jeźli ôbrołś ôpcyjõ ukrōcyniŏ spamiyntowaniŏ kety blokōw (przicinanie) daty historyczne cołki czas bydōm musiały być sebrane i przetworzōne, jednak po tym ôstanõ wychrōniōne coby ôgraniczyć użycie dysku.</translation>
-=======
         <source>Error: Specified data directory "%1" cannot be created.</source>
         <translation type="unfinished">Feler: podany folder datōw "%1" niy mōg ôstać zrychtowany.</translation>
     </message>
     <message>
         <source>Error</source>
         <translation type="unfinished">Feler</translation>
->>>>>>> 9e05de1d
     </message>
     <message>
         <source>Welcome</source>
@@ -991,7 +894,7 @@
         <source>Command-line options</source>
         <translation type="unfinished">Ôpcyje piski nakŏzań</translation>
     </message>
-    </context>
+</context>
 <context>
     <name>ModalOverlay</name>
     <message>
@@ -1028,25 +931,7 @@
     </message>
     <message>
         <source>Hide</source>
-<<<<<<< HEAD
-        <translation>Skryj</translation>
-    </message>
-    </context>
-<context>
-    <name>OpenURIDialog</name>
-    <message>
-        <source>URI:</source>
-        <translation>URI:</translation>
-    </message>
-</context>
-<context>
-    <name>OpenWalletActivity</name>
-    <message>
-        <source>default wallet</source>
-        <translation>wychodny portmanyj</translation>
-=======
         <translation type="unfinished">Skryj</translation>
->>>>>>> 9e05de1d
     </message>
     </context>
 <context>
@@ -1069,11 +954,7 @@
     </message>
     <message>
         <source>Size of &amp;database cache</source>
-<<<<<<< HEAD
-        <translation>Srogość bufōra bazy datōw</translation>
-=======
         <translation type="unfinished">Srogość bufōra bazy datōw</translation>
->>>>>>> 9e05de1d
     </message>
     <message>
         <source>Number of script &amp;verification threads</source>
@@ -1085,11 +966,7 @@
     </message>
     <message>
         <source>Minimize instead of exit the application when the window is closed. When this option is enabled, the application will be closed only after selecting Exit in the menu.</source>
-<<<<<<< HEAD
-        <translation>Minimalizuje zamiast zakōńczyć fungowanie aplikacyje przi zawiyraniu ôkna. Kej ta ôpcyjŏ je zapuszczonŏ, aplikacyjŏ zakōńczy fungowanie po ôbraniu Zawrzij w myni.</translation>
-=======
         <translation type="unfinished">Minimalizuje zamiast zakōńczyć fungowanie aplikacyje przi zawiyraniu ôkna. Kej ta ôpcyjŏ je zapuszczonŏ, aplikacyjŏ zakōńczy fungowanie po ôbraniu Zawrzij w myni.</translation>
->>>>>>> 9e05de1d
     </message>
     <message>
         <source>Open the %1 configuration file from the working directory.</source>
@@ -1117,11 +994,7 @@
     </message>
     <message>
         <source>Reverting this setting requires re-downloading the entire blockchain.</source>
-<<<<<<< HEAD
-        <translation>Cŏfniyńcie tego ustawiyniŏ fołdruje pōnownego sebraniŏ cołkij kety blokōw.</translation>
-=======
         <translation type="unfinished">Cŏfniyńcie tego ustawiyniŏ fołdruje pōnownego sebraniŏ cołkij kety blokōw.</translation>
->>>>>>> 9e05de1d
     </message>
     <message>
         <source>(0 = auto, &lt;0 = leave that many cores free)</source>
@@ -1255,11 +1128,7 @@
     <name>PaymentServer</name>
     <message>
         <source>Payment request error</source>
-<<<<<<< HEAD
-        <translation>Feler żōndaniŏ płatu</translation>
-=======
         <translation type="unfinished">Feler żōndaniŏ płatu</translation>
->>>>>>> 9e05de1d
     </message>
     <message>
         <source>URI handling</source>
@@ -1274,56 +1143,6 @@
     <name>PeerTableModel</name>
     <message>
         <source>User Agent</source>
-<<<<<<< HEAD
-        <translation>Agynt Używŏcza</translation>
-    </message>
-    <message>
-        <source>Ping</source>
-        <translation>Ping</translation>
-    </message>
-    <message>
-        <source>Received</source>
-        <translation>Ôdebrane</translation>
-    </message>
-</context>
-<context>
-    <name>QObject</name>
-    <message>
-        <source>Amount</source>
-        <translation>Kwota</translation>
-    </message>
-    <message>
-        <source>Enter a Bitcoin address (e.g. %1)</source>
-        <translation>Wkludź adresã Bitcoin (bp. %1)</translation>
-    </message>
-    <message>
-        <source>%1 d</source>
-        <translation>%1 d</translation>
-    </message>
-    <message>
-        <source>%1 h</source>
-        <translation>%1 h</translation>
-    </message>
-    <message>
-        <source>%1 m</source>
-        <translation>%1 m</translation>
-    </message>
-    <message>
-        <source>%1 s</source>
-        <translation>%1 s</translation>
-    </message>
-    <message>
-        <source>N/A</source>
-        <translation>N/A</translation>
-    </message>
-    <message>
-        <source>%1 ms</source>
-        <translation>%1 ms</translation>
-    </message>
-    <message>
-        <source>%1 B</source>
-        <translation>%1 B</translation>
-=======
         <extracomment>Title of Peers Table column which contains the peer's User Agent string.</extracomment>
         <translation type="unfinished">Agynt Używŏcza</translation>
     </message>
@@ -1341,7 +1160,6 @@
         <source>Address</source>
         <extracomment>Title of Peers Table column which contains the IP/Onion/I2P address of the connected peer.</extracomment>
         <translation type="unfinished">Adresa</translation>
->>>>>>> 9e05de1d
     </message>
     <message>
         <source>Type</source>
@@ -1354,10 +1172,6 @@
         <translation type="unfinished">Nec</translation>
     </message>
     <message>
-<<<<<<< HEAD
-        <source>Error: %1</source>
-        <translation>Feler: %1</translation>
-=======
         <source>Inbound</source>
         <extracomment>An Inbound Connection from a Peer.</extracomment>
         <translation type="unfinished">Wchodowy</translation>
@@ -1366,11 +1180,6 @@
         <source>Outbound</source>
         <extracomment>An Outbound Connection to a Peer.</extracomment>
         <translation type="unfinished">Wychodowy</translation>
->>>>>>> 9e05de1d
-    </message>
-    <message>
-        <source>unknown</source>
-        <translation>niyznōme</translation>
     </message>
 </context>
 <context>
@@ -1388,15 +1197,7 @@
     <name>RPCConsole</name>
     <message>
         <source>Client version</source>
-<<<<<<< HEAD
-        <translation>Wersyjŏ klijynta</translation>
-    </message>
-    <message>
-        <source>Using BerkeleyDB version</source>
-        <translation>Używanie wersyje BerkeleyDB</translation>
-=======
         <translation type="unfinished">Wersyjŏ klijynta</translation>
->>>>>>> 9e05de1d
     </message>
     <message>
         <source>Datadir</source>
@@ -1428,11 +1229,7 @@
     </message>
     <message>
         <source>Wallet: </source>
-<<<<<<< HEAD
-        <translation>Portmanyj:</translation>
-=======
         <translation type="unfinished">Portmanyj:</translation>
->>>>>>> 9e05de1d
     </message>
     <message>
         <source>Received</source>
@@ -1476,19 +1273,7 @@
     </message>
     <message>
         <source>&amp;Disconnect</source>
-<<<<<<< HEAD
-        <translation>Ô&amp;dkupluj</translation>
-    </message>
-    <message>
-        <source>Welcome to the %1 RPC console.</source>
-        <translation>Witej w %1 kōnsoli RPC.</translation>
-    </message>
-    <message>
-        <source>WARNING: Scammers have been active, telling users to type commands here, stealing their wallet contents. Do not use this console without fully understanding the ramifications of a command.</source>
-        <translation>POZŌR: Machlyrze namŏwiajōm do wpisowaniŏ tukej roztōmajtych nakŏzań coby porwać portmanyj. Niy używej tyj kōnsole bez połnego zrozumiyniŏ wpisowanych nakŏzań.</translation>
-=======
         <translation type="unfinished">Ô&amp;dkupluj</translation>
->>>>>>> 9e05de1d
     </message>
     <message>
         <source>Network activity disabled</source>
@@ -1568,7 +1353,7 @@
         <source>Payment information</source>
         <translation type="unfinished">Informacyje ô płacie</translation>
     </message>
-</context>
+    </context>
 <context>
     <name>RecentRequestsTableModel</name>
     <message>
@@ -1709,15 +1494,7 @@
     <name>SendCoinsEntry</name>
     <message>
         <source>&amp;Label:</source>
-<<<<<<< HEAD
-        <translation>&amp;Etyketa:</translation>
-    </message>
-    <message>
-        <source>The Bitcoin address to send the payment to</source>
-        <translation>Adresa Bitcoin, na kerõ chcesz posłać płat</translation>
-=======
         <translation type="unfinished">&amp;Etyketa:</translation>
->>>>>>> 9e05de1d
     </message>
     <message>
         <source>The Bitcoin address to send the payment to</source>
@@ -1733,18 +1510,9 @@
     </message>
     <message>
         <source>A message that was attached to the bitcoin: URI which will be stored with the transaction for your reference. Note: This message will not be sent over the Bitcoin network.</source>
-<<<<<<< HEAD
-        <translation>Wiadōmość, kerŏ ôstała prziwstōnŏ do URI bitcoin:, kerŏ bydzie przechowowanŏ z transakcyjōm w cylach informacyjnych. Napōmniynie: Ta wiadōmość niy bydzie rozszyrzowanŏ w necu Bitcoin.</translation>
-    </message>
-    </context>
-<context>
-    <name>ShutdownWindow</name>
-    </context>
-=======
         <translation type="unfinished">Wiadōmość, kerŏ ôstała prziwstōnŏ do URI bitcoin:, kerŏ bydzie przechowowanŏ z transakcyjōm w cylach informacyjnych. Napōmniynie: Ta wiadōmość niy bydzie rozszyrzowanŏ w necu Bitcoin.</translation>
     </message>
 </context>
->>>>>>> 9e05de1d
 <context>
     <name>SignVerifyMessageDialog</name>
     <message>
@@ -1777,16 +1545,6 @@
     </message>
     </context>
 <context>
-<<<<<<< HEAD
-    <name>TrafficGraphWidget</name>
-    <message>
-        <source>KB/s</source>
-        <translation>KB/s</translation>
-    </message>
-</context>
-<context>
-=======
->>>>>>> 9e05de1d
     <name>TransactionDesc</name>
     <message>
         <source>Status</source>
@@ -1922,15 +1680,6 @@
     </message>
 </context>
 <context>
-<<<<<<< HEAD
-    <name>UnitDisplayStatusBarControl</name>
-    </context>
-<context>
-    <name>WalletController</name>
-    </context>
-<context>
-=======
->>>>>>> 9e05de1d
     <name>WalletFrame</name>
     <message>
         <source>Error</source>
@@ -1945,26 +1694,7 @@
     </message>
     <message>
         <source>New fee:</source>
-<<<<<<< HEAD
-        <translation>Nowŏ ôpłŏcka:</translation>
-    </message>
-    <message>
-        <source>default wallet</source>
-        <translation>wychodny portmanyj</translation>
-    </message>
-</context>
-<context>
-    <name>WalletView</name>
-    <message>
-        <source>&amp;Export</source>
-        <translation>&amp;Eksportuj</translation>
-    </message>
-    <message>
-        <source>Export the data in the current tab to a file</source>
-        <translation>Eksportuj dane z aktywnyj szkarty do zbioru</translation>
-=======
         <translation type="unfinished">Nowŏ ôpłŏcka:</translation>
->>>>>>> 9e05de1d
     </message>
     <message>
         <source>default wallet</source>
@@ -1972,111 +1702,7 @@
     </message>
 </context>
 <context>
-<<<<<<< HEAD
-    <name>bitcoin-core</name>
-    <message>
-        <source>The %s developers</source>
-        <translation>Twōrcy %s</translation>
-    </message>
-    <message>
-        <source>Warning: The network does not appear to fully agree! Some miners appear to be experiencing issues.</source>
-        <translation>Pozōr: Nec niy wydŏwŏ sie w połni zgodliwy! Niykerzi grubiŏrze wydajōm sie doświadczać niyprzileżytości.</translation>
-    </message>
-    <message>
-        <source>Copyright (C) %i-%i</source>
-        <translation>Copyright (C) %i-%i</translation>
-    </message>
-    <message>
-        <source>Error loading %s</source>
-        <translation>Feler wgrŏwaniŏ %s</translation>
-    </message>
-    <message>
-        <source>Error loading %s: Private keys can only be disabled during creation</source>
-        <translation>Feler wgrŏwaniŏ %s: Klucze prywatne mogōm być zastawiōne ino w czasie tworzyniŏ</translation>
-    </message>
-    <message>
-        <source>Error loading %s: Wallet corrupted</source>
-        <translation>Feler wgrŏwaniŏ %s: Portmanyj poprzniōny</translation>
-    </message>
-    <message>
-        <source>Error loading %s: Wallet requires newer version of %s</source>
-        <translation>Feler wgrŏwaniŏ %s: Portmanyj fołdruje nowszyj wersyje %s</translation>
-    </message>
-    <message>
-        <source>Error loading block database</source>
-        <translation>Feler wgrŏwaniŏ bazy blokōw</translation>
-    </message>
-    <message>
-        <source>Loading P2P addresses...</source>
-        <translation>Wgrŏwanie adres P2P...</translation>
-    </message>
-    <message>
-        <source>Loading banlist...</source>
-        <translation>Wgrŏwanie wykŏzu zaszperowanych...</translation>
-    </message>
-    <message>
-        <source>Unsupported logging category %s=%s.</source>
-        <translation>Niypodpiyranŏ kategoryjŏ registrowaniŏ %s=%s.</translation>
-    </message>
-    <message>
-        <source>Verifying blocks...</source>
-        <translation>Weryfikacyjŏ blokōw...</translation>
-    </message>
-    <message>
-        <source>Error: Disk space is low for %s</source>
-        <translation>Feler: Za mało wolnego placu na dysku dlŏ %s</translation>
-    </message>
-    <message>
-        <source>Signing transaction failed</source>
-        <translation>Szkryftniyńcie transakcyji niy podarziło sie</translation>
-    </message>
-    <message>
-        <source>This is experimental software.</source>
-        <translation>To je eksperymyntalny softwer.</translation>
-    </message>
-    <message>
-        <source>Transaction too large</source>
-        <translation>Transakcyjŏ za srogŏ</translation>
-    </message>
-    <message>
-        <source>Verifying wallet(s)...</source>
-        <translation>Weryfikacyjŏ portmanyja(ōw)...</translation>
-    </message>
-    <message>
-        <source>Warning: unknown new rules activated (versionbit %i)</source>
-        <translation>Pozōr: aktywowano było niyznōme nowe prawidła (versionbit %i)</translation>
-    </message>
-    <message>
-        <source>Total length of network version string (%i) exceeds maximum length (%i). Reduce the number or size of uacomments.</source>
-        <translation>Imyntnŏ dugość kety wersyje (%i) przekrŏczŏ maksymalnõ dopuszczalnõ dugość (%i). Zmyńsz wielość abo miara parametra uacomment.</translation>
-    </message>
-    <message>
-        <source>Warning: Wallet file corrupt, data salvaged! Original %s saved as %s in %s; if your balance or transactions are incorrect you should restore from a backup.</source>
-        <translation>Pozōr: Ôdtworzōno było dane z poprzniōnego zbioru portmanyja! Ôryginalny %s ôstoł zapisany za %s w %s; jeźli twoje saldo abo transakcyje sōm niynŏleżne winiyn żeś prziwrōcić kopijõ ibrycznõ.</translation>
-    </message>
-    <message>
-        <source>Error loading wallet %s. Duplicate -wallet filename specified.</source>
-        <translation>Feler w czasie wgrŏwaniŏ portmanyja %s. Podanŏ tuplowane miano zbioru w -wallet.</translation>
-    </message>
-    <message>
-        <source>Starting network threads...</source>
-        <translation>Sztartowanie wōntkōw necowych...</translation>
-    </message>
-    <message>
-        <source>Unknown network specified in -onlynet: '%s'</source>
-        <translation>Niyznōmy nec ôkryślōny w -onlynet: '%s'</translation>
-    </message>
-    <message>
-        <source>Warning: Private keys detected in wallet {%s} with disabled private keys</source>
-        <translation>Pozōr: Wykryto było klucze prywatne w portmanyju {%s} kery mŏ zastawiōne klucze prywatne</translation>
-    </message>
-    <message>
-        <source>Loading block index...</source>
-        <translation>Wgrŏwanie indeksu blokōw...</translation>
-    </message>
-=======
     <name>WalletView</name>
->>>>>>> 9e05de1d
     <message>
         <source>&amp;Export</source>
         <translation type="unfinished">&amp;Eksportuj</translation>
@@ -2089,12 +1715,9 @@
         <source>Backup Failed</source>
         <translation type="unfinished">Backup niy podarził sie</translation>
     </message>
-<<<<<<< HEAD
-=======
     <message>
         <source>Cancel</source>
         <translation type="unfinished">Pociep</translation>
     </message>
->>>>>>> 9e05de1d
 </context>
 </TS>