--- conflicted
+++ resolved
@@ -47,25 +47,6 @@
     </message>
     <message>
         <source>Choose the address to send coins to</source>
-<<<<<<< HEAD
-        <translation>آدرس مورد نظر برای ارسال کوین ها را انتخاب کنید</translation>
-    </message>
-    <message>
-        <source>Choose the address to receive coins with</source>
-        <translation>آدرس موردنظر برای دریافت کوین ها را انتخاب کنید.</translation>
-    </message>
-    <message>
-        <source>C&amp;hoose</source>
-        <translation>انتخاب</translation>
-    </message>
-    <message>
-        <source>Sending addresses</source>
-        <translation>آدرس های فرستنده</translation>
-    </message>
-    <message>
-        <source>Receiving addresses</source>
-        <translation>آدرس های گیرنده</translation>
-=======
         <translation>آدرس مورد نظر برای ارسال سکه‌ها را انتخاب کنید</translation>
     </message>
     <message>
@@ -95,7 +76,6 @@
     <message>
         <source>&amp;Copy Address</source>
         <translation>کپ&amp;ی کردن آدرس</translation>
->>>>>>> be92be56
     </message>
     <message>
         <source>Copy &amp;Label</source>
@@ -105,9 +85,6 @@
         <source>&amp;Edit</source>
         <translation>&amp;ویرایش</translation>
     </message>
-<<<<<<< HEAD
-    </context>
-=======
     <message>
         <source>Export Address List</source>
         <translation>صدور لیست آدرس ها</translation>
@@ -125,7 +102,6 @@
         <translation>خطا در ذخیره‌سازی لیست آدرس‌ها در %1.</translation>
     </message>
 </context>
->>>>>>> be92be56
 <context>
     <name>AddressTableModel</name>
     <message>
@@ -160,8 +136,6 @@
         <translation>تکرار گذرواژهٔ جدید</translation>
     </message>
     <message>
-<<<<<<< HEAD
-=======
         <source>Show password</source>
         <translation>نمایش گذرواژه</translation>
     </message>
@@ -170,35 +144,26 @@
         <translation>کلمه رمز جدید را وارد کنید. &lt;br/&gt;لطفا کلمه رمزی که انتخاب میکنید &lt;b&gt;۱۰ یا بیشتر حرف تصادفی باشد &lt;b&gt; یا ۸ کلمه یا بیشتر باشد.</translation>
     </message>
     <message>
->>>>>>> be92be56
         <source>Encrypt wallet</source>
         <translation>رمزنگاری کیف پول</translation>
     </message>
     <message>
-<<<<<<< HEAD
-=======
         <source>This operation needs your wallet passphrase to unlock the wallet.</source>
         <translation>این عملیات نیاز به عبارت کیف پول شما برای بازگشایی کیف پول دارد.</translation>
     </message>
     <message>
->>>>>>> be92be56
         <source>Unlock wallet</source>
         <translation>باز کردن قفل کیف پول</translation>
     </message>
     <message>
-<<<<<<< HEAD
-=======
         <source>This operation needs your wallet passphrase to decrypt the wallet.</source>
         <translation>این عملیات نیاز به عبارت کیف پول شما برای رمزگشایی کیف پول دارد.</translation>
     </message>
     <message>
->>>>>>> be92be56
         <source>Decrypt wallet</source>
         <translation>رمزگشایی کیف پول</translation>
     </message>
     <message>
-<<<<<<< HEAD
-=======
         <source>Change passphrase</source>
         <translation>تغییر گذرواژه</translation>
     </message>
@@ -207,7 +172,6 @@
         <translation>عبارت کهنه و جدید کیف پول را وارد کنید.</translation>
     </message>
     <message>
->>>>>>> be92be56
         <source>Confirm wallet encryption</source>
         <translation>تأیید رمزنگاری کیف پول</translation>
     </message>
@@ -220,13 +184,10 @@
         <translation>کیف پول رمزنگاری شد</translation>
     </message>
     <message>
-<<<<<<< HEAD
-=======
         <source>Your wallet is now encrypted. Remember that encrypting your wallet cannot fully protect your bitcoins from being stolen by malware infecting your computer.</source>
         <translation>کیف بیت کوین رمزنگاری شد. به یاد داشته باشید رمزنگار کردن کیف بیت کوین نمیتواند به صورت کامل بیت کوین شما را در مقابل سرقت آنها توسط بدافزارهایی که ممکن است بر روی کامپیوتر شما نصب شوند، محافظت نماید.</translation>
     </message>
     <message>
->>>>>>> be92be56
         <source>Wallet encryption failed</source>
         <translation>رمزنگاری کیف پول با شکست مواجه شد</translation>
     </message>
@@ -455,33 +416,6 @@
     <message>
         <source>Processing blocks on disk...</source>
         <translation>پردازش بلوک‌ها روی دیسک...</translation>
-<<<<<<< HEAD
-    </message>
-    <message>
-        <source>No block source available...</source>
-        <translation>منبعی برای دریافت بلاک در دسترس نیست...</translation>
-    </message>
-    <message numerus="yes">
-        <source>Processed %n block(s) of transaction history.</source>
-        <translation><numerusform>پردازش %n  بلاک از تاریخچه ی تراکنش ها </numerusform></translation>
-    </message>
-    <message numerus="yes">
-        <source>%n hour(s)</source>
-        <translation><numerusform>%n ساعت</numerusform></translation>
-    </message>
-    <message numerus="yes">
-        <source>%n day(s)</source>
-        <translation><numerusform>%n روز</numerusform></translation>
-    </message>
-    <message numerus="yes">
-        <source>%n week(s)</source>
-        <translation><numerusform>%n هفته</numerusform></translation>
-    </message>
-    <message>
-        <source>%1 and %2</source>
-        <translation>%1 و %2</translation>
-=======
->>>>>>> be92be56
     </message>
     <message numerus="yes">
         <source>Processed %n block(s) of transaction history.</source>
@@ -700,98 +634,6 @@
         <source>(change)</source>
         <translation>(تغییر)</translation>
     </message>
-    <message>
-        <source>Copy label</source>
-        <translation>کپی برچسب</translation>
-    </message>
-    <message>
-        <source>Copy amount</source>
-        <translation>کپی مقدار</translation>
-    </message>
-    <message>
-        <source>Copy transaction ID</source>
-        <translation>کپی شناسهٔ تراکنش</translation>
-    </message>
-    <message>
-        <source>Lock unspent</source>
-        <translation>قفل کردن خرج نشده ها</translation>
-    </message>
-    <message>
-        <source>Unlock unspent</source>
-        <translation>بازکردن قفل خرج نشده ها</translation>
-    </message>
-    <message>
-        <source>Copy quantity</source>
-        <translation>کپی تعداد</translation>
-    </message>
-    <message>
-        <source>highest</source>
-        <translation>بیشترین</translation>
-    </message>
-    <message>
-        <source>higher</source>
-        <translation>بیشتر</translation>
-    </message>
-    <message>
-        <source>high</source>
-        <translation>زیاد</translation>
-    </message>
-    <message>
-        <source>medium-high</source>
-        <translation>متوسط رو به بالا</translation>
-    </message>
-    <message>
-        <source>medium</source>
-        <translation>متوسط</translation>
-    </message>
-    <message>
-        <source>low-medium</source>
-        <translation>متوسط متمایل به کم</translation>
-    </message>
-    <message>
-        <source>low</source>
-        <translation>کم</translation>
-    </message>
-    <message>
-        <source>lower</source>
-        <translation>کمتر</translation>
-    </message>
-    <message>
-        <source>lowest</source>
-        <translation>کمترین</translation>
-    </message>
-    <message>
-        <source>(%1 locked)</source>
-        <translation>(%1 قفل شده)</translation>
-    </message>
-    <message>
-        <source>none</source>
-        <translation>هیچکدام</translation>
-    </message>
-    <message>
-        <source>yes</source>
-        <translation>بله</translation>
-    </message>
-    <message>
-        <source>no</source>
-        <translation>خیر</translation>
-    </message>
-    <message>
-        <source>This label turns red if the transaction size is greater than 1000 bytes.</source>
-        <translation>اگر حجم تراکنش از 1000 بایت بیشتر شود برچسب قرمز می شود.</translation>
-    </message>
-    <message>
-        <source>Can vary +/- 1 byte per input.</source>
-        <translation>ممکن است +/- 1 بایت در ورودی تفاوت داشته باشد.</translation>
-    </message>
-    <message>
-        <source>(no label)</source>
-        <translation>(بدون برچسب)</translation>
-    </message>
-    <message>
-        <source>(change)</source>
-        <translation>(تغییر)</translation>
-    </message>
 </context>
 <context>
     <name>EditAddressDialog</name>
@@ -808,13 +650,6 @@
         <translation>&amp;نشانی</translation>
     </message>
     <message>
-<<<<<<< HEAD
-        <source>New receiving address</source>
-        <translation>نشانی گیرنده جدید</translation>
-    </message>
-    <message>
-=======
->>>>>>> be92be56
         <source>New sending address</source>
         <translation>نشانی فرستنده جدید</translation>
     </message>
@@ -831,25 +666,14 @@
         <translation>نشانی وارد شده "%1" یک نشانی معتبر بیت‌کوین نیست.</translation>
     </message>
     <message>
-<<<<<<< HEAD
-        <source>The entered address "%1" is already in the address book.</source>
-        <translation>نشانی وارد شده «%1» در حال حاضر در دفترچه وجود دارد.</translation>
-    </message>
-    <message>
         <source>Could not unlock wallet.</source>
         <translation>نمی‌توان کیف پول را رمزگشایی کرد.</translation>
     </message>
-    </context>
-=======
-        <source>Could not unlock wallet.</source>
-        <translation>نمی‌توان کیف پول را رمزگشایی کرد.</translation>
-    </message>
     <message>
         <source>New key generation failed.</source>
         <translation>تولید کلید جدید ناموفق بود.</translation>
     </message>
 </context>
->>>>>>> be92be56
 <context>
     <name>FreespaceChecker</name>
     <message>
@@ -891,39 +715,7 @@
         <source>Command-line options</source>
         <translation>گزینه‌های خط‌فرمان</translation>
     </message>
-<<<<<<< HEAD
-    <message>
-        <source>Usage:</source>
-        <translation>استفاده:</translation>
-    </message>
-    <message>
-        <source>command-line options</source>
-        <translation>گزینه‌های خط فرمان</translation>
-    </message>
-    <message>
-        <source>UI Options:</source>
-        <translation>گزینه‌های رابط کاربری:</translation>
-    </message>
-    <message>
-        <source>Set language, for example "de_DE" (default: system locale)</source>
-        <translation>زبان را تنظیم کنید؛ برای مثال «de_DE» (پیشفرض: زبان سیستم)</translation>
-    </message>
-    <message>
-        <source>Start minimized</source>
-        <translation>شروع برنامه به صورت کوچک‌شده</translation>
-    </message>
-    <message>
-        <source>Set SSL root certificates for payment request (default: -system-)</source>
-        <translation>تنظیم گواهی ریشه SSl برای درخواست پرداخت (پیشفرض: -system-)</translation>
-    </message>
-    <message>
-        <source>Show splash screen on startup (default: %u)</source>
-        <translation>نمایش پنجرهٔ خوشامدگویی در ابتدای اجرای برنامه (پیش‌فرض: %u)</translation>
-    </message>
-    </context>
-=======
 </context>
->>>>>>> be92be56
 <context>
     <name>Intro</name>
     <message>
@@ -1022,21 +814,6 @@
     <message>
         <source>Automatically start %1 after logging in to the system.</source>
         <translation>اجرای خودکار %1 بعد زمان ورود به سیستم.</translation>
-<<<<<<< HEAD
-    </message>
-    <message>
-        <source>MB</source>
-        <translation>مگابایت</translation>
-    </message>
-    <message>
-        <source>Accept connections from outside</source>
-        <translation>پذیرش اتصالات از بیرون</translation>
-    </message>
-    <message>
-        <source>Allow incoming connections</source>
-        <translation>اجازه دادن به اتصالات دریافتی</translation>
-=======
->>>>>>> be92be56
     </message>
     <message>
         <source>Reset all client options to default.</source>
@@ -1212,13 +989,10 @@
     </context>
 <context>
     <name>PaymentServer</name>
-<<<<<<< HEAD
-=======
     <message>
         <source>Invalid payment request.</source>
         <translation>درخواست پرداخت نامعتبر.</translation>
     </message>
->>>>>>> be92be56
     </context>
 <context>
     <name>PeerTableModel</name>
@@ -1299,12 +1073,9 @@
     </message>
 </context>
 <context>
-<<<<<<< HEAD
-=======
     <name>QObject::QObject</name>
     </context>
 <context>
->>>>>>> be92be56
     <name>QRImageWidget</name>
     </context>
 <context>
@@ -1358,13 +1129,10 @@
         <translation>استخر حافظه</translation>
     </message>
     <message>
-<<<<<<< HEAD
-=======
         <source>Current number of transactions</source>
         <translation>تعداد تراکنش های فعلی</translation>
     </message>
     <message>
->>>>>>> be92be56
         <source>Memory usage</source>
         <translation>مصرف حافظه</translation>
     </message>
@@ -1516,13 +1284,10 @@
         <translation>کپی برچسب</translation>
     </message>
     <message>
-<<<<<<< HEAD
-=======
         <source>Copy message</source>
         <translation>کپی پیام</translation>
     </message>
     <message>
->>>>>>> be92be56
         <source>Copy amount</source>
         <translation>کپی مقدار</translation>
     </message>
@@ -1549,8 +1314,6 @@
         <source>Label</source>
         <translation>برچسب</translation>
     </message>
-<<<<<<< HEAD
-=======
     <message>
         <source>Message</source>
         <translation>پیام</translation>
@@ -1559,552 +1322,482 @@
         <source>Wallet</source>
         <translation>کیف پول</translation>
     </message>
->>>>>>> be92be56
     </context>
 <context>
     <name>RecentRequestsTableModel</name>
     <message>
-<<<<<<< HEAD
-=======
         <source>Date</source>
         <translation>تاریخ</translation>
     </message>
     <message>
->>>>>>> be92be56
         <source>Label</source>
         <translation>برچسب</translation>
     </message>
     <message>
-<<<<<<< HEAD
+        <source>Message</source>
+        <translation>پیام</translation>
+    </message>
+    <message>
         <source>(no label)</source>
         <translation>(بدون برچسب)</translation>
     </message>
-=======
+    <message>
+        <source>(no message)</source>
+        <translation>(بدون پیام)</translation>
+    </message>
+    </context>
+<context>
+    <name>SendCoinsDialog</name>
+    <message>
+        <source>Send Coins</source>
+        <translation>ارسال سکه</translation>
+    </message>
+    <message>
+        <source>Inputs...</source>
+        <translation>ورودی‌ها...</translation>
+    </message>
+    <message>
+        <source>automatically selected</source>
+        <translation>به طور خودکار انتخاب شدند</translation>
+    </message>
+    <message>
+        <source>Insufficient funds!</source>
+        <translation>بود جه نا کافی </translation>
+    </message>
+    <message>
+        <source>Quantity:</source>
+        <translation>تعداد:</translation>
+    </message>
+    <message>
+        <source>Bytes:</source>
+        <translation>بایت ها:</translation>
+    </message>
+    <message>
+        <source>Amount:</source>
+        <translation>مبلغ:</translation>
+    </message>
+    <message>
+        <source>Fee:</source>
+        <translation>هزینه:</translation>
+    </message>
+    <message>
+        <source>After Fee:</source>
+        <translation>هزینه ی پسین:</translation>
+    </message>
+    <message>
+        <source>Change:</source>
+        <translation>پول خورد:</translation>
+    </message>
+    <message>
+        <source>Transaction Fee:</source>
+        <translation>هزینهٔ تراکنش:</translation>
+    </message>
+    <message>
+        <source>Choose...</source>
+        <translation>انتخاب...</translation>
+    </message>
+    <message>
+        <source>per kilobyte</source>
+        <translation>در هر کیلوبایت</translation>
+    </message>
+    <message>
+        <source>Hide</source>
+        <translation>پنهان کردن</translation>
+    </message>
+    <message>
+        <source>Recommended:</source>
+        <translation>توصیه شده:</translation>
+    </message>
+    <message>
+        <source>Custom:</source>
+        <translation>سفارشی:</translation>
+    </message>
+    <message>
+        <source>Send to multiple recipients at once</source>
+        <translation>ارسال به چند دریافت‌کنندهٔ به‌طور همزمان</translation>
+    </message>
+    <message>
+        <source>Add &amp;Recipient</source>
+        <translation>&amp;دریافت‌کنندهٔ جدید</translation>
+    </message>
+    <message>
+        <source>Clear all fields of the form.</source>
+        <translation>تمام قسمت های فرم را خالی کن.</translation>
+    </message>
+    <message>
+        <source>Clear &amp;All</source>
+        <translation>پاکسازی &amp;همه</translation>
+    </message>
+    <message>
+        <source>Balance:</source>
+        <translation>تزار:</translation>
+    </message>
+    <message>
+        <source>Confirm the send action</source>
+        <translation>عملیات ارسال را تأیید کنید</translation>
+    </message>
+    <message>
+        <source>S&amp;end</source>
+        <translation>&amp;ارسال</translation>
+    </message>
+    <message>
+        <source>Copy quantity</source>
+        <translation>کپی تعداد</translation>
+    </message>
+    <message>
+        <source>Copy amount</source>
+        <translation>کپی مقدار</translation>
+    </message>
+    <message>
+        <source>Copy fee</source>
+        <translation>رونوشت کارمزد</translation>
+    </message>
+    <message>
+        <source>Copy bytes</source>
+        <translation>کپی کردن بایت ها</translation>
+    </message>
+    <message>
+        <source>Copy change</source>
+        <translation>کپی کردن تغییر</translation>
+    </message>
+    <message>
+        <source>or</source>
+        <translation>یا</translation>
+    </message>
+    <message>
+        <source>Transaction fee</source>
+        <translation>هزینهٔ تراکنش</translation>
+    </message>
+    <message>
+        <source>(no label)</source>
+        <translation>(بدون برچسب)</translation>
+    </message>
+</context>
+<context>
+    <name>SendCoinsEntry</name>
+    <message>
+        <source>A&amp;mount:</source>
+        <translation>A&amp;مبلغ :</translation>
+    </message>
+    <message>
+        <source>Pay &amp;To:</source>
+        <translation>پرداخ&amp;ت به:</translation>
+    </message>
+    <message>
+        <source>&amp;Label:</source>
+        <translation>&amp;برچسب:</translation>
+    </message>
+    <message>
+        <source>Choose previously used address</source>
+        <translation>انتخاب نشانی پیش‌تر استفاده شده</translation>
+    </message>
+    <message>
+        <source>This is a normal payment.</source>
+        <translation>این یک پرداخت عادی است</translation>
+    </message>
+    <message>
+        <source>The Bitcoin address to send the payment to</source>
+        <translation>نشانی بیت‌کوین برای ارسال پرداخت به آن</translation>
+    </message>
+    <message>
+        <source>Alt+A</source>
+        <translation>Alt+A</translation>
+    </message>
+    <message>
+        <source>Paste address from clipboard</source>
+        <translation>چسباندن نشانی از حافظهٔ سیستم</translation>
+    </message>
+    <message>
+        <source>Alt+P</source>
+        <translation>Alt+P</translation>
+    </message>
+    <message>
+        <source>Remove this entry</source>
+        <translation>حذف این مدخل</translation>
+    </message>
+    <message>
+        <source>Message:</source>
+        <translation>پیام:</translation>
+    </message>
+    <message>
+        <source>Pay To:</source>
+        <translation>پرداخت به:</translation>
+    </message>
+    <message>
+        <source>Memo:</source>
+        <translation>یادداشت:</translation>
+    </message>
+    </context>
+<context>
+    <name>SendConfirmationDialog</name>
+    </context>
+<context>
+    <name>ShutdownWindow</name>
+    <message>
+        <source>%1 is shutting down...</source>
+        <translation>%1 در حال خاموش شدن است...</translation>
+    </message>
+    </context>
+<context>
+    <name>SignVerifyMessageDialog</name>
+    <message>
+        <source>Signatures - Sign / Verify a Message</source>
+        <translation>امضاها - امضا / تأیید یک پیام</translation>
+    </message>
+    <message>
+        <source>&amp;Sign Message</source>
+        <translation>ا&amp;مضای پیام</translation>
+    </message>
+    <message>
+        <source>The Bitcoin address to sign the message with</source>
+        <translation>نشانی بیت‌کوین برای امضاء پیغام با آن</translation>
+    </message>
+    <message>
+        <source>Choose previously used address</source>
+        <translation>انتخاب نشانی پیشتر استفاده شده</translation>
+    </message>
+    <message>
+        <source>Alt+A</source>
+        <translation>Alt+A</translation>
+    </message>
+    <message>
+        <source>Paste address from clipboard</source>
+        <translation>چسباندن نشانی از حافظهٔ سیستم</translation>
+    </message>
+    <message>
+        <source>Alt+P</source>
+        <translation>Alt+P</translation>
+    </message>
+    <message>
+        <source>Enter the message you want to sign here</source>
+        <translation>پیامی را که می‌خواهید امضا کنید در اینجا وارد کنید</translation>
+    </message>
+    <message>
+        <source>Signature</source>
+        <translation>امضا</translation>
+    </message>
+    <message>
+        <source>Copy the current signature to the system clipboard</source>
+        <translation>امضای فعلی را به حافظهٔ سیستم کپی کن</translation>
+    </message>
+    <message>
+        <source>Sign the message to prove you own this Bitcoin address</source>
+        <translation>برای اثبات تعلق این نشانی به شما، پیام را امضا کنید</translation>
+    </message>
+    <message>
+        <source>Sign &amp;Message</source>
+        <translation>ا&amp;مضای پیام</translation>
+    </message>
+    <message>
+        <source>Reset all sign message fields</source>
+        <translation>بازنشانی تمام فیلدهای پیام</translation>
+    </message>
+    <message>
+        <source>Clear &amp;All</source>
+        <translation>پاک &amp;کردن همه</translation>
+    </message>
+    <message>
+        <source>&amp;Verify Message</source>
+        <translation>&amp;شناسایی پیام</translation>
+    </message>
+    <message>
+        <source>The Bitcoin address the message was signed with</source>
+        <translation>نشانی بیت‌کوین که پیغام با آن امضاء شده</translation>
+    </message>
+    <message>
+        <source>Verify the message to ensure it was signed with the specified Bitcoin address</source>
+        <translation>برای حصول اطمینان از اینکه پیام با نشانی بیت‌کوین مشخص شده امضا است یا خیر، پیام را شناسایی کنید</translation>
+    </message>
+    <message>
+        <source>Verify &amp;Message</source>
+        <translation>&amp;شناسایی پیام</translation>
+    </message>
+    <message>
+        <source>Reset all verify message fields</source>
+        <translation>بازنشانی تمام فیلدهای پیام</translation>
+    </message>
+    </context>
+<context>
+    <name>SplashScreen</name>
+    <message>
+        <source>[testnet]</source>
+        <translation>آزمایش شبکه</translation>
+    </message>
+</context>
+<context>
+    <name>TrafficGraphWidget</name>
+    <message>
+        <source>KB/s</source>
+        <translation>کیلوبایت</translation>
+    </message>
+</context>
+<context>
+    <name>TransactionDesc</name>
+    <message>
+        <source>Status</source>
+        <translation>وضعیت</translation>
+    </message>
+    <message>
+        <source>Date</source>
+        <translation>تاریخ</translation>
+    </message>
+    <message>
+        <source>Source</source>
+        <translation>منبع</translation>
+    </message>
+    <message>
+        <source>Generated</source>
+        <translation>تولید شده</translation>
+    </message>
+    <message>
+        <source>From</source>
+        <translation>از</translation>
+    </message>
+    <message>
+        <source>To</source>
+        <translation>به</translation>
+    </message>
+    <message>
+        <source>Credit</source>
+        <translation>اعتبار</translation>
+    </message>
+    <message>
         <source>Message</source>
         <translation>پیام</translation>
     </message>
     <message>
+        <source>Transaction</source>
+        <translation>تراکنش</translation>
+    </message>
+    <message>
+        <source>Inputs</source>
+        <translation>ورودی ها</translation>
+    </message>
+    </context>
+<context>
+    <name>TransactionDescDialog</name>
+    <message>
+        <source>This pane shows a detailed description of the transaction</source>
+        <translation>این پنل شامل توصیف کاملی از جزئیات تراکنش است</translation>
+    </message>
+    </context>
+<context>
+    <name>TransactionTableModel</name>
+    <message>
+        <source>Date</source>
+        <translation>تاریخ</translation>
+    </message>
+    <message>
+        <source>Type</source>
+        <translation>نوع</translation>
+    </message>
+    <message>
+        <source>Label</source>
+        <translation>برچسب</translation>
+    </message>
+    <message>
+        <source>Received with</source>
+        <translation>دریافت شد با</translation>
+    </message>
+    <message>
+        <source>Received from</source>
+        <translation>دریافت شد از</translation>
+    </message>
+    <message>
+        <source>Sent to</source>
+        <translation>فرستاده شد به</translation>
+    </message>
+    <message>
+        <source>(n/a)</source>
+        <translation>(نامعلوم)</translation>
+    </message>
+    <message>
         <source>(no label)</source>
         <translation>(بدون برچسب)</translation>
     </message>
-    <message>
-        <source>(no message)</source>
-        <translation>(بدون پیام)</translation>
-    </message>
->>>>>>> be92be56
-    </context>
-<context>
-    <name>SendCoinsDialog</name>
-    <message>
-        <source>Send Coins</source>
-        <translation>ارسال سکه</translation>
-    </message>
-    <message>
-        <source>Inputs...</source>
-        <translation>ورودی‌ها...</translation>
-    </message>
-    <message>
-        <source>automatically selected</source>
-        <translation>به طور خودکار انتخاب شدند</translation>
-    </message>
-    <message>
-        <source>Insufficient funds!</source>
-        <translation>بود جه نا کافی </translation>
-    </message>
-    <message>
-        <source>Quantity:</source>
-        <translation>تعداد:</translation>
-    </message>
-    <message>
-        <source>Bytes:</source>
-        <translation>بایت ها:</translation>
-    </message>
-    <message>
-        <source>Amount:</source>
-        <translation>مبلغ:</translation>
-    </message>
-    <message>
-        <source>Fee:</source>
-        <translation>هزینه:</translation>
-    </message>
-    <message>
-        <source>After Fee:</source>
-        <translation>هزینه ی پسین:</translation>
-    </message>
-    <message>
-        <source>Change:</source>
-        <translation>پول خورد:</translation>
-    </message>
-    <message>
-        <source>Transaction Fee:</source>
-        <translation>هزینهٔ تراکنش:</translation>
-    </message>
-    <message>
-        <source>Choose...</source>
-        <translation>انتخاب...</translation>
-    </message>
-    <message>
-        <source>per kilobyte</source>
-        <translation>در هر کیلوبایت</translation>
-    </message>
-    <message>
-        <source>Hide</source>
-        <translation>پنهان کردن</translation>
-    </message>
-    <message>
-        <source>total at least</source>
-        <translation>در مجموع حداقل</translation>
-    </message>
-    <message>
-        <source>Recommended:</source>
-        <translation>توصیه شده:</translation>
-    </message>
-    <message>
-        <source>Custom:</source>
-        <translation>سفارشی:</translation>
-    </message>
-    <message>
-        <source>Send to multiple recipients at once</source>
-        <translation>ارسال به چند دریافت‌کنندهٔ به‌طور همزمان</translation>
-    </message>
-    <message>
-        <source>Add &amp;Recipient</source>
-        <translation>&amp;دریافت‌کنندهٔ جدید</translation>
-    </message>
-    <message>
-        <source>Clear all fields of the form.</source>
-        <translation>تمام قسمت های فرم را خالی کن.</translation>
-    </message>
-    <message>
-        <source>Clear &amp;All</source>
-        <translation>پاکسازی &amp;همه</translation>
-    </message>
-    <message>
-        <source>Balance:</source>
-        <translation>تزار:</translation>
-    </message>
-    <message>
-        <source>Confirm the send action</source>
-        <translation>عملیات ارسال را تأیید کنید</translation>
-    </message>
-    <message>
-        <source>S&amp;end</source>
-        <translation>&amp;ارسال</translation>
-    </message>
-    <message>
-        <source>Copy quantity</source>
-        <translation>کپی تعداد</translation>
+    </context>
+<context>
+    <name>TransactionView</name>
+    <message>
+        <source>All</source>
+        <translation>همه</translation>
+    </message>
+    <message>
+        <source>Today</source>
+        <translation>امروز</translation>
+    </message>
+    <message>
+        <source>This week</source>
+        <translation>این هفته</translation>
+    </message>
+    <message>
+        <source>This month</source>
+        <translation>این ماه</translation>
+    </message>
+    <message>
+        <source>Last month</source>
+        <translation>ماه قبل</translation>
+    </message>
+    <message>
+        <source>This year</source>
+        <translation>امسال</translation>
+    </message>
+    <message>
+        <source>Received with</source>
+        <translation>دریافت شد با</translation>
+    </message>
+    <message>
+        <source>Sent to</source>
+        <translation>فرستاده شد به</translation>
+    </message>
+    <message>
+        <source>Copy address</source>
+        <translation>کپی ادرس</translation>
+    </message>
+    <message>
+        <source>Copy label</source>
+        <translation>کپی برچسب</translation>
     </message>
     <message>
         <source>Copy amount</source>
         <translation>کپی مقدار</translation>
     </message>
     <message>
-<<<<<<< HEAD
-=======
-        <source>Copy fee</source>
-        <translation>رونوشت کارمزد</translation>
-    </message>
-    <message>
-        <source>Copy bytes</source>
-        <translation>کپی کردن بایت ها</translation>
-    </message>
-    <message>
-        <source>Copy change</source>
-        <translation>کپی کردن تغییر</translation>
-    </message>
-    <message>
-        <source>or</source>
-        <translation>یا</translation>
-    </message>
-    <message>
-        <source>Transaction fee</source>
-        <translation>هزینهٔ تراکنش</translation>
-    </message>
-    <message>
->>>>>>> be92be56
-        <source>(no label)</source>
-        <translation>(بدون برچسب)</translation>
-    </message>
-</context>
-<context>
-    <name>SendCoinsEntry</name>
-    <message>
-        <source>A&amp;mount:</source>
-        <translation>A&amp;مبلغ :</translation>
-    </message>
-    <message>
-        <source>Pay &amp;To:</source>
-        <translation>پرداخ&amp;ت به:</translation>
-    </message>
-    <message>
-        <source>&amp;Label:</source>
-        <translation>&amp;برچسب:</translation>
-    </message>
-    <message>
-        <source>Choose previously used address</source>
-        <translation>انتخاب نشانی پیش‌تر استفاده شده</translation>
-    </message>
-    <message>
-        <source>This is a normal payment.</source>
-        <translation>این یک پرداخت عادی است</translation>
-    </message>
-    <message>
-        <source>The Bitcoin address to send the payment to</source>
-        <translation>نشانی بیت‌کوین برای ارسال پرداخت به آن</translation>
-    </message>
-    <message>
-        <source>Alt+A</source>
-        <translation>Alt+A</translation>
-    </message>
-    <message>
-        <source>Paste address from clipboard</source>
-        <translation>چسباندن نشانی از حافظهٔ سیستم</translation>
-    </message>
-    <message>
-        <source>Alt+P</source>
-        <translation>Alt+P</translation>
-    </message>
-    <message>
-        <source>Remove this entry</source>
-        <translation>حذف این مدخل</translation>
-    </message>
-    <message>
-        <source>Message:</source>
-        <translation>پیام:</translation>
-    </message>
-    <message>
-        <source>Pay To:</source>
-        <translation>پرداخت به:</translation>
-    </message>
-    <message>
-        <source>Memo:</source>
-        <translation>یادداشت:</translation>
-    </message>
-    </context>
-<context>
-    <name>SendConfirmationDialog</name>
-    </context>
-<context>
-    <name>ShutdownWindow</name>
-    <message>
-        <source>%1 is shutting down...</source>
-        <translation>%1 در حال خاموش شدن است...</translation>
-    </message>
-    </context>
-<context>
-    <name>SignVerifyMessageDialog</name>
-    <message>
-        <source>Signatures - Sign / Verify a Message</source>
-        <translation>امضاها - امضا / تأیید یک پیام</translation>
-    </message>
-    <message>
-        <source>&amp;Sign Message</source>
-        <translation>ا&amp;مضای پیام</translation>
-    </message>
-    <message>
-        <source>The Bitcoin address to sign the message with</source>
-        <translation>نشانی بیت‌کوین برای امضاء پیغام با آن</translation>
-    </message>
-    <message>
-        <source>Choose previously used address</source>
-        <translation>انتخاب نشانی پیشتر استفاده شده</translation>
-    </message>
-    <message>
-        <source>Alt+A</source>
-        <translation>Alt+A</translation>
-    </message>
-    <message>
-        <source>Paste address from clipboard</source>
-        <translation>چسباندن نشانی از حافظهٔ سیستم</translation>
-    </message>
-    <message>
-        <source>Alt+P</source>
-        <translation>Alt+P</translation>
-    </message>
-    <message>
-        <source>Enter the message you want to sign here</source>
-        <translation>پیامی را که می‌خواهید امضا کنید در اینجا وارد کنید</translation>
-    </message>
-    <message>
-        <source>Signature</source>
-        <translation>امضا</translation>
-    </message>
-    <message>
-        <source>Copy the current signature to the system clipboard</source>
-        <translation>امضای فعلی را به حافظهٔ سیستم کپی کن</translation>
-    </message>
-    <message>
-        <source>Sign the message to prove you own this Bitcoin address</source>
-        <translation>برای اثبات تعلق این نشانی به شما، پیام را امضا کنید</translation>
-    </message>
-    <message>
-        <source>Sign &amp;Message</source>
-        <translation>ا&amp;مضای پیام</translation>
-    </message>
-    <message>
-        <source>Reset all sign message fields</source>
-        <translation>بازنشانی تمام فیلدهای پیام</translation>
-    </message>
-    <message>
-        <source>Clear &amp;All</source>
-        <translation>پاک &amp;کردن همه</translation>
-    </message>
-    <message>
-        <source>&amp;Verify Message</source>
-        <translation>&amp;شناسایی پیام</translation>
-    </message>
-    <message>
-        <source>The Bitcoin address the message was signed with</source>
-        <translation>نشانی بیت‌کوین که پیغام با آن امضاء شده</translation>
-    </message>
-    <message>
-        <source>Verify the message to ensure it was signed with the specified Bitcoin address</source>
-        <translation>برای حصول اطمینان از اینکه پیام با نشانی بیت‌کوین مشخص شده امضا است یا خیر، پیام را شناسایی کنید</translation>
-    </message>
-    <message>
-        <source>Verify &amp;Message</source>
-        <translation>&amp;شناسایی پیام</translation>
-    </message>
-    <message>
-        <source>Reset all verify message fields</source>
-        <translation>بازنشانی تمام فیلدهای پیام</translation>
-    </message>
-    </context>
-<context>
-    <name>SplashScreen</name>
-    <message>
-        <source>[testnet]</source>
-        <translation>آزمایش شبکه</translation>
-    </message>
-</context>
-<context>
-    <name>TrafficGraphWidget</name>
-    <message>
-        <source>KB/s</source>
-        <translation>کیلوبایت</translation>
-    </message>
-</context>
-<context>
-    <name>TransactionDesc</name>
-<<<<<<< HEAD
-=======
-    <message>
-        <source>Status</source>
-        <translation>وضعیت</translation>
+        <source>Copy transaction ID</source>
+        <translation>کپی شناسهٔ تراکنش</translation>
+    </message>
+    <message>
+        <source>Edit label</source>
+        <translation>ویرایش برچسب</translation>
+    </message>
+    <message>
+        <source>Show transaction details</source>
+        <translation>نمایش جزئیات تراکنش</translation>
+    </message>
+    <message>
+        <source>Export Transaction History</source>
+        <translation>استخراج تاریخچه تراکنش ها</translation>
+    </message>
+    <message>
+        <source>Comma separated file (*.csv)</source>
+        <translation>فایل جدا شده با ویرگول(*.csv)</translation>
     </message>
     <message>
         <source>Date</source>
         <translation>تاریخ</translation>
     </message>
     <message>
-        <source>Source</source>
-        <translation>منبع</translation>
-    </message>
-    <message>
-        <source>Generated</source>
-        <translation>تولید شده</translation>
-    </message>
-    <message>
-        <source>From</source>
-        <translation>از</translation>
-    </message>
-    <message>
-        <source>To</source>
-        <translation>به</translation>
-    </message>
-    <message>
-        <source>Credit</source>
-        <translation>اعتبار</translation>
-    </message>
-    <message>
-        <source>Message</source>
-        <translation>پیام</translation>
-    </message>
-    <message>
-        <source>Transaction</source>
-        <translation>تراکنش</translation>
-    </message>
-    <message>
-        <source>Inputs</source>
-        <translation>ورودی ها</translation>
-    </message>
->>>>>>> be92be56
-    </context>
-<context>
-    <name>TransactionDescDialog</name>
-    <message>
-        <source>This pane shows a detailed description of the transaction</source>
-        <translation>این پنل شامل توصیف کاملی از جزئیات تراکنش است</translation>
-    </message>
-    </context>
-<<<<<<< HEAD
-<context>
-    <name>TransactionTableModel</name>
+        <source>Type</source>
+        <translation>نوع</translation>
+    </message>
     <message>
         <source>Label</source>
         <translation>برچسب</translation>
     </message>
     <message>
-        <source>(no label)</source>
-        <translation>(بدون برچسب)</translation>
-    </message>
-    </context>
-<context>
-    <name>TransactionView</name>
-    <message>
-        <source>Copy label</source>
-        <translation>کپی برچسب</translation>
-    </message>
-    <message>
-        <source>Copy amount</source>
-        <translation>کپی مقدار</translation>
-    </message>
-    <message>
-        <source>Copy transaction ID</source>
-        <translation>کپی شناسهٔ تراکنش</translation>
-    </message>
-    <message>
-        <source>Label</source>
-        <translation>برچسب</translation>
-    </message>
-    <message>
         <source>Address</source>
         <translation>آدرس</translation>
     </message>
-    </context>
-=======
->>>>>>> be92be56
-<context>
-    <name>TransactionTableModel</name>
-    <message>
-        <source>Date</source>
-        <translation>تاریخ</translation>
-    </message>
-    <message>
-        <source>Type</source>
-        <translation>نوع</translation>
-    </message>
-    <message>
-        <source>Label</source>
-        <translation>برچسب</translation>
-    </message>
-    <message>
-        <source>Received with</source>
-        <translation>دریافت شد با</translation>
-    </message>
-    <message>
-        <source>Received from</source>
-        <translation>دریافت شد از</translation>
-    </message>
-    <message>
-        <source>Sent to</source>
-        <translation>فرستاده شد به</translation>
-    </message>
-    <message>
-        <source>(n/a)</source>
-        <translation>(نامعلوم)</translation>
-    </message>
-    <message>
-        <source>(no label)</source>
-        <translation>(بدون برچسب)</translation>
-    </message>
-    </context>
-<context>
-<<<<<<< HEAD
-    <name>WalletFrame</name>
-    </context>
-<context>
-    <name>WalletModel</name>
-    </context>
-<context>
-    <name>WalletView</name>
-    </context>
-<context>
-    <name>bitcoin-core</name>
-=======
-    <name>TransactionView</name>
->>>>>>> be92be56
-    <message>
-        <source>All</source>
-        <translation>همه</translation>
-    </message>
-    <message>
-        <source>Today</source>
-        <translation>امروز</translation>
-    </message>
-    <message>
-        <source>This week</source>
-        <translation>این هفته</translation>
-    </message>
-    <message>
-        <source>This month</source>
-        <translation>این ماه</translation>
-    </message>
-    <message>
-        <source>Last month</source>
-        <translation>ماه قبل</translation>
-    </message>
-    <message>
-        <source>This year</source>
-        <translation>امسال</translation>
-    </message>
-    <message>
-        <source>Received with</source>
-        <translation>دریافت شد با</translation>
-    </message>
-    <message>
-        <source>Sent to</source>
-        <translation>فرستاده شد به</translation>
-    </message>
-    <message>
-        <source>Copy address</source>
-        <translation>کپی ادرس</translation>
-    </message>
-    <message>
-        <source>Copy label</source>
-        <translation>کپی برچسب</translation>
-    </message>
-    <message>
-        <source>Copy amount</source>
-        <translation>کپی مقدار</translation>
-    </message>
-    <message>
-        <source>Copy transaction ID</source>
-        <translation>کپی شناسهٔ تراکنش</translation>
-    </message>
-    <message>
-        <source>Edit label</source>
-        <translation>ویرایش برچسب</translation>
-    </message>
-    <message>
-        <source>Show transaction details</source>
-        <translation>نمایش جزئیات تراکنش</translation>
-    </message>
-    <message>
-        <source>Export Transaction History</source>
-        <translation>استخراج تاریخچه تراکنش ها</translation>
-    </message>
-    <message>
-        <source>Comma separated file (*.csv)</source>
-        <translation>فایل جدا شده با ویرگول(*.csv)</translation>
-    </message>
-    <message>
-        <source>Date</source>
-        <translation>تاریخ</translation>
-    </message>
-    <message>
-        <source>Type</source>
-        <translation>نوع</translation>
-    </message>
-    <message>
-        <source>Label</source>
-        <translation>برچسب</translation>
-    </message>
-    <message>
-        <source>Address</source>
-        <translation>آدرس</translation>
-    </message>
     <message>
         <source>Exporting Failed</source>
         <translation>صدور موفق نبود</translation>
@@ -2232,33 +1925,6 @@
         <translation>هشدار: قوانین جدید ناشناخته‌ای فعال شده‌اند (نسخه‌بیت %i)</translation>
     </message>
     <message>
-<<<<<<< HEAD
-        <source>Password for JSON-RPC connections</source>
-        <translation>JSON-RPC عبارت عبور برای ارتباطات</translation>
-    </message>
-    <message>
-        <source>Execute command when the best block changes (%s in cmd is replaced by block hash)</source>
-        <translation>زمانی که بهترین بلاک تغییر کرد، دستور را اجرا کن (%s در cmd با block hash جایگزین شده است)</translation>
-    </message>
-    <message>
-        <source>Allow DNS lookups for -addnode, -seednode and -connect</source>
-        <translation>به DNS اجازه بده تا برای addnode ، seednode و اتصال جستجو کند</translation>
-    </message>
-    <message>
-        <source>Loading addresses...</source>
-        <translation>بار گیری آدرس ها</translation>
-    </message>
-    <message>
-        <source>(default: %s)</source>
-        <translation>(پیش‌فرض %s)</translation>
-    </message>
-    <message>
-        <source>Invalid -proxy address: '%s'</source>
-        <translation>آدرس پراکسی اشتباه %s</translation>
-    </message>
-    <message>
-=======
->>>>>>> be92be56
         <source>Unknown network specified in -onlynet: '%s'</source>
         <translation>شبکه مشخص شده غیرقابل شناسایی در onlynet: '%s'</translation>
     </message>
