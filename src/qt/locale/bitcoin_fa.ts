<TS language="fa" version="2.1">
<context>
    <name>AddressBookPage</name>
    <message>
        <source>Right-click to edit address or label</source>
        <translation>برای تغییر آدرس و یا برچسب کلیک راست کنید.</translation>
    </message>
    <message>
        <source>Create a new address</source>
        <translation>ایجاد نشانی جدید</translation>
    </message>
    <message>
        <source>&amp;New</source>
        <translation>&amp;جدید</translation>
    </message>
    <message>
        <source>Copy the currently selected address to the system clipboard</source>
        <translation>کپی نشانی انتخاب شده کنونی به حافظه‌ی سیستم</translation>
    </message>
    <message>
        <source>&amp;Copy</source>
        <translation>&amp;کپی</translation>
    </message>
    <message>
        <source>C&amp;lose</source>
        <translation>&amp;بستن</translation>
    </message>
    <message>
        <source>Delete the currently selected address from the list</source>
        <translation>حذف نشانی انتخاب‌شده کنونی از لیست</translation>
    </message>
    <message>
        <source>Export the data in the current tab to a file</source>
        <translation>خروجی گرفتن داده‌های برگه‌ی فعلی به یک فایل</translation>
    </message>
    <message>
        <source>&amp;Export</source>
        <translation>&amp;صدور</translation>
    </message>
    <message>
        <source>&amp;Delete</source>
        <translation>&amp;حذف</translation>
    </message>
<<<<<<< HEAD
    <message>
        <source>Choose the address to send coins to</source>
        <translation>آدرس مورد نظر برای ارسال کوین ها را انتخاب کنید</translation>
    </message>
    <message>
        <source>Choose the address to receive coins with</source>
        <translation>آدرس موردنظر برای دریافت کوین ها را انتخاب کنید.</translation>
    </message>
    <message>
        <source>Sending addresses</source>
        <translation>آدرس های ارسال کننده</translation>
    </message>
    <message>
        <source>Receiving addresses</source>
        <translation>آدرس های دریافت کننده</translation>
    </message>
    <message>
        <source>These are your Bitcoin addresses for sending payments. Always check the amount and the receiving address before sending coins.</source>
        <translation>این‌ها نشانی‌های بیت‌کوین شما برای ارسال وجود هستند. همیشه قبل از ارسال سکه‌ها، نشانی دریافت‌کننده و مقدار ارسالی را بررسی کنید.</translation>
    </message>
    <message>
        <source>These are your Bitcoin addresses for receiving payments. It is recommended to use a new receiving address for each transaction.</source>
        <translation>این‌ها نشانی‌های بیت‌کوین شما برای دریافت وجوه هستند. توصیه می‌شود یک نشانی دریافت جدید برای هر تبادل استفاده کنید.</translation>
    </message>
    <message>
        <source>Copy &amp;Label</source>
        <translation>کپی و برچسب‌&amp;گذاری</translation>
    </message>
    <message>
        <source>&amp;Edit</source>
        <translation>&amp;ویرایش</translation>
    </message>
    <message>
        <source>Export Address List</source>
        <translation>استخراج لیست آدرس</translation>
    </message>
    <message>
        <source>Comma separated file (*.csv)</source>
        <translation>پروندهٔ نوع CSV جداشونده با کاما (*.csv)</translation>
    </message>
    <message>
        <source>Exporting Failed</source>
        <translation>استخراج انجام نشد</translation>
    </message>
=======
>>>>>>> 9460771a
    </context>
<context>
    <name>AddressTableModel</name>
    </context>
<context>
    <name>AskPassphraseDialog</name>
    <message>
        <source>Passphrase Dialog</source>
        <translation>پنجرهٔ گذرواژه</translation>
    </message>
    <message>
        <source>Enter passphrase</source>
        <translation>گذرواژه را وارد کنید</translation>
    </message>
    <message>
        <source>New passphrase</source>
        <translation>گذرواژهٔ جدید</translation>
    </message>
    <message>
        <source>Repeat new passphrase</source>
        <translation>تکرار گذرواژهٔ جدید</translation>
    </message>
    </context>
<context>
    <name>BanTableModel</name>
    <message>
<<<<<<< HEAD
        <source>Encrypt wallet</source>
        <translation>رمزنگاری کیف پول</translation>
    </message>
    <message>
        <source>This operation needs your wallet passphrase to unlock the wallet.</source>
        <translation>انجام این عملیات نیازمند گذرواژهٔ کیف پول شما برای باز کردن قفل آن است.</translation>
    </message>
    <message>
        <source>Unlock wallet</source>
        <translation>باز کردن قفل کیف پول</translation>
    </message>
    <message>
        <source>This operation needs your wallet passphrase to decrypt the wallet.</source>
        <translation>انجام این عملیات نیازمند گذرواژهٔ کیف پول شما برای رمزگشایی کردن آن است.</translation>
    </message>
    <message>
        <source>Decrypt wallet</source>
        <translation>رمزگشایی کیف پول</translation>
    </message>
    <message>
        <source>Change passphrase</source>
        <translation>تغییر گذرواژه</translation>
    </message>
    <message>
        <source>Enter the old and new passphrase to the wallet.</source>
        <translation>گذرواژهٔ قدیمی و جدید کیف پول را وارد کنید.</translation>
    </message>
    <message>
        <source>Confirm wallet encryption</source>
        <translation>تأیید رمزنگاری کیف پول</translation>
    </message>
    <message>
        <source>Warning: If you encrypt your wallet and lose your passphrase, you will &lt;b&gt;LOSE ALL OF YOUR BITCOINS&lt;/b&gt;!</source>
        <translation>هشدار: اگر کیف پول خود را رمزنگاری کنید و گذرواژه را فراموش کنید، &lt;b&gt;تمام دارایی بیت‌کوین خود را از دست خواهید داد&lt;/b&gt;!</translation>
    </message>
    <message>
        <source>Are you sure you wish to encrypt your wallet?</source>
        <translation>آیا مطمئن هستید که می‌خواهید کیف پول خود را رمزنگاری کنید؟</translation>
    </message>
    <message>
        <source>IMPORTANT: Any previous backups you have made of your wallet file should be replaced with the newly generated, encrypted wallet file. For security reasons, previous backups of the unencrypted wallet file will become useless as soon as you start using the new, encrypted wallet.</source>
        <translation>مهم: هر نسخهٔ پشتیبانی که تا کنون از کیف پول خود تهیه کرده‌اید، باید با کیف پول رمزنگاری شدهٔ جدید جایگزین شود. به دلایل امنیتی، پروندهٔ قدیمی کیف پول بدون رمزنگاری، تا زمانی که از کیف پول رمزنگاری‌شدهٔ جدید استفاده نکنید، غیرقابل استفاده خواهد بود.</translation>
    </message>
    <message>
        <source>Warning: The Caps Lock key is on!</source>
        <translation>هشدار: کلید Caps Lock روشن است!</translation>
    </message>
    <message>
        <source>Wallet encrypted</source>
        <translation>کیف پول رمزنگاری شد</translation>
    </message>
    <message>
        <source>Enter the new passphrase to the wallet.&lt;br/&gt;Please use a passphrase of &lt;b&gt;ten or more random characters&lt;/b&gt;, or &lt;b&gt;eight or more words&lt;/b&gt;.</source>
        <translation>رمز جدید کیف پول خود را وارد کنید.&lt;br/&gt;از رمز عبوری استفاده کنید که&lt;b&gt; حداقل 10  کاراکتر تصادفی &lt;/b&gt; و یا &lt;b&gt; حداقل 8 حرف داشته باشد.&lt;/b&gt;</translation>
    </message>
    <message>
        <source>Bitcoin will close now to finish the encryption process. Remember that encrypting your wallet cannot fully protect your bitcoins from being stolen by malware infecting your computer.</source>
        <translation>بیت‌کوین هم اکنون بسته می‌شود تا فرایند رمزگذاری را تمام کند. به خاطر داشته باشید که رمزگذاری کردن کیف پول‌تان نمی‌تواند به طور کامل بیت‌کوین‌های شما را در برابر دزدیده شدن توسط بدافزارهایی که احتمالاً رایانهٔ شما را آلوده می‌کنند، محافظت نماید.</translation>
    </message>
    <message>
        <source>Wallet encryption failed</source>
        <translation>رمزنگاری کیف پول با شکست مواجه شد</translation>
    </message>
    <message>
        <source>Wallet encryption failed due to an internal error. Your wallet was not encrypted.</source>
        <translation>رمزنگاری کیف پول بنا به یک خطای داخلی با شکست مواجه شد. کیف پول شما رمزنگاری نشد.</translation>
    </message>
    <message>
        <source>The supplied passphrases do not match.</source>
        <translation>گذرواژه‌های داده شده با هم تطابق ندارند.</translation>
    </message>
    <message>
        <source>Wallet unlock failed</source>
        <translation>بازگشایی قفل کیف‌پول با شکست مواجه شد</translation>
    </message>
    <message>
        <source>The passphrase entered for the wallet decryption was incorrect.</source>
        <translation>گذرواژهٔ وارد شده برای رمزگشایی کیف پول نادرست بود.</translation>
    </message>
    <message>
        <source>Wallet decryption failed</source>
        <translation>رمزگشایی ناموفق کیف پول</translation>
=======
        <source>IP/Netmask</source>
        <translation>آی‌پی/نت‌ماسک</translation>
>>>>>>> 9460771a
    </message>
    <message>
        <source>Banned Until</source>
        <translation>مسدود شده تا</translation>
    </message>
</context>
<context>
    <name>BitcoinGUI</name>
    <message>
        <source>Sign &amp;message...</source>
        <translation>&amp;امضای پیام...</translation>
    </message>
    <message>
        <source>Synchronizing with network...</source>
        <translation>همگام‌سازی با شبکه...</translation>
    </message>
    <message>
        <source>&amp;Overview</source>
        <translation>&amp;بررسی اجمالی</translation>
    </message>
    <message>
        <source>Node</source>
        <translation>گره</translation>
    </message>
    <message>
        <source>Show general overview of wallet</source>
        <translation>نمایش بررسی اجمالی کیف پول</translation>
    </message>
    <message>
        <source>&amp;Transactions</source>
        <translation>&amp;تراکنش‌ها</translation>
    </message>
    <message>
        <source>Browse transaction history</source>
        <translation>مرور تاریخچهٔ تراکنش‌ها</translation>
    </message>
    <message>
        <source>E&amp;xit</source>
        <translation>&amp;خروج</translation>
    </message>
    <message>
        <source>Quit application</source>
        <translation>خروج از برنامه</translation>
    </message>
    <message>
        <source>&amp;About %1</source>
        <translation>&amp;حدود%1</translation>
    </message>
    <message>
        <source>Show information about %1</source>
        <translation>نمایش اطلاعات دربارهٔ %1</translation>
    </message>
    <message>
        <source>About &amp;Qt</source>
        <translation>دربارهٔ &amp;کیوت</translation>
    </message>
    <message>
        <source>Show information about Qt</source>
        <translation>نمایش اطلاعات دربارهٔ کیوت</translation>
    </message>
    <message>
        <source>&amp;Options...</source>
        <translation>&amp;تنظیمات...</translation>
    </message>
    <message>
        <source>&amp;Encrypt Wallet...</source>
        <translation>&amp;رمزنگاری کیف پول...</translation>
    </message>
    <message>
        <source>&amp;Backup Wallet...</source>
        <translation>&amp;پیشتیبان‌گیری از کیف پول...</translation>
    </message>
    <message>
        <source>&amp;Change Passphrase...</source>
        <translation>&amp;تغییر گذرواژه...</translation>
    </message>
    <message>
        <source>&amp;Sending addresses...</source>
<<<<<<< HEAD
        <translation>$ارسال آدرس ها...</translation>
=======
        <translation>&amp;در حال ارسال آدرس ها...</translation>
>>>>>>> 9460771a
    </message>
    <message>
        <source>&amp;Receiving addresses...</source>
        <translation>&amp;در حال دریافت آدرس ها...</translation>
    </message>
    <message>
        <source>Open &amp;URI...</source>
        <translation>باز کردن &amp;آدرس</translation>
<<<<<<< HEAD
    </message>
    <message>
        <source>Importing blocks from disk...</source>
        <translation>دریافت بلوک‌ها از دیسک...</translation>
=======
>>>>>>> 9460771a
    </message>
    <message>
        <source>Reindexing blocks on disk...</source>
        <translation>بازنشانی بلوک‌ها روی دیسک...</translation>
    </message>
    <message>
        <source>Send coins to a Bitcoin address</source>
        <translation>ارسال وجه به نشانی بیت‌کوین</translation>
    </message>
    <message>
        <source>Backup wallet to another location</source>
        <translation>تهیهٔ پشتیبان از کیف پول در یک مکان دیگر</translation>
    </message>
    <message>
        <source>Change the passphrase used for wallet encryption</source>
        <translation>تغییر گذرواژهٔ مورد استفاده در رمزنگاری کیف پول</translation>
    </message>
    <message>
        <source>&amp;Debug window</source>
        <translation>پنجرهٔ ا&amp;شکال‌زدایی</translation>
    </message>
    <message>
        <source>Open debugging and diagnostic console</source>
        <translation>باز کردن کنسول خطایابی و اشکال‌زدایی</translation>
    </message>
    <message>
        <source>&amp;Verify message...</source>
        <translation>با&amp;زبینی پیام...</translation>
    </message>
    <message>
        <source>Bitcoin</source>
        <translation>بیت‌کوین</translation>
    </message>
    <message>
        <source>Wallet</source>
        <translation>کیف پول</translation>
    </message>
    <message>
        <source>&amp;Send</source>
        <translation>&amp;ارسال</translation>
    </message>
    <message>
        <source>&amp;Receive</source>
        <translation>&amp;دریافت</translation>
    </message>
    <message>
        <source>Show information about Bitcoin Core</source>
        <translation>نمایش اطلاعات در مورد بیت‌کوین</translation>
    </message>
    <message>
        <source>&amp;Show / Hide</source>
        <translation>&amp;نمایش/ عدم نمایش</translation>
    </message>
    <message>
        <source>Show or hide the main Window</source>
        <translation>نمایش یا مخفی‌کردن پنجرهٔ اصلی</translation>
    </message>
    <message>
        <source>Encrypt the private keys that belong to your wallet</source>
        <translation>رمزنگاری کلیدهای خصوصی متعلق به کیف پول شما</translation>
    </message>
    <message>
        <source>Sign messages with your Bitcoin addresses to prove you own them</source>
        <translation>برای اثبات اینکه پیام‌ها به شما تعلق دارند، آن‌ها را با نشانی بیت‌کوین خود امضا کنید</translation>
    </message>
    <message>
        <source>Verify messages to ensure they were signed with specified Bitcoin addresses</source>
        <translation>برای حصول اطمینان از اینکه پیام با نشانی بیت‌کوین مشخص شده امضا است یا خیر، پیام را شناسایی کنید</translation>
    </message>
    <message>
        <source>&amp;File</source>
        <translation>&amp;فایل</translation>
    </message>
    <message>
        <source>&amp;Settings</source>
        <translation>&amp;تنظیمات</translation>
    </message>
    <message>
        <source>&amp;Help</source>
        <translation>&amp;کمک‌رسانی</translation>
    </message>
    <message>
        <source>Tabs toolbar</source>
        <translation>نوارابزار برگه‌ها</translation>
    </message>
    <message>
        <source>Show the list of used sending addresses and labels</source>
        <translation>نمایش لیست آدرس های ارسال و لیبل ها</translation>
    </message>
    <message>
        <source>Show the list of used receiving addresses and labels</source>
        <translation>نمایش لیست آدرس های دریافت و لیبل ها</translation>
    </message>
    <message>
        <source>Open a bitcoin: URI or payment request</source>
        <translation>بازکردن یک بیت کوین: آدرس یا درخواست پرداخت</translation>
    </message>
    <message>
        <source>&amp;Command-line options</source>
        <translation>گزینه‌های خط‌فرمان</translation>
    </message>
    <message>
        <source>&amp;About Bitcoin Core</source>
        <translation>درباره هسته ی بیت کوین</translation>
    </message>
    <message>
        <source>Show the list of used sending addresses and labels</source>
        <translation>نمایش لیست آدرس های ارسال و لیبل ها</translation>
    </message>
    <message>
        <source>Show the list of used receiving addresses and labels</source>
        <translation>نمایش لیست آدرس های دریافت و لیبل ها</translation>
    </message>
    <message numerus="yes">
        <source>%n active connection(s) to Bitcoin network</source>
        <translation><numerusform>%n ارتباط فعال با شبکهٔ بیت‌کوین</numerusform></translation>
    </message>
    <message>
        <source>No block source available...</source>
        <translation>منبعی برای دریافت بلاک در دسترس نیست...</translation>
    </message>
    <message numerus="yes">
        <source>%n hour(s)</source>
        <translation><numerusform>%n ساعت</numerusform></translation>
    </message>
    <message numerus="yes">
        <source>%n day(s)</source>
        <translation><numerusform>%n روز</numerusform></translation>
    </message>
    <message numerus="yes">
        <source>%n week(s)</source>
        <translation><numerusform>%n هفته</numerusform></translation>
    </message>
    <message>
        <source>%1 and %2</source>
        <translation>%1 و %2</translation>
    </message>
    <message numerus="yes">
        <source>%n year(s)</source>
        <translation><numerusform>%n سال</numerusform></translation>
    </message>
    <message>
        <source>%1 behind</source>
        <translation>%1 عقب‌تر</translation>
    </message>
    <message>
        <source>Last received block was generated %1 ago.</source>
        <translation>آخرین بلاک دریافتی %1 پیش ایجاد شده است.</translation>
    </message>
    <message>
        <source>Transactions after this will not yet be visible.</source>
        <translation>تراکنش‌های بعد از این هنوز قابل مشاهده نیستند.</translation>
    </message>
    <message>
        <source>Error</source>
        <translation>خطا</translation>
    </message>
    <message>
        <source>Warning</source>
        <translation>هشدار</translation>
    </message>
    <message>
        <source>Information</source>
        <translation>اطلاعات</translation>
    </message>
    <message>
        <source>Up to date</source>
        <translation>وضعیت به‌روز</translation>
    </message>
    <message>
        <source>Catching up...</source>
        <translation>به‌روز رسانی...</translation>
    </message>
    <message>
        <source>Date: %1
</source>
        <translation>تاریخ: %1
</translation>
    </message>
    <message>
        <source>Amount: %1
</source>
        <translation>مقدار: %1
</translation>
    </message>
    <message>
        <source>Type: %1
</source>
        <translation>نوع: %1
</translation>
    </message>
    <message>
        <source>Label: %1
</source>
        <translation>برچسب: %1
</translation>
    </message>
    <message>
        <source>Address: %1
</source>
        <translation>نشانی: %1
</translation>
    </message>
    <message>
        <source>Sent transaction</source>
        <translation>تراکنش ارسال شد</translation>
    </message>
    <message>
        <source>Incoming transaction</source>
        <translation>تراکنش دریافت شد</translation>
    </message>
    <message>
        <source>Wallet is &lt;b&gt;encrypted&lt;/b&gt; and currently &lt;b&gt;unlocked&lt;/b&gt;</source>
        <translation>کیف پول &lt;b&gt;رمزنگاری شده&lt;/b&gt; است و هم‌اکنون &lt;b&gt;باز&lt;/b&gt; است</translation>
    </message>
    <message>
        <source>Wallet is &lt;b&gt;encrypted&lt;/b&gt; and currently &lt;b&gt;locked&lt;/b&gt;</source>
        <translation>کیف پول &lt;b&gt;رمزنگاری شده&lt;/b&gt; است و هم‌اکنون &lt;b&gt;قفل&lt;/b&gt; است</translation>
    </message>
</context>
<context>
    <name>CoinControlDialog</name>
    <message>
        <source>Coin Selection</source>
        <translation>انتخاب سکه</translation>
<<<<<<< HEAD
    </message>
    <message>
        <source>Quantity:</source>
        <translation>تعداد:</translation>
    </message>
    <message>
        <source>Bytes:</source>
        <translation>بایت ها:</translation>
    </message>
    <message>
        <source>Amount:</source>
        <translation>مبلغ:</translation>
    </message>
    <message>
        <source>Priority:</source>
        <translation>اولویت:</translation>
    </message>
    <message>
        <source>Fee:</source>
        <translation>هزینه:</translation>
    </message>
    <message>
        <source>After Fee:</source>
        <translation>هزینه ی پسین:</translation>
    </message>
    <message>
        <source>Change:</source>
        <translation>پول خورد:</translation>
    </message>
    <message>
        <source>Tree mode</source>
        <translation>مدل درختی</translation>
    </message>
    <message>
        <source>List mode</source>
        <translation>مدل لیست</translation>
    </message>
    <message>
        <source>Amount</source>
        <translation>مبلغ</translation>
    </message>
    <message>
        <source>Received with label</source>
        <translation>دریافت شده با برچسب</translation>
    </message>
    <message>
        <source>Received with address</source>
        <translation>دریافت شده با نشانی</translation>
    </message>
    <message>
        <source>Date</source>
        <translation>تاریخ</translation>
    </message>
    <message>
        <source>Confirmations</source>
        <translation>تاییدیه ها</translation>
    </message>
    <message>
        <source>Confirmed</source>
        <translation>تأیید شده</translation>
    </message>
    <message>
        <source>Priority</source>
        <translation>اولویت</translation>
    </message>
    <message>
        <source>Copy address</source>
        <translation>کپی نشانی</translation>
=======
    </message>
    <message>
        <source>Quantity:</source>
        <translation>تعداد:</translation>
    </message>
    <message>
        <source>Bytes:</source>
        <translation>بایت ها:</translation>
    </message>
    <message>
        <source>Amount:</source>
        <translation>مبلغ:</translation>
>>>>>>> 9460771a
    </message>
    <message>
        <source>Priority:</source>
        <translation>اولویت:</translation>
    </message>
    <message>
        <source>Fee:</source>
        <translation>هزینه:</translation>
    </message>
    <message>
        <source>After Fee:</source>
        <translation>هزینه ی پسین:</translation>
    </message>
    <message>
<<<<<<< HEAD
        <source>highest</source>
        <translation>بیشترین</translation>
    </message>
    <message>
        <source>higher</source>
        <translation>بیشتر</translation>
    </message>
    <message>
        <source>high</source>
        <translation>زیاد</translation>
    </message>
    <message>
        <source>medium-high</source>
        <translation>متوسط رو به بالا</translation>
    </message>
    <message>
        <source>medium</source>
        <translation>متوسط</translation>
    </message>
    <message>
        <source>low-medium</source>
        <translation>متوسط متمایل به کم</translation>
    </message>
    <message>
        <source>low</source>
        <translation>کم</translation>
    </message>
    <message>
        <source>lower</source>
        <translation>کمتر</translation>
    </message>
    <message>
        <source>lowest</source>
        <translation>کمترین</translation>
    </message>
    <message>
        <source>none</source>
        <translation>هیچکدام</translation>
    </message>
    <message>
        <source>yes</source>
        <translation>بله</translation>
=======
        <source>Change:</source>
        <translation>پول خورد:</translation>
>>>>>>> 9460771a
    </message>
    <message>
        <source>(un)select all</source>
        <translation>(لغو)انتخاب همه</translation>
    </message>
    <message>
        <source>Tree mode</source>
        <translation>مدل درختی</translation>
    </message>
<<<<<<< HEAD
    <message>
        <source>(change)</source>
        <translation>(تغییر)</translation>
    </message>
</context>
<context>
    <name>EditAddressDialog</name>
=======
>>>>>>> 9460771a
    <message>
        <source>List mode</source>
        <translation>مدل لیست</translation>
    </message>
    <message>
        <source>Amount</source>
        <translation>مبلغ</translation>
    </message>
    <message>
        <source>Received with label</source>
        <translation>دریافت شده با برچسب</translation>
    </message>
    <message>
        <source>Received with address</source>
        <translation>دریافت شده با نشانی</translation>
    </message>
    <message>
        <source>Date</source>
        <translation>تاریخ</translation>
    </message>
    <message>
        <source>Confirmations</source>
        <translation>تاییدیه ها</translation>
    </message>
    <message>
        <source>Confirmed</source>
        <translation>تأیید شده</translation>
    </message>
    <message>
        <source>Priority</source>
        <translation>اولویت</translation>
    </message>
    </context>
<context>
    <name>EditAddressDialog</name>
    <message>
        <source>Edit Address</source>
        <translation>ویرایش نشانی</translation>
    </message>
    <message>
        <source>&amp;Label</source>
        <translation>&amp;برچسب</translation>
    </message>
    <message>
        <source>&amp;Address</source>
        <translation>&amp;نشانی</translation>
    </message>
    </context>
<context>
    <name>FreespaceChecker</name>
    <message>
        <source>A new data directory will be created.</source>
        <translation>یک مسیر دادهٔ جدید ایجاد خواهد شد.</translation>
    </message>
    <message>
        <source>name</source>
        <translation>نام</translation>
    </message>
    <message>
        <source>Directory already exists. Add %1 if you intend to create a new directory here.</source>
        <translation>این پوشه در حال حاضر وجود دارد. اگر می‌خواهید یک دایرکتوری جدید در این‌جا ایجاد کنید، %1 را اضافه کنید.</translation>
    </message>
    <message>
        <source>Path already exists, and is not a directory.</source>
        <translation>مسیر داده شده موجود است و به یک پوشه اشاره نمی‌کند.</translation>
    </message>
    <message>
        <source>Cannot create data directory here.</source>
        <translation>نمی‌توان پوشهٔ داده در این‌جا ایجاد کرد.</translation>
    </message>
</context>
<context>
    <name>HelpMessageDialog</name>
    <message>
        <source>version</source>
        <translation>نسخه</translation>
    </message>
    <message>
<<<<<<< HEAD
        <source>About Bitcoin Core</source>
        <translation>درباره هسته ی بیت کوین</translation>
=======
        <source>About %1</source>
        <translation>درباره %1</translation>
>>>>>>> 9460771a
    </message>
    <message>
        <source>Command-line options</source>
        <translation>گزینه‌های خط‌فرمان</translation>
    </message>
    <message>
        <source>Usage:</source>
        <translation>استفاده:</translation>
    </message>
    <message>
        <source>command-line options</source>
        <translation>گزینه‌های خط فرمان</translation>
    </message>
    <message>
        <source>UI Options:</source>
        <translation>گزینه‌های رابط کاربری:</translation>
    </message>
    <message>
        <source>Show splash screen on startup (default: %u)</source>
        <translation>نمایش پنجرهٔ خوشامدگویی در ابتدای اجرای برنامه (پیش‌فرض: %u)</translation>
    </message>
    </context>
<context>
    <name>Intro</name>
    <message>
        <source>Welcome</source>
        <translation>خوش‌آمدید</translation>
    </message>
    <message>
<<<<<<< HEAD
        <source>Welcome to Bitcoin Core.</source>
        <translation>به هسته بیت کوین خوش آمدید.</translation>
    </message>
    <message>
        <source>As this is the first time the program is launched, you can choose where Bitcoin Core will store its data.</source>
        <translation>از آنجایی که این اولین اجرای برنامه است، شما می‌توانید مسیر ذخیرهٔ داده‌ها را انتخاب کنید.</translation>
=======
        <source>Welcome to %1.</source>
        <translation>به %1 خوش‌آمدید.</translation>
>>>>>>> 9460771a
    </message>
    <message>
        <source>Use the default data directory</source>
        <translation>استفاده از مسیر پیش‌فرض</translation>
    </message>
    <message>
        <source>Use a custom data directory:</source>
        <translation>استفاده از یک مسیر سفارشی:</translation>
    </message>
    <message>
        <source>Error</source>
        <translation>خطا</translation>
    </message>
    <message numerus="yes">
        <source>%n GB of free space available</source>
        <translation><numerusform>%n گیگابایت فضا موجود است</numerusform></translation>
    </message>
    </context>
<context>
    <name>OpenURIDialog</name>
    <message>
        <source>Open URI</source>
        <translation>بازکردن آدرس</translation>
    </message>
    <message>
        <source>Select payment request file</source>
        <translation>انتخاب فایل درخواست پرداخت</translation>
    </message>
    </context>
<context>
    <name>OptionsDialog</name>
    <message>
        <source>Options</source>
        <translation>گزینه‌ها</translation>
    </message>
    <message>
        <source>&amp;Main</source>
        <translation>&amp;عمومی</translation>
    </message>
    <message>
        <source>MB</source>
        <translation>مگابایت</translation>
    </message>
    <message>
        <source>Accept connections from outside</source>
        <translation>پذیرش اتصالات از بیرون</translation>
    </message>
    <message>
        <source>Allow incoming connections</source>
        <translation>اجازه دادن به اتصالات دریافتی</translation>
    </message>
    <message>
        <source>Reset all client options to default.</source>
        <translation>بازنشانی تمام تنظیمات به پیش‌فرض.</translation>
    </message>
    <message>
        <source>&amp;Reset Options</source>
        <translation>&amp;بازنشانی تنظیمات</translation>
    </message>
    <message>
        <source>&amp;Network</source>
        <translation>&amp;شبکه</translation>
    </message>
    <message>
        <source>W&amp;allet</source>
        <translation>کیف پول</translation>
    </message>
    <message>
        <source>Expert</source>
        <translation>استخراج</translation>
    </message>
    <message>
        <source>Automatically open the Bitcoin client port on the router. This only works when your router supports UPnP and it is enabled.</source>
        <translation>باز کردن خودکار درگاه شبکهٔ بیت‌کوین روی روترها. تنها زمانی کار می‌کند که روتر از پروتکل UPnP پشتیبانی کند و این پروتکل فعال باشد.</translation>
    </message>
    <message>
        <source>Map port using &amp;UPnP</source>
        <translation>نگاشت درگاه شبکه با استفاده از پروتکل &amp;UPnP</translation>
    </message>
    <message>
        <source>Proxy &amp;IP:</source>
        <translation>آ&amp;ی‌پی پراکسی:</translation>
    </message>
    <message>
        <source>&amp;Port:</source>
        <translation>&amp;درگاه:</translation>
    </message>
    <message>
        <source>Port of the proxy (e.g. 9050)</source>
        <translation>درگاه پراکسی (مثال 9050)</translation>
    </message>
    <message>
        <source>IPv4</source>
        <translation>آی‌پی نسخه 4</translation>
    </message>
    <message>
        <source>IPv6</source>
        <translation>آی‌پی نسخه 6</translation>
    </message>
    <message>
        <source>Tor</source>
        <translation>تور</translation>
    </message>
    <message>
        <source>&amp;Window</source>
        <translation>&amp;پنجره</translation>
    </message>
    <message>
        <source>Show only a tray icon after minimizing the window.</source>
        <translation>تنها بعد از کوچک کردن پنجره، tray icon را نشان بده.</translation>
    </message>
    <message>
        <source>&amp;Minimize to the tray instead of the taskbar</source>
        <translation>&amp;کوچک کردن به سینی به‌جای نوار وظیفه</translation>
    </message>
    <message>
        <source>M&amp;inimize on close</source>
        <translation>کوچک کردن &amp;در زمان بسته شدن</translation>
    </message>
    <message>
        <source>&amp;Display</source>
        <translation>&amp;نمایش</translation>
    </message>
    <message>
        <source>User Interface &amp;language:</source>
        <translation>زبان &amp;رابط کاربری:</translation>
    </message>
    <message>
        <source>&amp;Unit to show amounts in:</source>
        <translation>&amp;واحد نمایش مبالغ:</translation>
    </message>
    <message>
        <source>Choose the default subdivision unit to show in the interface and when sending coins.</source>
        <translation>انتخاب واحد پول مورد استفاده برای نمایش در پنجره‌ها و برای ارسال سکه.</translation>
    </message>
    <message>
        <source>&amp;OK</source>
        <translation>&amp;تأیید</translation>
    </message>
    <message>
        <source>&amp;Cancel</source>
        <translation>&amp;لغو</translation>
    </message>
    <message>
        <source>default</source>
        <translation>پیش‌فرض</translation>
    </message>
    <message>
        <source>none</source>
        <translation>هیچکدام</translation>
    </message>
    <message>
        <source>Confirm options reset</source>
        <translation>تأییدِ بازنشانی گزینه‌ها</translation>
    </message>
    <message>
        <source>This change would require a client restart.</source>
        <translation>برای این تغییرات بازنشانی مشتری ضروری است</translation>
    </message>
    <message>
        <source>The supplied proxy address is invalid.</source>
        <translation>آدرس پراکسی داده شده صحیح نیست.</translation>
    </message>
</context>
<context>
    <name>OverviewPage</name>
    <message>
        <source>Form</source>
        <translation>فرم</translation>
    </message>
    <message>
        <source>The displayed information may be out of date. Your wallet automatically synchronizes with the Bitcoin network after a connection is established, but this process has not completed yet.</source>
        <translation>اطلاعات نمایش‌داده شده ممکن است قدیمی باشند. بعد از این که یک اتصال با شبکه برقرار شد، کیف پول شما به‌صورت خودکار با شبکهٔ بیت‌کوین همگام‌سازی می‌شود. اما این روند هنوز کامل نشده است.</translation>
    </message>
    <message>
        <source>Available:</source>
        <translation>در دسترس:</translation>
    </message>
    <message>
        <source>Your current spendable balance</source>
        <translation>تراز علی‌الحساب شما</translation>
    </message>
    <message>
        <source>Pending:</source>
        <translation>در انتظار:</translation>
    </message>
    <message>
        <source>Total of transactions that have yet to be confirmed, and do not yet count toward the spendable balance</source>
        <translation>مجموع تراکنش‌هایی که هنوز تأیید نشده‌اند؛ و هنوز روی تراز علی‌الحساب اعمال نشده‌اند</translation>
    </message>
    <message>
        <source>Immature:</source>
        <translation>نارسیده:</translation>
    </message>
    <message>
        <source>Mined balance that has not yet matured</source>
        <translation>تراز استخراج شده از معدن که هنوز بالغ نشده است</translation>
    </message>
    <message>
        <source>Balances</source>
        <translation>تراز ها</translation>
    </message>
    <message>
        <source>Total:</source>
        <translation>جمع کل:</translation>
    </message>
    <message>
        <source>Your current total balance</source>
        <translation>تراز کل فعلی شما</translation>
    </message>
    <message>
        <source>Spendable:</source>
        <translation>:قابل خرج کردن</translation>
<<<<<<< HEAD
    </message>
    <message>
        <source>Recent transactions</source>
        <translation>تراکنش های اخیر</translation>
    </message>
    <message>
        <source>out of sync</source>
        <translation>ناهمگام</translation>
    </message>
</context>
<context>
    <name>PaymentServer</name>
    <message>
        <source>URI handling</source>
        <translation>مدیریت URI</translation>
    </message>
    <message>
        <source>Payment request rejected</source>
        <translation>درخواست پرداخت رد شد.</translation>
    </message>
    <message>
        <source>Payment request error</source>
        <translation>خطای درخواست پرداخت</translation>
    </message>
    <message>
        <source>Cannot start bitcoin: click-to-pay handler</source>
        <translation>نمی‌توان بیت‌کوین را اجرا کرد: کنترل‌کنندهٔ کلیک-و-پرداخت</translation>
=======
    </message>
    <message>
        <source>Recent transactions</source>
        <translation>تراکنش های اخیر</translation>
>>>>>>> 9460771a
    </message>
    </context>
<context>
    <name>PaymentServer</name>
    </context>
<context>
    <name>PeerTableModel</name>
    <message>
        <source>Ping Time</source>
        <translation>زمان پینگ</translation>
    </message>
</context>
<context>
    <name>QObject</name>
    <message>
        <source>Amount</source>
        <translation>مبلغ</translation>
    </message>
    <message>
<<<<<<< HEAD
=======
        <source>Enter a Bitcoin address (e.g. %1)</source>
        <translation>یک آدرس بیت‌کوین وارد کنید (مثلاً %1)</translation>
    </message>
    <message>
        <source>%1 d</source>
        <translation>%1 روز</translation>
    </message>
    <message>
        <source>%1 h</source>
        <translation>%1 ساعت</translation>
    </message>
    <message>
        <source>%1 m</source>
        <translation>%1 دقیقه</translation>
    </message>
    <message>
        <source>%1 s</source>
        <translation>%1 ثانیه</translation>
    </message>
    <message>
>>>>>>> 9460771a
        <source>None</source>
        <translation>هیچکدام</translation>
    </message>
    <message>
        <source>N/A</source>
        <translation>ناموجود</translation>
    </message>
    <message>
        <source>%1 ms</source>
        <translation>%1 میلیونم ثانیه</translation>
    </message>
</context>
<context>
    <name>QRImageWidget</name>
    </context>
<context>
    <name>RPCConsole</name>
    <message>
        <source>N/A</source>
        <translation>ناموجود</translation>
    </message>
    <message>
        <source>Client version</source>
        <translation>نسخهٔ کلاینت</translation>
    </message>
    <message>
        <source>&amp;Information</source>
        <translation>&amp;اطلاعات</translation>
    </message>
    <message>
        <source>Debug window</source>
        <translation>پنجرهٔ اشکالزدایی</translation>
    </message>
    <message>
        <source>General</source>
        <translation>عمومی</translation>
    </message>
    <message>
        <source>Startup time</source>
        <translation>زمان آغاز به کار</translation>
    </message>
    <message>
        <source>Network</source>
        <translation>شبکه</translation>
    </message>
    <message>
        <source>Name</source>
        <translation>اسم</translation>
    </message>
    <message>
        <source>Number of connections</source>
        <translation>تعداد ارتباطات</translation>
    </message>
    <message>
        <source>Block chain</source>
        <translation>زنجیرهٔ بلوک‌ها</translation>
    </message>
    <message>
        <source>Current number of blocks</source>
        <translation>تعداد فعلی بلوک‌ها</translation>
    </message>
    <message>
<<<<<<< HEAD
        <source>Received</source>
        <translation>دریافتی</translation>
    </message>
    <message>
        <source>Sent</source>
        <translation>ارسال شده</translation>
    </message>
    <message>
        <source>Version</source>
        <translation>نسخه</translation>
    </message>
    <message>
        <source>Services</source>
        <translation>سرویس ها</translation>
    </message>
    <message>
        <source>Last block time</source>
        <translation>زمان آخرین بلوک</translation>
=======
        <source>Memory Pool</source>
        <translation>استخر حافظه</translation>
>>>>>>> 9460771a
    </message>
    <message>
        <source>Memory usage</source>
        <translation>مصرف حافظه</translation>
    </message>
    <message>
        <source>Received</source>
        <translation>دریافتی</translation>
    </message>
    <message>
        <source>Sent</source>
        <translation>ارسال شده</translation>
    </message>
    <message>
        <source>Version</source>
        <translation>نسخه</translation>
    </message>
    <message>
        <source>Services</source>
        <translation>سرویس ها</translation>
    </message>
    <message>
        <source>Connection Time</source>
        <translation>مدت اتصال</translation>
    </message>
    <message>
        <source>Last Send</source>
        <translation>ارسال شده آخرین بار</translation>
    </message>
    <message>
        <source>Last Receive</source>
        <translation>آخرین دریافتی</translation>
    </message>
    <message>
        <source>Ping Time</source>
        <translation>زمان پینگ</translation>
    </message>
    <message>
        <source>Ping Wait</source>
        <translation>انتظار پینگ</translation>
    </message>
    <message>
        <source>Last block time</source>
        <translation>زمان آخرین بلوک</translation>
    </message>
    <message>
        <source>&amp;Open</source>
        <translation>با&amp;ز کردن</translation>
    </message>
    <message>
        <source>&amp;Console</source>
        <translation>&amp;کنسول</translation>
    </message>
    <message>
        <source>Totals</source>
        <translation>جمع کل:</translation>
    </message>
    <message>
        <source>In:</source>
        <translation>در:</translation>
    </message>
    <message>
        <source>Debug log file</source>
        <translation>فایلِ لاگِ اشکال زدایی</translation>
    </message>
    <message>
        <source>Clear console</source>
        <translation>پاکسازی کنسول</translation>
    </message>
    <message>
        <source>Use up and down arrows to navigate history, and &lt;b&gt;Ctrl-L&lt;/b&gt; to clear screen.</source>
        <translation>دکمه‌های بالا و پایین برای پیمایش تاریخچه و &lt;b&gt;Ctrl-L&lt;/b&gt; برای پاک کردن صفحه.</translation>
    </message>
    <message>
        <source>Type &lt;b&gt;help&lt;/b&gt; for an overview of available commands.</source>
        <translation>برای نمایش یک مرور کلی از دستورات ممکن، عبارت &lt;b&gt;help&lt;/b&gt; را بنویسید.</translation>
    </message>
    <message>
        <source>%1 B</source>
        <translation>%1 بایت</translation>
    </message>
    <message>
        <source>%1 KB</source>
        <translation>%1 کیلوبایت</translation>
    </message>
    <message>
        <source>%1 MB</source>
        <translation>%1 مگابایت</translation>
    </message>
    <message>
        <source>%1 GB</source>
        <translation>%1 گیگابایت</translation>
    </message>
    <message>
        <source>never</source>
        <translation>هرگز</translation>
    </message>
    <message>
        <source>Yes</source>
        <translation>بله</translation>
    </message>
    <message>
        <source>No</source>
        <translation>خیر</translation>
    </message>
    <message>
        <source>Unknown</source>
        <translation>ناشناخته</translation>
    </message>
</context>
<context>
    <name>ReceiveCoinsDialog</name>
    <message>
        <source>&amp;Amount:</source>
        <translation>مبلغ:</translation>
    </message>
    <message>
        <source>&amp;Label:</source>
        <translation>&amp;برچسب:</translation>
    </message>
    <message>
<<<<<<< HEAD
        <source>Show</source>
        <translation>نمایش</translation>
    </message>
    <message>
        <source>Remove</source>
        <translation>حذف کردن</translation>
    </message>
    <message>
        <source>Copy label</source>
        <translation>کپی برچسب</translation>
=======
        <source>&amp;Message:</source>
        <translation>پیام:</translation>
>>>>>>> 9460771a
    </message>
    <message>
        <source>Use this form to request payments. All fields are &lt;b&gt;optional&lt;/b&gt;.</source>
        <translation>برای درخواست پرداخت از این فرم استفاده کنید.تمام قسمت ها &lt;b&gt;اختیاری&lt;b&gt; هستند.</translation>
    </message>
    <message>
        <source>Clear all fields of the form.</source>
        <translation>تمام قسمت های فرم را خالی کن.</translation>
    </message>
    <message>
        <source>Clear</source>
        <translation>پاک‌کردن</translation>
    </message>
    <message>
        <source>Show</source>
        <translation>نمایش</translation>
    </message>
    <message>
        <source>Remove the selected entries from the list</source>
        <translation>حذف ورودی های انتخاب‌شده از لیست</translation>
    </message>
    <message>
        <source>Remove</source>
        <translation>حذف کردن</translation>
    </message>
    </context>
<context>
    <name>ReceiveRequestDialog</name>
    <message>
        <source>QR Code</source>
        <translation>کد QR</translation>
    </message>
    <message>
        <source>Copy &amp;Address</source>
        <translation>&amp;کپی نشانی</translation>
    </message>
    <message>
        <source>&amp;Save Image...</source>
        <translation>&amp;ذخیره عکس...</translation>
    </message>
    </context>
<context>
    <name>RecentRequestsTableModel</name>
    </context>
<context>
    <name>SendCoinsDialog</name>
    <message>
        <source>Send Coins</source>
        <translation>ارسال سکه</translation>
    </message>
    <message>
        <source>Inputs...</source>
        <translation>ورودی‌ها...</translation>
    </message>
    <message>
        <source>automatically selected</source>
        <translation>به طور خودکار انتخاب شدند</translation>
    </message>
    <message>
        <source>Insufficient funds!</source>
        <translation>بود جه نا کافی </translation>
    </message>
    <message>
        <source>Quantity:</source>
        <translation>تعداد:</translation>
    </message>
    <message>
        <source>Bytes:</source>
        <translation>بایت ها:</translation>
    </message>
    <message>
        <source>Quantity:</source>
        <translation>تعداد:</translation>
    </message>
    <message>
        <source>Bytes:</source>
        <translation>بایت ها:</translation>
    </message>
    <message>
        <source>Amount:</source>
        <translation>مبلغ:</translation>
    </message>
    <message>
        <source>Priority:</source>
        <translation>اولویت:</translation>
<<<<<<< HEAD
    </message>
    <message>
        <source>Fee:</source>
        <translation>هزینه:</translation>
    </message>
    <message>
        <source>After Fee:</source>
        <translation>هزینه ی پسین:</translation>
    </message>
    <message>
        <source>Change:</source>
        <translation>پول خورد:</translation>
    </message>
    <message>
        <source>fast</source>
        <translation>سریع</translation>
    </message>
    <message>
        <source>Send to multiple recipients at once</source>
        <translation>ارسال به چند دریافت‌کنندهٔ به‌طور همزمان</translation>
=======
>>>>>>> 9460771a
    </message>
    <message>
        <source>Fee:</source>
        <translation>هزینه:</translation>
    </message>
    <message>
        <source>After Fee:</source>
        <translation>هزینه ی پسین:</translation>
    </message>
    <message>
        <source>Change:</source>
        <translation>پول خورد:</translation>
    </message>
    <message>
        <source>Transaction Fee:</source>
        <translation>هزینهٔ تراکنش:</translation>
    </message>
    <message>
        <source>Choose...</source>
        <translation>انتخاب...</translation>
    </message>
    <message>
        <source>per kilobyte</source>
        <translation>در هر کیلوبایت</translation>
    </message>
    <message>
        <source>Hide</source>
        <translation>پنهان کردن</translation>
    </message>
    <message>
        <source>total at least</source>
        <translation>در مجموع حداقل</translation>
    </message>
    <message>
        <source>Recommended:</source>
        <translation>توصیه شده:</translation>
    </message>
    <message>
        <source>Custom:</source>
        <translation>سفارشی:</translation>
    </message>
    <message>
        <source>Confirmation time:</source>
        <translation>روز تایید:</translation>
    </message>
    <message>
        <source>normal</source>
        <translation>نرمال</translation>
    </message>
    <message>
        <source>fast</source>
        <translation>سریع</translation>
    </message>
    <message>
        <source>Send to multiple recipients at once</source>
        <translation>ارسال به چند دریافت‌کنندهٔ به‌طور همزمان</translation>
    </message>
    <message>
        <source>Add &amp;Recipient</source>
        <translation>&amp;دریافت‌کنندهٔ جدید</translation>
    </message>
    <message>
        <source>Clear all fields of the form.</source>
        <translation>تمام قسمت های فرم را خالی کن.</translation>
    </message>
    <message>
        <source>Clear &amp;All</source>
        <translation>پاکسازی &amp;همه</translation>
    </message>
    <message>
        <source>Balance:</source>
        <translation>تزار:</translation>
    </message>
    <message>
        <source>Confirm the send action</source>
        <translation>عملیات ارسال را تأیید کنید</translation>
    </message>
    <message>
        <source>S&amp;end</source>
        <translation>&amp;ارسال</translation>
    </message>
    <message>
        <source>Are you sure you want to send?</source>
        <translation>آیا مطمئن هستید که می خواهید ارسال کنید؟</translation>
    </message>
    </context>
<context>
    <name>SendCoinsEntry</name>
    <message>
        <source>A&amp;mount:</source>
        <translation>A&amp;مبلغ :</translation>
    </message>
    <message>
        <source>Pay &amp;To:</source>
        <translation>پرداخ&amp;ت به:</translation>
    </message>
    <message>
        <source>&amp;Label:</source>
        <translation>&amp;برچسب:</translation>
    </message>
    <message>
        <source>Choose previously used address</source>
        <translation>انتخاب نشانی پیش‌تر استفاده شده</translation>
    </message>
    <message>
        <source>This is a normal payment.</source>
        <translation>این یک پرداخت عادی است</translation>
    </message>
    <message>
        <source>The Bitcoin address to send the payment to</source>
        <translation>نشانی بیت‌کوین برای ارسال پرداخت به آن</translation>
    </message>
    <message>
        <source>Alt+A</source>
        <translation>Alt+A</translation>
    </message>
    <message>
        <source>Paste address from clipboard</source>
        <translation>چسباندن نشانی از حافظهٔ سیستم</translation>
    </message>
    <message>
        <source>Alt+P</source>
        <translation>Alt+P</translation>
    </message>
    <message>
        <source>Remove this entry</source>
        <translation>حذف این مدخل</translation>
    </message>
    <message>
        <source>Message:</source>
        <translation>پیام:</translation>
    </message>
    <message>
        <source>Pay To:</source>
        <translation>پرداخت به:</translation>
    </message>
    <message>
        <source>Memo:</source>
        <translation>یادداشت:</translation>
    </message>
    </context>
<context>
    <name>SendConfirmationDialog</name>
    </context>
<context>
    <name>ShutdownWindow</name>
    <message>
        <source>%1 is shutting down...</source>
        <translation>%1 در حال خاموش شدن است...</translation>
    </message>
    </context>
<context>
    <name>SignVerifyMessageDialog</name>
    <message>
        <source>Signatures - Sign / Verify a Message</source>
        <translation>امضاها - امضا / تأیید یک پیام</translation>
    </message>
    <message>
        <source>&amp;Sign Message</source>
        <translation>ا&amp;مضای پیام</translation>
    </message>
    <message>
        <source>The Bitcoin address to sign the message with</source>
        <translation>نشانی بیت‌کوین برای امضاء پیغام با آن</translation>
    </message>
    <message>
        <source>Choose previously used address</source>
        <translation>انتخاب نشانی پیشتر استفاده شده</translation>
    </message>
    <message>
        <source>The Bitcoin address to sign the message with</source>
        <translation>نشانی بیت‌کوین برای امضاء پیغام با آن</translation>
    </message>
    <message>
        <source>Choose previously used address</source>
        <translation>انتخاب نشانی پیش‌تر استفاده شده</translation>
    </message>
    <message>
        <source>Alt+A</source>
        <translation>Alt+A</translation>
    </message>
    <message>
        <source>Paste address from clipboard</source>
        <translation>چسباندن نشانی از حافظهٔ سیستم</translation>
    </message>
    <message>
        <source>Alt+P</source>
        <translation>Alt+P</translation>
    </message>
    <message>
        <source>Enter the message you want to sign here</source>
        <translation>پیامی را که می‌خواهید امضا کنید در اینجا وارد کنید</translation>
    </message>
    <message>
        <source>Signature</source>
        <translation>امضا</translation>
    </message>
    <message>
        <source>Copy the current signature to the system clipboard</source>
        <translation>امضای فعلی را به حافظهٔ سیستم کپی کن</translation>
    </message>
    <message>
        <source>Sign the message to prove you own this Bitcoin address</source>
        <translation>برای اثبات تعلق این نشانی به شما، پیام را امضا کنید</translation>
    </message>
    <message>
        <source>Sign &amp;Message</source>
        <translation>ا&amp;مضای پیام</translation>
    </message>
    <message>
        <source>Reset all sign message fields</source>
        <translation>بازنشانی تمام فیلدهای پیام</translation>
    </message>
    <message>
        <source>Clear &amp;All</source>
        <translation>پاک &amp;کردن همه</translation>
    </message>
    <message>
        <source>&amp;Verify Message</source>
        <translation>&amp;شناسایی پیام</translation>
    </message>
    <message>
        <source>The Bitcoin address the message was signed with</source>
        <translation>نشانی بیت‌کوین که پیغام با آن امضاء شده</translation>
    </message>
    <message>
        <source>The Bitcoin address the message was signed with</source>
        <translation>نشانی بیت‌کوین که پیغام با آن امضاء شده</translation>
    </message>
    <message>
        <source>Verify the message to ensure it was signed with the specified Bitcoin address</source>
        <translation>برای حصول اطمینان از اینکه پیام با نشانی بیت‌کوین مشخص شده امضا است یا خیر، پیام را شناسایی کنید</translation>
    </message>
    <message>
        <source>Verify &amp;Message</source>
        <translation>&amp;شناسایی پیام</translation>
    </message>
    <message>
        <source>Reset all verify message fields</source>
        <translation>بازنشانی تمام فیلدهای پیام</translation>
    </message>
    </context>
<context>
    <name>SplashScreen</name>
    <message>
<<<<<<< HEAD
        <source>Bitcoin Core</source>
        <translation> هسته Bitcoin </translation>
    </message>
    <message>
        <source>The Bitcoin Core developers</source>
        <translation>توسعه‌دهندگان هسته بیت‌کوین</translation>
    </message>
    <message>
=======
>>>>>>> 9460771a
        <source>[testnet]</source>
        <translation>آزمایش شبکه</translation>
    </message>
</context>
<context>
    <name>TrafficGraphWidget</name>
<<<<<<< HEAD
    <message>
        <source>KB/s</source>
        <translation>کیلوبایت</translation>
    </message>
</context>
<context>
    <name>TransactionDesc</name>
    <message>
        <source>Open until %1</source>
        <translation>باز تا %1</translation>
    </message>
    <message>
        <source>%1/offline</source>
        <translation>%1/آفلاین</translation>
    </message>
    <message>
        <source>%1/unconfirmed</source>
        <translation>%1/تأیید نشده</translation>
    </message>
    <message>
        <source>%1 confirmations</source>
        <translation>%1 تأییدیه</translation>
    </message>
    <message>
        <source>Status</source>
        <translation>وضعیت</translation>
    </message>
    <message numerus="yes">
        <source>, broadcast through %n node(s)</source>
        <translation><numerusform>، پخش از طریق %n گره</numerusform></translation>
    </message>
    <message>
        <source>Date</source>
        <translation>تاریخ</translation>
    </message>
    <message>
        <source>Source</source>
        <translation>منبع</translation>
    </message>
    <message>
        <source>Generated</source>
        <translation>تولید شده</translation>
    </message>
    <message>
        <source>From</source>
        <translation>فرستنده</translation>
    </message>
    <message>
        <source>To</source>
        <translation>گیرنده</translation>
    </message>
    <message>
        <source>own address</source>
        <translation>آدرس شما</translation>
    </message>
    <message>
        <source>label</source>
        <translation>برچسب</translation>
    </message>
    <message>
        <source>Credit</source>
        <translation>بدهی</translation>
    </message>
    <message numerus="yes">
        <source>matures in %n more block(s)</source>
        <translation><numerusform>بلوغ در %n بلوک دیگر</numerusform></translation>
    </message>
    <message>
        <source>not accepted</source>
        <translation>پذیرفته نشد</translation>
    </message>
    <message>
        <source>Debit</source>
        <translation>اعتبار</translation>
    </message>
    <message>
        <source>Transaction fee</source>
        <translation>هزینهٔ تراکنش</translation>
    </message>
    <message>
        <source>Net amount</source>
        <translation>مبلغ خالص</translation>
    </message>
    <message>
        <source>Message</source>
        <translation>پیام</translation>
    </message>
    <message>
        <source>Comment</source>
        <translation>نظر</translation>
    </message>
    <message>
        <source>Transaction ID</source>
        <translation>شناسهٔ تراکنش</translation>
    </message>
    <message>
        <source>Debug information</source>
        <translation>اطلاعات اشکال‌زدایی</translation>
    </message>
    <message>
        <source>Transaction</source>
        <translation>تراکنش</translation>
    </message>
    <message>
        <source>Inputs</source>
        <translation>ورودی‌ها</translation>
    </message>
    <message>
        <source>Amount</source>
        <translation>مبلغ</translation>
    </message>
    <message>
        <source>true</source>
        <translation>درست</translation>
    </message>
    <message>
        <source>false</source>
        <translation>نادرست</translation>
    </message>
    <message>
        <source>, has not been successfully broadcast yet</source>
        <translation>، هنوز با موفقیت ارسال نشده</translation>
    </message>
    <message numerus="yes">
        <source>Open for %n more block(s)</source>
        <translation><numerusform>باز برای %n بلوک دیگر</numerusform></translation>
    </message>
=======
>>>>>>> 9460771a
    <message>
        <source>KB/s</source>
        <translation>کیلوبایت</translation>
    </message>
</context>
<context>
    <name>TransactionDesc</name>
    </context>
<context>
    <name>TransactionDescDialog</name>
    <message>
        <source>This pane shows a detailed description of the transaction</source>
        <translation>این پانل شامل توصیف کاملی از جزئیات تراکنش است</translation>
    </message>
    </context>
<context>
    <name>TransactionTableModel</name>
    </context>
<context>
    <name>TransactionView</name>
<<<<<<< HEAD
    <message>
        <source>All</source>
        <translation>همه</translation>
    </message>
    <message>
        <source>Today</source>
        <translation>امروز</translation>
    </message>
    <message>
        <source>This week</source>
        <translation>این هفته</translation>
    </message>
    <message>
        <source>This month</source>
        <translation>این ماه</translation>
    </message>
    <message>
        <source>Last month</source>
        <translation>ماه گذشته</translation>
    </message>
    <message>
        <source>This year</source>
        <translation>امسال</translation>
    </message>
    <message>
        <source>Range...</source>
        <translation>محدوده...</translation>
    </message>
    <message>
        <source>Received with</source>
        <translation>دریافت‌شده با </translation>
    </message>
    <message>
        <source>Sent to</source>
        <translation>ارسال به</translation>
    </message>
    <message>
        <source>To yourself</source>
        <translation>به خودتان</translation>
    </message>
    <message>
        <source>Mined</source>
        <translation>استخراج‌شده</translation>
    </message>
    <message>
        <source>Other</source>
        <translation>دیگر</translation>
    </message>
    <message>
        <source>Enter address or label to search</source>
        <translation>برای جست‌‌وجو نشانی یا برچسب را وارد کنید</translation>
    </message>
    <message>
        <source>Min amount</source>
        <translation>مبلغ حداقل</translation>
    </message>
    <message>
        <source>Copy address</source>
        <translation>کپی نشانی</translation>
    </message>
    <message>
        <source>Copy label</source>
        <translation>کپی برچسب</translation>
    </message>
    <message>
        <source>Copy amount</source>
        <translation>کپی مقدار</translation>
    </message>
    <message>
        <source>Copy transaction ID</source>
        <translation>کپی شناسهٔ تراکنش</translation>
    </message>
    <message>
        <source>Edit label</source>
        <translation>ویرایش برچسب</translation>
    </message>
    <message>
        <source>Show transaction details</source>
        <translation>نمایش جزئیات تراکنش</translation>
    </message>
    <message>
        <source>Exporting Failed</source>
        <translation>استخراج انجام نشد</translation>
    </message>
    <message>
        <source>Exporting Successful</source>
        <translation>استخراج موفق</translation>
    </message>
    <message>
        <source>Comma separated file (*.csv)</source>
        <translation>پروندهٔ نوع CSV جداشونده با کاما (*.csv)</translation>
    </message>
    <message>
        <source>Confirmed</source>
        <translation>تأیید شده</translation>
    </message>
    <message>
        <source>Date</source>
        <translation>تاریخ</translation>
    </message>
    <message>
        <source>Type</source>
        <translation>نوع</translation>
    </message>
    <message>
        <source>Label</source>
        <translation>برچسب</translation>
    </message>
    <message>
        <source>Address</source>
        <translation>نشانی</translation>
    </message>
    <message>
        <source>ID</source>
        <translation>شناسه</translation>
    </message>
    <message>
        <source>Range:</source>
        <translation>محدوده:</translation>
    </message>
    <message>
        <source>to</source>
        <translation>به</translation>
    </message>
</context>
=======
    </context>
>>>>>>> 9460771a
<context>
    <name>UnitDisplayStatusBarControl</name>
    </context>
<context>
    <name>WalletFrame</name>
    </context>
<context>
    <name>WalletModel</name>
    </context>
<context>
    <name>WalletView</name>
    </context>
<context>
    <name>bitcoin-core</name>
    <message>
        <source>Options:</source>
        <translation>گزینه‌ها:</translation>
    </message>
    <message>
        <source>Specify data directory</source>
        <translation>مشخص کردن دایرکتوری داده‌ها</translation>
    </message>
    <message>
        <source>Connect to a node to retrieve peer addresses, and disconnect</source>
        <translation>اتصال به یک گره برای دریافت آدرس‌های همتا و قطع اتصال پس از اتمام عملیات</translation>
    </message>
    <message>
        <source>Specify your own public address</source>
        <translation>آدرس عمومی خود را مشخص کنید</translation>
    </message>
    <message>
        <source>Accept command line and JSON-RPC commands</source>
        <translation>پذیرش دستورات خط فرمان و دستورات JSON-RPC</translation>
    </message>
    <message>
        <source>Run in the background as a daemon and accept commands</source>
        <translation>اجرا در پشت زمینه به‌صورت یک سرویس و پذیرش دستورات</translation>
    </message>
    <message>
        <source>Accept connections from outside (default: 1 if no -proxy or -connect)</source>
        <translation>پذیرش اتصالات از بیرون (پیش فرض:1 بدون پراکسی یا اتصال)</translation>
    </message>
    <message>
<<<<<<< HEAD
=======
        <source>Bitcoin Core</source>
        <translation> هسته Bitcoin </translation>
    </message>
    <message>
>>>>>>> 9460771a
        <source>Bind to given address and always listen on it. Use [host]:port notation for IPv6</source>
        <translation>مقید به نشانی داده شده باشید و همیشه از آن پیروی کنید. از نشانه گذاری استاندار IPv6 به صورت Host]:Port] استفاده کنید.</translation>
    </message>
    <message>
        <source>Execute command when a wallet transaction changes (%s in cmd is replaced by TxID)</source>
        <translation>هنگامی که یک تراکنش در کیف پولی رخ می دهد، دستور را اجرا کن(%s در دستورات بوسیله ی TxID جایگزین می شود)</translation>
    </message>
    <message>
        <source>This is a pre-release test build - use at your own risk - do not use for mining or merchant applications</source>
        <translation>این یک نسخه ی آزمایشی است - با مسئولیت خودتان از آن استفاده کنید -  آن را در معدن و بازرگانی بکار نگیرید.</translation>
    </message>
    <message>
        <source>Block creation options:</source>
        <translation>بستن گزینه ایجاد</translation>
    </message>
    <message>
        <source>Connect only to the specified node(s)</source>
        <translation>تنها در گره (های) مشخص شده متصل شوید</translation>
    </message>
    <message>
        <source>Connection options:</source>
        <translation>گزینه‌های اتصال:</translation>
    </message>
    <message>
        <source>Copyright (C) %i-%i</source>
        <translation>حق تألیف (C) %i-%i</translation>
    </message>
    <message>
        <source>Corrupted block database detected</source>
        <translation>یک پایگاه داده ی بلوک خراب یافت شد</translation>
    </message>
    <message>
        <source>Do you want to rebuild the block database now?</source>
        <translation>آیا مایلید که اکنون پایگاه داده ی بلوک را بازسازی کنید؟</translation>
    </message>
    <message>
        <source>Error initializing block database</source>
        <translation>خطا در آماده سازی پایگاه داده ی بلوک</translation>
    </message>
    <message>
        <source>Error loading %s</source>
        <translation>خطا در بارگیری %s</translation>
    </message>
    <message>
        <source>Error loading block database</source>
        <translation>خطا در بارگذاری پایگاه داده ها</translation>
    </message>
    <message>
        <source>Error opening block database</source>
        <translation>خطا در بازگشایی پایگاه داده ی بلوک</translation>
    </message>
    <message>
        <source>Error: Disk space is low!</source>
        <translation>خطا: فضای دیسک کم است!</translation>
    </message>
    <message>
        <source>Failed to listen on any port. Use -listen=0 if you want this.</source>
        <translation>شنیدن هر گونه درگاه انجام پذیر نیست. ازlisten=0  برای اینکار استفاده کیند.</translation>
    </message>
    <message>
        <source>Importing...</source>
        <translation>در حال پیاده‌سازی...</translation>
    </message>
    <message>
<<<<<<< HEAD
=======
        <source>Loading banlist...</source>
        <translation>بارگذاری لیست‌سیاه...</translation>
    </message>
    <message>
        <source>Print this help message and exit</source>
        <translation>چاپ ایت پیام کمک و خروج</translation>
    </message>
    <message>
        <source>Print version and exit</source>
        <translation>چاپ نسخه و خروج</translation>
    </message>
    <message>
>>>>>>> 9460771a
        <source>Verifying blocks...</source>
        <translation>در حال بازبینی بلوک‌ها...</translation>
    </message>
    <message>
        <source>Verifying wallet...</source>
        <translation>در حال بازبینی کیف پول...</translation>
    </message>
    <message>
<<<<<<< HEAD
        <source>Warning: Please check that your computer's date and time are correct! If your clock is wrong Bitcoin Core will not work properly.</source>
        <translation>هشدار: تاریخ و ساعت کامپیوتر خود را بررسی کنید. اگر ساعت درست نباشد هسته بیت‌کوین به درستی کار نخواهد کرد.</translation>
=======
        <source>Wallet options:</source>
        <translation>گزینه‌های کیف پول:</translation>
    </message>
    <message>
        <source>(default: %u)</source>
        <translation>(پیش‌فرض %u)</translation>
>>>>>>> 9460771a
    </message>
    <message>
        <source>Information</source>
        <translation>اطلاعات</translation>
    </message>
    <message>
        <source>Send trace/debug info to console instead of debug.log file</source>
        <translation>اطلاعات ردگیری/اشکال‌زدایی را به جای فایل لاگ اشکال‌زدایی به کنسول بفرستید</translation>
    </message>
    <message>
        <source>Shrink debug.log file on client startup (default: 1 when no -debug)</source>
        <translation>فایل debug.log  را در startup مشتری کوچک کن (پیش فرض:1 اگر اشکال زدایی روی نداد)</translation>
    </message>
    <message>
        <source>Transaction amount too small</source>
        <translation>مقدار تراکنش بسیار کم است</translation>
    </message>
    <message>
        <source>Transaction amounts must be positive</source>
        <translation>مقادیر تراکنش باید مثبت باشد</translation>
    </message>
    <message>
        <source>Transaction too large</source>
        <translation>تراکنش بسیار بزرگ است</translation>
    </message>
    <message>
        <source>Username for JSON-RPC connections</source>
        <translation>JSON-RPC شناسه برای ارتباطات</translation>
    </message>
    <message>
        <source>Warning</source>
        <translation>هشدار</translation>
    </message>
    <message>
        <source>Warning: unknown new rules activated (versionbit %i)</source>
        <translation>هشدار: قوانین جدید ناشناخته‌ای فعال شده‌اند (نسخه‌بیت %i)</translation>
    </message>
    <message>
        <source>Password for JSON-RPC connections</source>
        <translation>JSON-RPC عبارت عبور برای ارتباطات</translation>
    </message>
    <message>
        <source>Execute command when the best block changes (%s in cmd is replaced by block hash)</source>
        <translation>زمانی که بهترین بلاک تغییر کرد، دستور را اجرا کن (%s در cmd با block hash جایگزین شده است)</translation>
    </message>
    <message>
        <source>Allow DNS lookups for -addnode, -seednode and -connect</source>
        <translation>به DNS اجازه بده تا برای addnode ، seednode و اتصال جستجو کند</translation>
    </message>
    <message>
        <source>Loading addresses...</source>
        <translation>بار گیری آدرس ها</translation>
    </message>
    <message>
        <source>(default: %s)</source>
        <translation>(پیش‌فرض %s)</translation>
    </message>
    <message>
        <source>Invalid -proxy address: '%s'</source>
        <translation>آدرس پراکسی اشتباه %s</translation>
    </message>
    <message>
        <source>Unknown network specified in -onlynet: '%s'</source>
        <translation>شبکه مشخص شده غیرقابل شناسایی در onlynet: '%s'</translation>
    </message>
    <message>
<<<<<<< HEAD
        <source>Cannot resolve -bind address: '%s'</source>
        <translation>آدرس قابل اتصال- شناسایی نیست %s</translation>
    </message>
    <message>
        <source>Cannot resolve -externalip address: '%s'</source>
        <translation>آدرس خارجی قابل اتصال- شناسایی نیست %s</translation>
    </message>
    <message>
        <source>Invalid amount for -paytxfee=&lt;amount&gt;: '%s'</source>
        <translation>میزان وجه اشتباه برای paytxfee=&lt;میزان وجه&gt;: %s</translation>
    </message>
    <message>
=======
>>>>>>> 9460771a
        <source>Insufficient funds</source>
        <translation>بود جه نا کافی </translation>
    </message>
    <message>
        <source>Loading block index...</source>
        <translation>بار گیری شاخص بلوک</translation>
    </message>
    <message>
        <source>Add a node to connect to and attempt to keep the connection open</source>
        <translation>به اتصال یک گره اضافه کنید و اتصال را باز نگاه دارید</translation>
    </message>
    <message>
        <source>Loading wallet...</source>
        <translation>بار گیری والت</translation>
    </message>
    <message>
        <source>Cannot downgrade wallet</source>
        <translation>امکان تنزل نسخه در wallet وجود ندارد</translation>
    </message>
    <message>
        <source>Cannot write default address</source>
        <translation>آدرس پیش فرض قابل ذخیره نیست</translation>
    </message>
    <message>
        <source>Rescanning...</source>
        <translation>اسکان مجدد</translation>
    </message>
    <message>
        <source>Done loading</source>
        <translation>بار گیری انجام شده است</translation>
    </message>
    <message>
        <source>Error</source>
        <translation>خطا</translation>
    </message>
</context>
</TS><|MERGE_RESOLUTION|>--- conflicted
+++ resolved
@@ -41,53 +41,6 @@
         <source>&amp;Delete</source>
         <translation>&amp;حذف</translation>
     </message>
-<<<<<<< HEAD
-    <message>
-        <source>Choose the address to send coins to</source>
-        <translation>آدرس مورد نظر برای ارسال کوین ها را انتخاب کنید</translation>
-    </message>
-    <message>
-        <source>Choose the address to receive coins with</source>
-        <translation>آدرس موردنظر برای دریافت کوین ها را انتخاب کنید.</translation>
-    </message>
-    <message>
-        <source>Sending addresses</source>
-        <translation>آدرس های ارسال کننده</translation>
-    </message>
-    <message>
-        <source>Receiving addresses</source>
-        <translation>آدرس های دریافت کننده</translation>
-    </message>
-    <message>
-        <source>These are your Bitcoin addresses for sending payments. Always check the amount and the receiving address before sending coins.</source>
-        <translation>این‌ها نشانی‌های بیت‌کوین شما برای ارسال وجود هستند. همیشه قبل از ارسال سکه‌ها، نشانی دریافت‌کننده و مقدار ارسالی را بررسی کنید.</translation>
-    </message>
-    <message>
-        <source>These are your Bitcoin addresses for receiving payments. It is recommended to use a new receiving address for each transaction.</source>
-        <translation>این‌ها نشانی‌های بیت‌کوین شما برای دریافت وجوه هستند. توصیه می‌شود یک نشانی دریافت جدید برای هر تبادل استفاده کنید.</translation>
-    </message>
-    <message>
-        <source>Copy &amp;Label</source>
-        <translation>کپی و برچسب‌&amp;گذاری</translation>
-    </message>
-    <message>
-        <source>&amp;Edit</source>
-        <translation>&amp;ویرایش</translation>
-    </message>
-    <message>
-        <source>Export Address List</source>
-        <translation>استخراج لیست آدرس</translation>
-    </message>
-    <message>
-        <source>Comma separated file (*.csv)</source>
-        <translation>پروندهٔ نوع CSV جداشونده با کاما (*.csv)</translation>
-    </message>
-    <message>
-        <source>Exporting Failed</source>
-        <translation>استخراج انجام نشد</translation>
-    </message>
-=======
->>>>>>> 9460771a
     </context>
 <context>
     <name>AddressTableModel</name>
@@ -114,93 +67,8 @@
 <context>
     <name>BanTableModel</name>
     <message>
-<<<<<<< HEAD
-        <source>Encrypt wallet</source>
-        <translation>رمزنگاری کیف پول</translation>
-    </message>
-    <message>
-        <source>This operation needs your wallet passphrase to unlock the wallet.</source>
-        <translation>انجام این عملیات نیازمند گذرواژهٔ کیف پول شما برای باز کردن قفل آن است.</translation>
-    </message>
-    <message>
-        <source>Unlock wallet</source>
-        <translation>باز کردن قفل کیف پول</translation>
-    </message>
-    <message>
-        <source>This operation needs your wallet passphrase to decrypt the wallet.</source>
-        <translation>انجام این عملیات نیازمند گذرواژهٔ کیف پول شما برای رمزگشایی کردن آن است.</translation>
-    </message>
-    <message>
-        <source>Decrypt wallet</source>
-        <translation>رمزگشایی کیف پول</translation>
-    </message>
-    <message>
-        <source>Change passphrase</source>
-        <translation>تغییر گذرواژه</translation>
-    </message>
-    <message>
-        <source>Enter the old and new passphrase to the wallet.</source>
-        <translation>گذرواژهٔ قدیمی و جدید کیف پول را وارد کنید.</translation>
-    </message>
-    <message>
-        <source>Confirm wallet encryption</source>
-        <translation>تأیید رمزنگاری کیف پول</translation>
-    </message>
-    <message>
-        <source>Warning: If you encrypt your wallet and lose your passphrase, you will &lt;b&gt;LOSE ALL OF YOUR BITCOINS&lt;/b&gt;!</source>
-        <translation>هشدار: اگر کیف پول خود را رمزنگاری کنید و گذرواژه را فراموش کنید، &lt;b&gt;تمام دارایی بیت‌کوین خود را از دست خواهید داد&lt;/b&gt;!</translation>
-    </message>
-    <message>
-        <source>Are you sure you wish to encrypt your wallet?</source>
-        <translation>آیا مطمئن هستید که می‌خواهید کیف پول خود را رمزنگاری کنید؟</translation>
-    </message>
-    <message>
-        <source>IMPORTANT: Any previous backups you have made of your wallet file should be replaced with the newly generated, encrypted wallet file. For security reasons, previous backups of the unencrypted wallet file will become useless as soon as you start using the new, encrypted wallet.</source>
-        <translation>مهم: هر نسخهٔ پشتیبانی که تا کنون از کیف پول خود تهیه کرده‌اید، باید با کیف پول رمزنگاری شدهٔ جدید جایگزین شود. به دلایل امنیتی، پروندهٔ قدیمی کیف پول بدون رمزنگاری، تا زمانی که از کیف پول رمزنگاری‌شدهٔ جدید استفاده نکنید، غیرقابل استفاده خواهد بود.</translation>
-    </message>
-    <message>
-        <source>Warning: The Caps Lock key is on!</source>
-        <translation>هشدار: کلید Caps Lock روشن است!</translation>
-    </message>
-    <message>
-        <source>Wallet encrypted</source>
-        <translation>کیف پول رمزنگاری شد</translation>
-    </message>
-    <message>
-        <source>Enter the new passphrase to the wallet.&lt;br/&gt;Please use a passphrase of &lt;b&gt;ten or more random characters&lt;/b&gt;, or &lt;b&gt;eight or more words&lt;/b&gt;.</source>
-        <translation>رمز جدید کیف پول خود را وارد کنید.&lt;br/&gt;از رمز عبوری استفاده کنید که&lt;b&gt; حداقل 10  کاراکتر تصادفی &lt;/b&gt; و یا &lt;b&gt; حداقل 8 حرف داشته باشد.&lt;/b&gt;</translation>
-    </message>
-    <message>
-        <source>Bitcoin will close now to finish the encryption process. Remember that encrypting your wallet cannot fully protect your bitcoins from being stolen by malware infecting your computer.</source>
-        <translation>بیت‌کوین هم اکنون بسته می‌شود تا فرایند رمزگذاری را تمام کند. به خاطر داشته باشید که رمزگذاری کردن کیف پول‌تان نمی‌تواند به طور کامل بیت‌کوین‌های شما را در برابر دزدیده شدن توسط بدافزارهایی که احتمالاً رایانهٔ شما را آلوده می‌کنند، محافظت نماید.</translation>
-    </message>
-    <message>
-        <source>Wallet encryption failed</source>
-        <translation>رمزنگاری کیف پول با شکست مواجه شد</translation>
-    </message>
-    <message>
-        <source>Wallet encryption failed due to an internal error. Your wallet was not encrypted.</source>
-        <translation>رمزنگاری کیف پول بنا به یک خطای داخلی با شکست مواجه شد. کیف پول شما رمزنگاری نشد.</translation>
-    </message>
-    <message>
-        <source>The supplied passphrases do not match.</source>
-        <translation>گذرواژه‌های داده شده با هم تطابق ندارند.</translation>
-    </message>
-    <message>
-        <source>Wallet unlock failed</source>
-        <translation>بازگشایی قفل کیف‌پول با شکست مواجه شد</translation>
-    </message>
-    <message>
-        <source>The passphrase entered for the wallet decryption was incorrect.</source>
-        <translation>گذرواژهٔ وارد شده برای رمزگشایی کیف پول نادرست بود.</translation>
-    </message>
-    <message>
-        <source>Wallet decryption failed</source>
-        <translation>رمزگشایی ناموفق کیف پول</translation>
-=======
         <source>IP/Netmask</source>
         <translation>آی‌پی/نت‌ماسک</translation>
->>>>>>> 9460771a
     </message>
     <message>
         <source>Banned Until</source>
@@ -279,11 +147,7 @@
     </message>
     <message>
         <source>&amp;Sending addresses...</source>
-<<<<<<< HEAD
-        <translation>$ارسال آدرس ها...</translation>
-=======
         <translation>&amp;در حال ارسال آدرس ها...</translation>
->>>>>>> 9460771a
     </message>
     <message>
         <source>&amp;Receiving addresses...</source>
@@ -292,13 +156,6 @@
     <message>
         <source>Open &amp;URI...</source>
         <translation>باز کردن &amp;آدرس</translation>
-<<<<<<< HEAD
-    </message>
-    <message>
-        <source>Importing blocks from disk...</source>
-        <translation>دریافت بلوک‌ها از دیسک...</translation>
-=======
->>>>>>> 9460771a
     </message>
     <message>
         <source>Reindexing blocks on disk...</source>
@@ -345,10 +202,6 @@
         <translation>&amp;دریافت</translation>
     </message>
     <message>
-        <source>Show information about Bitcoin Core</source>
-        <translation>نمایش اطلاعات در مورد بیت‌کوین</translation>
-    </message>
-    <message>
         <source>&amp;Show / Hide</source>
         <translation>&amp;نمایش/ عدم نمایش</translation>
     </message>
@@ -399,18 +252,6 @@
     <message>
         <source>&amp;Command-line options</source>
         <translation>گزینه‌های خط‌فرمان</translation>
-    </message>
-    <message>
-        <source>&amp;About Bitcoin Core</source>
-        <translation>درباره هسته ی بیت کوین</translation>
-    </message>
-    <message>
-        <source>Show the list of used sending addresses and labels</source>
-        <translation>نمایش لیست آدرس های ارسال و لیبل ها</translation>
-    </message>
-    <message>
-        <source>Show the list of used receiving addresses and labels</source>
-        <translation>نمایش لیست آدرس های دریافت و لیبل ها</translation>
     </message>
     <message numerus="yes">
         <source>%n active connection(s) to Bitcoin network</source>
@@ -524,7 +365,6 @@
     <message>
         <source>Coin Selection</source>
         <translation>انتخاب سکه</translation>
-<<<<<<< HEAD
     </message>
     <message>
         <source>Quantity:</source>
@@ -555,6 +395,10 @@
         <translation>پول خورد:</translation>
     </message>
     <message>
+        <source>(un)select all</source>
+        <translation>(لغو)انتخاب همه</translation>
+    </message>
+    <message>
         <source>Tree mode</source>
         <translation>مدل درختی</translation>
     </message>
@@ -590,135 +434,6 @@
         <source>Priority</source>
         <translation>اولویت</translation>
     </message>
-    <message>
-        <source>Copy address</source>
-        <translation>کپی نشانی</translation>
-=======
-    </message>
-    <message>
-        <source>Quantity:</source>
-        <translation>تعداد:</translation>
-    </message>
-    <message>
-        <source>Bytes:</source>
-        <translation>بایت ها:</translation>
-    </message>
-    <message>
-        <source>Amount:</source>
-        <translation>مبلغ:</translation>
->>>>>>> 9460771a
-    </message>
-    <message>
-        <source>Priority:</source>
-        <translation>اولویت:</translation>
-    </message>
-    <message>
-        <source>Fee:</source>
-        <translation>هزینه:</translation>
-    </message>
-    <message>
-        <source>After Fee:</source>
-        <translation>هزینه ی پسین:</translation>
-    </message>
-    <message>
-<<<<<<< HEAD
-        <source>highest</source>
-        <translation>بیشترین</translation>
-    </message>
-    <message>
-        <source>higher</source>
-        <translation>بیشتر</translation>
-    </message>
-    <message>
-        <source>high</source>
-        <translation>زیاد</translation>
-    </message>
-    <message>
-        <source>medium-high</source>
-        <translation>متوسط رو به بالا</translation>
-    </message>
-    <message>
-        <source>medium</source>
-        <translation>متوسط</translation>
-    </message>
-    <message>
-        <source>low-medium</source>
-        <translation>متوسط متمایل به کم</translation>
-    </message>
-    <message>
-        <source>low</source>
-        <translation>کم</translation>
-    </message>
-    <message>
-        <source>lower</source>
-        <translation>کمتر</translation>
-    </message>
-    <message>
-        <source>lowest</source>
-        <translation>کمترین</translation>
-    </message>
-    <message>
-        <source>none</source>
-        <translation>هیچکدام</translation>
-    </message>
-    <message>
-        <source>yes</source>
-        <translation>بله</translation>
-=======
-        <source>Change:</source>
-        <translation>پول خورد:</translation>
->>>>>>> 9460771a
-    </message>
-    <message>
-        <source>(un)select all</source>
-        <translation>(لغو)انتخاب همه</translation>
-    </message>
-    <message>
-        <source>Tree mode</source>
-        <translation>مدل درختی</translation>
-    </message>
-<<<<<<< HEAD
-    <message>
-        <source>(change)</source>
-        <translation>(تغییر)</translation>
-    </message>
-</context>
-<context>
-    <name>EditAddressDialog</name>
-=======
->>>>>>> 9460771a
-    <message>
-        <source>List mode</source>
-        <translation>مدل لیست</translation>
-    </message>
-    <message>
-        <source>Amount</source>
-        <translation>مبلغ</translation>
-    </message>
-    <message>
-        <source>Received with label</source>
-        <translation>دریافت شده با برچسب</translation>
-    </message>
-    <message>
-        <source>Received with address</source>
-        <translation>دریافت شده با نشانی</translation>
-    </message>
-    <message>
-        <source>Date</source>
-        <translation>تاریخ</translation>
-    </message>
-    <message>
-        <source>Confirmations</source>
-        <translation>تاییدیه ها</translation>
-    </message>
-    <message>
-        <source>Confirmed</source>
-        <translation>تأیید شده</translation>
-    </message>
-    <message>
-        <source>Priority</source>
-        <translation>اولویت</translation>
-    </message>
     </context>
 <context>
     <name>EditAddressDialog</name>
@@ -765,13 +480,8 @@
         <translation>نسخه</translation>
     </message>
     <message>
-<<<<<<< HEAD
-        <source>About Bitcoin Core</source>
-        <translation>درباره هسته ی بیت کوین</translation>
-=======
         <source>About %1</source>
         <translation>درباره %1</translation>
->>>>>>> 9460771a
     </message>
     <message>
         <source>Command-line options</source>
@@ -801,17 +511,8 @@
         <translation>خوش‌آمدید</translation>
     </message>
     <message>
-<<<<<<< HEAD
-        <source>Welcome to Bitcoin Core.</source>
-        <translation>به هسته بیت کوین خوش آمدید.</translation>
-    </message>
-    <message>
-        <source>As this is the first time the program is launched, you can choose where Bitcoin Core will store its data.</source>
-        <translation>از آنجایی که این اولین اجرای برنامه است، شما می‌توانید مسیر ذخیرهٔ داده‌ها را انتخاب کنید.</translation>
-=======
         <source>Welcome to %1.</source>
         <translation>به %1 خوش‌آمدید.</translation>
->>>>>>> 9460771a
     </message>
     <message>
         <source>Use the default data directory</source>
@@ -1025,41 +726,11 @@
     <message>
         <source>Spendable:</source>
         <translation>:قابل خرج کردن</translation>
-<<<<<<< HEAD
     </message>
     <message>
         <source>Recent transactions</source>
         <translation>تراکنش های اخیر</translation>
     </message>
-    <message>
-        <source>out of sync</source>
-        <translation>ناهمگام</translation>
-    </message>
-</context>
-<context>
-    <name>PaymentServer</name>
-    <message>
-        <source>URI handling</source>
-        <translation>مدیریت URI</translation>
-    </message>
-    <message>
-        <source>Payment request rejected</source>
-        <translation>درخواست پرداخت رد شد.</translation>
-    </message>
-    <message>
-        <source>Payment request error</source>
-        <translation>خطای درخواست پرداخت</translation>
-    </message>
-    <message>
-        <source>Cannot start bitcoin: click-to-pay handler</source>
-        <translation>نمی‌توان بیت‌کوین را اجرا کرد: کنترل‌کنندهٔ کلیک-و-پرداخت</translation>
-=======
-    </message>
-    <message>
-        <source>Recent transactions</source>
-        <translation>تراکنش های اخیر</translation>
->>>>>>> 9460771a
-    </message>
     </context>
 <context>
     <name>PaymentServer</name>
@@ -1078,8 +749,6 @@
         <translation>مبلغ</translation>
     </message>
     <message>
-<<<<<<< HEAD
-=======
         <source>Enter a Bitcoin address (e.g. %1)</source>
         <translation>یک آدرس بیت‌کوین وارد کنید (مثلاً %1)</translation>
     </message>
@@ -1100,7 +769,6 @@
         <translation>%1 ثانیه</translation>
     </message>
     <message>
->>>>>>> 9460771a
         <source>None</source>
         <translation>هیچکدام</translation>
     </message>
@@ -1163,7 +831,14 @@
         <translation>تعداد فعلی بلوک‌ها</translation>
     </message>
     <message>
-<<<<<<< HEAD
+        <source>Memory Pool</source>
+        <translation>استخر حافظه</translation>
+    </message>
+    <message>
+        <source>Memory usage</source>
+        <translation>مصرف حافظه</translation>
+    </message>
+    <message>
         <source>Received</source>
         <translation>دریافتی</translation>
     </message>
@@ -1180,56 +855,28 @@
         <translation>سرویس ها</translation>
     </message>
     <message>
+        <source>Connection Time</source>
+        <translation>مدت اتصال</translation>
+    </message>
+    <message>
+        <source>Last Send</source>
+        <translation>ارسال شده آخرین بار</translation>
+    </message>
+    <message>
+        <source>Last Receive</source>
+        <translation>آخرین دریافتی</translation>
+    </message>
+    <message>
+        <source>Ping Time</source>
+        <translation>زمان پینگ</translation>
+    </message>
+    <message>
+        <source>Ping Wait</source>
+        <translation>انتظار پینگ</translation>
+    </message>
+    <message>
         <source>Last block time</source>
         <translation>زمان آخرین بلوک</translation>
-=======
-        <source>Memory Pool</source>
-        <translation>استخر حافظه</translation>
->>>>>>> 9460771a
-    </message>
-    <message>
-        <source>Memory usage</source>
-        <translation>مصرف حافظه</translation>
-    </message>
-    <message>
-        <source>Received</source>
-        <translation>دریافتی</translation>
-    </message>
-    <message>
-        <source>Sent</source>
-        <translation>ارسال شده</translation>
-    </message>
-    <message>
-        <source>Version</source>
-        <translation>نسخه</translation>
-    </message>
-    <message>
-        <source>Services</source>
-        <translation>سرویس ها</translation>
-    </message>
-    <message>
-        <source>Connection Time</source>
-        <translation>مدت اتصال</translation>
-    </message>
-    <message>
-        <source>Last Send</source>
-        <translation>ارسال شده آخرین بار</translation>
-    </message>
-    <message>
-        <source>Last Receive</source>
-        <translation>آخرین دریافتی</translation>
-    </message>
-    <message>
-        <source>Ping Time</source>
-        <translation>زمان پینگ</translation>
-    </message>
-    <message>
-        <source>Ping Wait</source>
-        <translation>انتظار پینگ</translation>
-    </message>
-    <message>
-        <source>Last block time</source>
-        <translation>زمان آخرین بلوک</translation>
     </message>
     <message>
         <source>&amp;Open</source>
@@ -1307,195 +954,151 @@
         <translation>&amp;برچسب:</translation>
     </message>
     <message>
-<<<<<<< HEAD
+        <source>&amp;Message:</source>
+        <translation>پیام:</translation>
+    </message>
+    <message>
+        <source>Use this form to request payments. All fields are &lt;b&gt;optional&lt;/b&gt;.</source>
+        <translation>برای درخواست پرداخت از این فرم استفاده کنید.تمام قسمت ها &lt;b&gt;اختیاری&lt;b&gt; هستند.</translation>
+    </message>
+    <message>
+        <source>Clear all fields of the form.</source>
+        <translation>تمام قسمت های فرم را خالی کن.</translation>
+    </message>
+    <message>
+        <source>Clear</source>
+        <translation>پاک‌کردن</translation>
+    </message>
+    <message>
         <source>Show</source>
         <translation>نمایش</translation>
     </message>
     <message>
+        <source>Remove the selected entries from the list</source>
+        <translation>حذف ورودی های انتخاب‌شده از لیست</translation>
+    </message>
+    <message>
         <source>Remove</source>
         <translation>حذف کردن</translation>
     </message>
-    <message>
-        <source>Copy label</source>
-        <translation>کپی برچسب</translation>
-=======
-        <source>&amp;Message:</source>
-        <translation>پیام:</translation>
->>>>>>> 9460771a
-    </message>
-    <message>
-        <source>Use this form to request payments. All fields are &lt;b&gt;optional&lt;/b&gt;.</source>
-        <translation>برای درخواست پرداخت از این فرم استفاده کنید.تمام قسمت ها &lt;b&gt;اختیاری&lt;b&gt; هستند.</translation>
+    </context>
+<context>
+    <name>ReceiveRequestDialog</name>
+    <message>
+        <source>QR Code</source>
+        <translation>کد QR</translation>
+    </message>
+    <message>
+        <source>Copy &amp;Address</source>
+        <translation>&amp;کپی نشانی</translation>
+    </message>
+    <message>
+        <source>&amp;Save Image...</source>
+        <translation>&amp;ذخیره عکس...</translation>
+    </message>
+    </context>
+<context>
+    <name>RecentRequestsTableModel</name>
+    </context>
+<context>
+    <name>SendCoinsDialog</name>
+    <message>
+        <source>Send Coins</source>
+        <translation>ارسال سکه</translation>
+    </message>
+    <message>
+        <source>Inputs...</source>
+        <translation>ورودی‌ها...</translation>
+    </message>
+    <message>
+        <source>automatically selected</source>
+        <translation>به طور خودکار انتخاب شدند</translation>
+    </message>
+    <message>
+        <source>Insufficient funds!</source>
+        <translation>بود جه نا کافی </translation>
+    </message>
+    <message>
+        <source>Quantity:</source>
+        <translation>تعداد:</translation>
+    </message>
+    <message>
+        <source>Bytes:</source>
+        <translation>بایت ها:</translation>
+    </message>
+    <message>
+        <source>Amount:</source>
+        <translation>مبلغ:</translation>
+    </message>
+    <message>
+        <source>Priority:</source>
+        <translation>اولویت:</translation>
+    </message>
+    <message>
+        <source>Fee:</source>
+        <translation>هزینه:</translation>
+    </message>
+    <message>
+        <source>After Fee:</source>
+        <translation>هزینه ی پسین:</translation>
+    </message>
+    <message>
+        <source>Change:</source>
+        <translation>پول خورد:</translation>
+    </message>
+    <message>
+        <source>Transaction Fee:</source>
+        <translation>هزینهٔ تراکنش:</translation>
+    </message>
+    <message>
+        <source>Choose...</source>
+        <translation>انتخاب...</translation>
+    </message>
+    <message>
+        <source>per kilobyte</source>
+        <translation>در هر کیلوبایت</translation>
+    </message>
+    <message>
+        <source>Hide</source>
+        <translation>پنهان کردن</translation>
+    </message>
+    <message>
+        <source>total at least</source>
+        <translation>در مجموع حداقل</translation>
+    </message>
+    <message>
+        <source>Recommended:</source>
+        <translation>توصیه شده:</translation>
+    </message>
+    <message>
+        <source>Custom:</source>
+        <translation>سفارشی:</translation>
+    </message>
+    <message>
+        <source>Confirmation time:</source>
+        <translation>روز تایید:</translation>
+    </message>
+    <message>
+        <source>normal</source>
+        <translation>نرمال</translation>
+    </message>
+    <message>
+        <source>fast</source>
+        <translation>سریع</translation>
+    </message>
+    <message>
+        <source>Send to multiple recipients at once</source>
+        <translation>ارسال به چند دریافت‌کنندهٔ به‌طور همزمان</translation>
+    </message>
+    <message>
+        <source>Add &amp;Recipient</source>
+        <translation>&amp;دریافت‌کنندهٔ جدید</translation>
     </message>
     <message>
         <source>Clear all fields of the form.</source>
         <translation>تمام قسمت های فرم را خالی کن.</translation>
     </message>
     <message>
-        <source>Clear</source>
-        <translation>پاک‌کردن</translation>
-    </message>
-    <message>
-        <source>Show</source>
-        <translation>نمایش</translation>
-    </message>
-    <message>
-        <source>Remove the selected entries from the list</source>
-        <translation>حذف ورودی های انتخاب‌شده از لیست</translation>
-    </message>
-    <message>
-        <source>Remove</source>
-        <translation>حذف کردن</translation>
-    </message>
-    </context>
-<context>
-    <name>ReceiveRequestDialog</name>
-    <message>
-        <source>QR Code</source>
-        <translation>کد QR</translation>
-    </message>
-    <message>
-        <source>Copy &amp;Address</source>
-        <translation>&amp;کپی نشانی</translation>
-    </message>
-    <message>
-        <source>&amp;Save Image...</source>
-        <translation>&amp;ذخیره عکس...</translation>
-    </message>
-    </context>
-<context>
-    <name>RecentRequestsTableModel</name>
-    </context>
-<context>
-    <name>SendCoinsDialog</name>
-    <message>
-        <source>Send Coins</source>
-        <translation>ارسال سکه</translation>
-    </message>
-    <message>
-        <source>Inputs...</source>
-        <translation>ورودی‌ها...</translation>
-    </message>
-    <message>
-        <source>automatically selected</source>
-        <translation>به طور خودکار انتخاب شدند</translation>
-    </message>
-    <message>
-        <source>Insufficient funds!</source>
-        <translation>بود جه نا کافی </translation>
-    </message>
-    <message>
-        <source>Quantity:</source>
-        <translation>تعداد:</translation>
-    </message>
-    <message>
-        <source>Bytes:</source>
-        <translation>بایت ها:</translation>
-    </message>
-    <message>
-        <source>Quantity:</source>
-        <translation>تعداد:</translation>
-    </message>
-    <message>
-        <source>Bytes:</source>
-        <translation>بایت ها:</translation>
-    </message>
-    <message>
-        <source>Amount:</source>
-        <translation>مبلغ:</translation>
-    </message>
-    <message>
-        <source>Priority:</source>
-        <translation>اولویت:</translation>
-<<<<<<< HEAD
-    </message>
-    <message>
-        <source>Fee:</source>
-        <translation>هزینه:</translation>
-    </message>
-    <message>
-        <source>After Fee:</source>
-        <translation>هزینه ی پسین:</translation>
-    </message>
-    <message>
-        <source>Change:</source>
-        <translation>پول خورد:</translation>
-    </message>
-    <message>
-        <source>fast</source>
-        <translation>سریع</translation>
-    </message>
-    <message>
-        <source>Send to multiple recipients at once</source>
-        <translation>ارسال به چند دریافت‌کنندهٔ به‌طور همزمان</translation>
-=======
->>>>>>> 9460771a
-    </message>
-    <message>
-        <source>Fee:</source>
-        <translation>هزینه:</translation>
-    </message>
-    <message>
-        <source>After Fee:</source>
-        <translation>هزینه ی پسین:</translation>
-    </message>
-    <message>
-        <source>Change:</source>
-        <translation>پول خورد:</translation>
-    </message>
-    <message>
-        <source>Transaction Fee:</source>
-        <translation>هزینهٔ تراکنش:</translation>
-    </message>
-    <message>
-        <source>Choose...</source>
-        <translation>انتخاب...</translation>
-    </message>
-    <message>
-        <source>per kilobyte</source>
-        <translation>در هر کیلوبایت</translation>
-    </message>
-    <message>
-        <source>Hide</source>
-        <translation>پنهان کردن</translation>
-    </message>
-    <message>
-        <source>total at least</source>
-        <translation>در مجموع حداقل</translation>
-    </message>
-    <message>
-        <source>Recommended:</source>
-        <translation>توصیه شده:</translation>
-    </message>
-    <message>
-        <source>Custom:</source>
-        <translation>سفارشی:</translation>
-    </message>
-    <message>
-        <source>Confirmation time:</source>
-        <translation>روز تایید:</translation>
-    </message>
-    <message>
-        <source>normal</source>
-        <translation>نرمال</translation>
-    </message>
-    <message>
-        <source>fast</source>
-        <translation>سریع</translation>
-    </message>
-    <message>
-        <source>Send to multiple recipients at once</source>
-        <translation>ارسال به چند دریافت‌کنندهٔ به‌طور همزمان</translation>
-    </message>
-    <message>
-        <source>Add &amp;Recipient</source>
-        <translation>&amp;دریافت‌کنندهٔ جدید</translation>
-    </message>
-    <message>
-        <source>Clear all fields of the form.</source>
-        <translation>تمام قسمت های فرم را خالی کن.</translation>
-    </message>
-    <message>
         <source>Clear &amp;All</source>
         <translation>پاکسازی &amp;همه</translation>
     </message>
@@ -1511,10 +1114,6 @@
         <source>S&amp;end</source>
         <translation>&amp;ارسال</translation>
     </message>
-    <message>
-        <source>Are you sure you want to send?</source>
-        <translation>آیا مطمئن هستید که می خواهید ارسال کنید؟</translation>
-    </message>
     </context>
 <context>
     <name>SendCoinsEntry</name>
@@ -1600,14 +1199,6 @@
         <translation>انتخاب نشانی پیشتر استفاده شده</translation>
     </message>
     <message>
-        <source>The Bitcoin address to sign the message with</source>
-        <translation>نشانی بیت‌کوین برای امضاء پیغام با آن</translation>
-    </message>
-    <message>
-        <source>Choose previously used address</source>
-        <translation>انتخاب نشانی پیش‌تر استفاده شده</translation>
-    </message>
-    <message>
         <source>Alt+A</source>
         <translation>Alt+A</translation>
     </message>
@@ -1656,10 +1247,6 @@
         <translation>نشانی بیت‌کوین که پیغام با آن امضاء شده</translation>
     </message>
     <message>
-        <source>The Bitcoin address the message was signed with</source>
-        <translation>نشانی بیت‌کوین که پیغام با آن امضاء شده</translation>
-    </message>
-    <message>
         <source>Verify the message to ensure it was signed with the specified Bitcoin address</source>
         <translation>برای حصول اطمینان از اینکه پیام با نشانی بیت‌کوین مشخص شده امضا است یا خیر، پیام را شناسایی کنید</translation>
     </message>
@@ -1675,352 +1262,80 @@
 <context>
     <name>SplashScreen</name>
     <message>
-<<<<<<< HEAD
+        <source>[testnet]</source>
+        <translation>آزمایش شبکه</translation>
+    </message>
+</context>
+<context>
+    <name>TrafficGraphWidget</name>
+    <message>
+        <source>KB/s</source>
+        <translation>کیلوبایت</translation>
+    </message>
+</context>
+<context>
+    <name>TransactionDesc</name>
+    </context>
+<context>
+    <name>TransactionDescDialog</name>
+    <message>
+        <source>This pane shows a detailed description of the transaction</source>
+        <translation>این پانل شامل توصیف کاملی از جزئیات تراکنش است</translation>
+    </message>
+    </context>
+<context>
+    <name>TransactionTableModel</name>
+    </context>
+<context>
+    <name>TransactionView</name>
+    </context>
+<context>
+    <name>UnitDisplayStatusBarControl</name>
+    </context>
+<context>
+    <name>WalletFrame</name>
+    </context>
+<context>
+    <name>WalletModel</name>
+    </context>
+<context>
+    <name>WalletView</name>
+    </context>
+<context>
+    <name>bitcoin-core</name>
+    <message>
+        <source>Options:</source>
+        <translation>گزینه‌ها:</translation>
+    </message>
+    <message>
+        <source>Specify data directory</source>
+        <translation>مشخص کردن دایرکتوری داده‌ها</translation>
+    </message>
+    <message>
+        <source>Connect to a node to retrieve peer addresses, and disconnect</source>
+        <translation>اتصال به یک گره برای دریافت آدرس‌های همتا و قطع اتصال پس از اتمام عملیات</translation>
+    </message>
+    <message>
+        <source>Specify your own public address</source>
+        <translation>آدرس عمومی خود را مشخص کنید</translation>
+    </message>
+    <message>
+        <source>Accept command line and JSON-RPC commands</source>
+        <translation>پذیرش دستورات خط فرمان و دستورات JSON-RPC</translation>
+    </message>
+    <message>
+        <source>Run in the background as a daemon and accept commands</source>
+        <translation>اجرا در پشت زمینه به‌صورت یک سرویس و پذیرش دستورات</translation>
+    </message>
+    <message>
+        <source>Accept connections from outside (default: 1 if no -proxy or -connect)</source>
+        <translation>پذیرش اتصالات از بیرون (پیش فرض:1 بدون پراکسی یا اتصال)</translation>
+    </message>
+    <message>
         <source>Bitcoin Core</source>
         <translation> هسته Bitcoin </translation>
     </message>
     <message>
-        <source>The Bitcoin Core developers</source>
-        <translation>توسعه‌دهندگان هسته بیت‌کوین</translation>
-    </message>
-    <message>
-=======
->>>>>>> 9460771a
-        <source>[testnet]</source>
-        <translation>آزمایش شبکه</translation>
-    </message>
-</context>
-<context>
-    <name>TrafficGraphWidget</name>
-<<<<<<< HEAD
-    <message>
-        <source>KB/s</source>
-        <translation>کیلوبایت</translation>
-    </message>
-</context>
-<context>
-    <name>TransactionDesc</name>
-    <message>
-        <source>Open until %1</source>
-        <translation>باز تا %1</translation>
-    </message>
-    <message>
-        <source>%1/offline</source>
-        <translation>%1/آفلاین</translation>
-    </message>
-    <message>
-        <source>%1/unconfirmed</source>
-        <translation>%1/تأیید نشده</translation>
-    </message>
-    <message>
-        <source>%1 confirmations</source>
-        <translation>%1 تأییدیه</translation>
-    </message>
-    <message>
-        <source>Status</source>
-        <translation>وضعیت</translation>
-    </message>
-    <message numerus="yes">
-        <source>, broadcast through %n node(s)</source>
-        <translation><numerusform>، پخش از طریق %n گره</numerusform></translation>
-    </message>
-    <message>
-        <source>Date</source>
-        <translation>تاریخ</translation>
-    </message>
-    <message>
-        <source>Source</source>
-        <translation>منبع</translation>
-    </message>
-    <message>
-        <source>Generated</source>
-        <translation>تولید شده</translation>
-    </message>
-    <message>
-        <source>From</source>
-        <translation>فرستنده</translation>
-    </message>
-    <message>
-        <source>To</source>
-        <translation>گیرنده</translation>
-    </message>
-    <message>
-        <source>own address</source>
-        <translation>آدرس شما</translation>
-    </message>
-    <message>
-        <source>label</source>
-        <translation>برچسب</translation>
-    </message>
-    <message>
-        <source>Credit</source>
-        <translation>بدهی</translation>
-    </message>
-    <message numerus="yes">
-        <source>matures in %n more block(s)</source>
-        <translation><numerusform>بلوغ در %n بلوک دیگر</numerusform></translation>
-    </message>
-    <message>
-        <source>not accepted</source>
-        <translation>پذیرفته نشد</translation>
-    </message>
-    <message>
-        <source>Debit</source>
-        <translation>اعتبار</translation>
-    </message>
-    <message>
-        <source>Transaction fee</source>
-        <translation>هزینهٔ تراکنش</translation>
-    </message>
-    <message>
-        <source>Net amount</source>
-        <translation>مبلغ خالص</translation>
-    </message>
-    <message>
-        <source>Message</source>
-        <translation>پیام</translation>
-    </message>
-    <message>
-        <source>Comment</source>
-        <translation>نظر</translation>
-    </message>
-    <message>
-        <source>Transaction ID</source>
-        <translation>شناسهٔ تراکنش</translation>
-    </message>
-    <message>
-        <source>Debug information</source>
-        <translation>اطلاعات اشکال‌زدایی</translation>
-    </message>
-    <message>
-        <source>Transaction</source>
-        <translation>تراکنش</translation>
-    </message>
-    <message>
-        <source>Inputs</source>
-        <translation>ورودی‌ها</translation>
-    </message>
-    <message>
-        <source>Amount</source>
-        <translation>مبلغ</translation>
-    </message>
-    <message>
-        <source>true</source>
-        <translation>درست</translation>
-    </message>
-    <message>
-        <source>false</source>
-        <translation>نادرست</translation>
-    </message>
-    <message>
-        <source>, has not been successfully broadcast yet</source>
-        <translation>، هنوز با موفقیت ارسال نشده</translation>
-    </message>
-    <message numerus="yes">
-        <source>Open for %n more block(s)</source>
-        <translation><numerusform>باز برای %n بلوک دیگر</numerusform></translation>
-    </message>
-=======
->>>>>>> 9460771a
-    <message>
-        <source>KB/s</source>
-        <translation>کیلوبایت</translation>
-    </message>
-</context>
-<context>
-    <name>TransactionDesc</name>
-    </context>
-<context>
-    <name>TransactionDescDialog</name>
-    <message>
-        <source>This pane shows a detailed description of the transaction</source>
-        <translation>این پانل شامل توصیف کاملی از جزئیات تراکنش است</translation>
-    </message>
-    </context>
-<context>
-    <name>TransactionTableModel</name>
-    </context>
-<context>
-    <name>TransactionView</name>
-<<<<<<< HEAD
-    <message>
-        <source>All</source>
-        <translation>همه</translation>
-    </message>
-    <message>
-        <source>Today</source>
-        <translation>امروز</translation>
-    </message>
-    <message>
-        <source>This week</source>
-        <translation>این هفته</translation>
-    </message>
-    <message>
-        <source>This month</source>
-        <translation>این ماه</translation>
-    </message>
-    <message>
-        <source>Last month</source>
-        <translation>ماه گذشته</translation>
-    </message>
-    <message>
-        <source>This year</source>
-        <translation>امسال</translation>
-    </message>
-    <message>
-        <source>Range...</source>
-        <translation>محدوده...</translation>
-    </message>
-    <message>
-        <source>Received with</source>
-        <translation>دریافت‌شده با </translation>
-    </message>
-    <message>
-        <source>Sent to</source>
-        <translation>ارسال به</translation>
-    </message>
-    <message>
-        <source>To yourself</source>
-        <translation>به خودتان</translation>
-    </message>
-    <message>
-        <source>Mined</source>
-        <translation>استخراج‌شده</translation>
-    </message>
-    <message>
-        <source>Other</source>
-        <translation>دیگر</translation>
-    </message>
-    <message>
-        <source>Enter address or label to search</source>
-        <translation>برای جست‌‌وجو نشانی یا برچسب را وارد کنید</translation>
-    </message>
-    <message>
-        <source>Min amount</source>
-        <translation>مبلغ حداقل</translation>
-    </message>
-    <message>
-        <source>Copy address</source>
-        <translation>کپی نشانی</translation>
-    </message>
-    <message>
-        <source>Copy label</source>
-        <translation>کپی برچسب</translation>
-    </message>
-    <message>
-        <source>Copy amount</source>
-        <translation>کپی مقدار</translation>
-    </message>
-    <message>
-        <source>Copy transaction ID</source>
-        <translation>کپی شناسهٔ تراکنش</translation>
-    </message>
-    <message>
-        <source>Edit label</source>
-        <translation>ویرایش برچسب</translation>
-    </message>
-    <message>
-        <source>Show transaction details</source>
-        <translation>نمایش جزئیات تراکنش</translation>
-    </message>
-    <message>
-        <source>Exporting Failed</source>
-        <translation>استخراج انجام نشد</translation>
-    </message>
-    <message>
-        <source>Exporting Successful</source>
-        <translation>استخراج موفق</translation>
-    </message>
-    <message>
-        <source>Comma separated file (*.csv)</source>
-        <translation>پروندهٔ نوع CSV جداشونده با کاما (*.csv)</translation>
-    </message>
-    <message>
-        <source>Confirmed</source>
-        <translation>تأیید شده</translation>
-    </message>
-    <message>
-        <source>Date</source>
-        <translation>تاریخ</translation>
-    </message>
-    <message>
-        <source>Type</source>
-        <translation>نوع</translation>
-    </message>
-    <message>
-        <source>Label</source>
-        <translation>برچسب</translation>
-    </message>
-    <message>
-        <source>Address</source>
-        <translation>نشانی</translation>
-    </message>
-    <message>
-        <source>ID</source>
-        <translation>شناسه</translation>
-    </message>
-    <message>
-        <source>Range:</source>
-        <translation>محدوده:</translation>
-    </message>
-    <message>
-        <source>to</source>
-        <translation>به</translation>
-    </message>
-</context>
-=======
-    </context>
->>>>>>> 9460771a
-<context>
-    <name>UnitDisplayStatusBarControl</name>
-    </context>
-<context>
-    <name>WalletFrame</name>
-    </context>
-<context>
-    <name>WalletModel</name>
-    </context>
-<context>
-    <name>WalletView</name>
-    </context>
-<context>
-    <name>bitcoin-core</name>
-    <message>
-        <source>Options:</source>
-        <translation>گزینه‌ها:</translation>
-    </message>
-    <message>
-        <source>Specify data directory</source>
-        <translation>مشخص کردن دایرکتوری داده‌ها</translation>
-    </message>
-    <message>
-        <source>Connect to a node to retrieve peer addresses, and disconnect</source>
-        <translation>اتصال به یک گره برای دریافت آدرس‌های همتا و قطع اتصال پس از اتمام عملیات</translation>
-    </message>
-    <message>
-        <source>Specify your own public address</source>
-        <translation>آدرس عمومی خود را مشخص کنید</translation>
-    </message>
-    <message>
-        <source>Accept command line and JSON-RPC commands</source>
-        <translation>پذیرش دستورات خط فرمان و دستورات JSON-RPC</translation>
-    </message>
-    <message>
-        <source>Run in the background as a daemon and accept commands</source>
-        <translation>اجرا در پشت زمینه به‌صورت یک سرویس و پذیرش دستورات</translation>
-    </message>
-    <message>
-        <source>Accept connections from outside (default: 1 if no -proxy or -connect)</source>
-        <translation>پذیرش اتصالات از بیرون (پیش فرض:1 بدون پراکسی یا اتصال)</translation>
-    </message>
-    <message>
-<<<<<<< HEAD
-=======
-        <source>Bitcoin Core</source>
-        <translation> هسته Bitcoin </translation>
-    </message>
-    <message>
->>>>>>> 9460771a
         <source>Bind to given address and always listen on it. Use [host]:port notation for IPv6</source>
         <translation>مقید به نشانی داده شده باشید و همیشه از آن پیروی کنید. از نشانه گذاری استاندار IPv6 به صورت Host]:Port] استفاده کنید.</translation>
     </message>
@@ -2085,8 +1400,6 @@
         <translation>در حال پیاده‌سازی...</translation>
     </message>
     <message>
-<<<<<<< HEAD
-=======
         <source>Loading banlist...</source>
         <translation>بارگذاری لیست‌سیاه...</translation>
     </message>
@@ -2099,7 +1412,6 @@
         <translation>چاپ نسخه و خروج</translation>
     </message>
     <message>
->>>>>>> 9460771a
         <source>Verifying blocks...</source>
         <translation>در حال بازبینی بلوک‌ها...</translation>
     </message>
@@ -2108,17 +1420,12 @@
         <translation>در حال بازبینی کیف پول...</translation>
     </message>
     <message>
-<<<<<<< HEAD
-        <source>Warning: Please check that your computer's date and time are correct! If your clock is wrong Bitcoin Core will not work properly.</source>
-        <translation>هشدار: تاریخ و ساعت کامپیوتر خود را بررسی کنید. اگر ساعت درست نباشد هسته بیت‌کوین به درستی کار نخواهد کرد.</translation>
-=======
         <source>Wallet options:</source>
         <translation>گزینه‌های کیف پول:</translation>
     </message>
     <message>
         <source>(default: %u)</source>
         <translation>(پیش‌فرض %u)</translation>
->>>>>>> 9460771a
     </message>
     <message>
         <source>Information</source>
@@ -2185,21 +1492,6 @@
         <translation>شبکه مشخص شده غیرقابل شناسایی در onlynet: '%s'</translation>
     </message>
     <message>
-<<<<<<< HEAD
-        <source>Cannot resolve -bind address: '%s'</source>
-        <translation>آدرس قابل اتصال- شناسایی نیست %s</translation>
-    </message>
-    <message>
-        <source>Cannot resolve -externalip address: '%s'</source>
-        <translation>آدرس خارجی قابل اتصال- شناسایی نیست %s</translation>
-    </message>
-    <message>
-        <source>Invalid amount for -paytxfee=&lt;amount&gt;: '%s'</source>
-        <translation>میزان وجه اشتباه برای paytxfee=&lt;میزان وجه&gt;: %s</translation>
-    </message>
-    <message>
-=======
->>>>>>> 9460771a
         <source>Insufficient funds</source>
         <translation>بود جه نا کافی </translation>
     </message>
