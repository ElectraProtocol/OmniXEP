<TS version="2.1" language="ku_IQ">
<context>
    <name>AddressBookPage</name>
    <message>
        <source>Right-click to edit address or label</source>
        <translation type="unfinished">کرتەی-ڕاست بکە بۆ دەسکاری کردنی ناونیشان یان پێناسە</translation>
    </message>
    <message>
        <source>Create a new address</source>
        <translation type="unfinished">ناوونیشانێکی نوێ دروست بکە</translation>
    </message>
    <message>
        <source>&amp;New</source>
        <translation type="unfinished">&amp;نوێ</translation>
    </message>
    <message>
        <source>Copy the currently selected address to the system clipboard</source>
        <translation type="unfinished">کۆپیکردنی ناونیشانی هەڵبژێردراوی ئێستا بۆ کلیپ بۆردی سیستەم</translation>
    </message>
    <message>
        <source>&amp;Copy</source>
        <translation type="unfinished">&amp;ڕوونووس</translation>
    </message>
    <message>
        <source>C&amp;lose</source>
        <translation type="unfinished">C&amp;داخستن</translation>
    </message>
    <message>
        <source>Delete the currently selected address from the list</source>
        <translation type="unfinished">سڕینەوەی ناونیشانی هەڵبژێردراوی ئێستا لە لیستەکە</translation>
    </message>
    <message>
        <source>Enter address or label to search</source>
        <translation type="unfinished">ناونیشانێک بنووسە یان پێناسەیەک داخڵ بکە بۆ گەڕان</translation>
    </message>
    <message>
        <source>Export the data in the current tab to a file</source>
        <translation type="unfinished">ناردنی داتا لە خشتەبەندی ئێستا بۆ فایلێک</translation>
    </message>
    <message>
        <source>&amp;Export</source>
        <translation type="unfinished">&amp;هەناردن</translation>
    </message>
    <message>
        <source>&amp;Delete</source>
        <translation type="unfinished">&amp;سڕینەوە</translation>
    </message>
    <message>
<<<<<<< HEAD
        <source>&amp;Copy Address</source>
        <translation>&amp;ڕوونووسکردن ناوونیشان</translation>
    </message>
    <message>
        <source>&amp;Edit</source>
        <translation>&amp;دەسکاریکردن</translation>
    </message>
    </context>
=======
        <source>Choose the address to send coins to</source>
        <translation type="unfinished">ناونیشانەکە هەڵبژێرە بۆ ناردنی دراوەکان بۆ</translation>
    </message>
    <message>
        <source>Choose the address to receive coins with</source>
        <translation type="unfinished">ناونیشانەکە هەڵبژێرە بۆ وەرگرتنی دراوەکان لەگەڵ</translation>
    </message>
    <message>
        <source>C&amp;hoose</source>
        <translation type="unfinished">&amp;هەڵبژێرە</translation>
    </message>
    <message>
        <source>Sending addresses</source>
        <translation type="unfinished">ناردنی ناونیشانەکان</translation>
    </message>
    <message>
        <source>Receiving addresses</source>
        <translation type="unfinished">وەرگرتنی ناونیشانەکان</translation>
    </message>
    <message>
        <source>These are your Bitcoin addresses for sending payments. Always check the amount and the receiving address before sending coins.</source>
        <translation type="unfinished">ئەمانە ناونیشانی بیتکۆبیتەکانی تۆنە بۆ ناردنی پارەدانەکان. هەمیشە بڕی و ناونیشانی وەرگرەکان بپشکنە پێش ناردنی دراوەکان.</translation>
    </message>
    <message>
        <source>These are your Bitcoin addresses for receiving payments. Use the 'Create new receiving address' button in the receive tab to create new addresses.
Signing is only possible with addresses of the type 'legacy'.</source>
        <translation type="unfinished">ئەمانە ناونیشانی بیتکۆبیتەکانی تۆنە بۆ وەرگرتنی پارەدانەکان. دوگمەی 'دروستکردنیناونیشانی وەرگرتنی نوێ' لە تابی وەرگرتندا بۆ دروستکردنی ناونیشانی نوێ بەکاربێنە.
واژووکردن تەنها دەکرێت لەگەڵ ناونیشانەکانی جۆری 'میرات'.</translation>
    </message>
    <message>
        <source>&amp;Copy Address</source>
        <translation type="unfinished">&amp;ڕوونووسکردن ناوونیشان</translation>
    </message>
    <message>
        <source>Copy &amp;Label</source>
        <translation type="unfinished">کۆپی &amp;ناونیشان</translation>
    </message>
    <message>
        <source>&amp;Edit</source>
        <translation type="unfinished">&amp;دەسکاریکردن</translation>
    </message>
    <message>
        <source>Export Address List</source>
        <translation type="unfinished">لیستی ناونیشان هاوردە بکە</translation>
    </message>
    <message>
        <source>There was an error trying to save the address list to %1. Please try again.</source>
        <extracomment>An error message. %1 is a stand-in argument for the name of the file we attempted to save to.</extracomment>
        <translation type="unfinished">هەڵەیەک ڕوویدا لە هەوڵی خەزنکردنی لیستی ناونیشانەکە بۆ %1. تکایە دووبارە هەوڵ دەوە.</translation>
    </message>
    <message>
        <source>Exporting Failed</source>
        <translation type="unfinished">هەناردەکردن سەرکەوتوو نەبوو</translation>
    </message>
</context>
>>>>>>> 9e05de1d
<context>
    <name>AddressTableModel</name>
    <message>
        <source>Label</source>
        <translation type="unfinished">پێناسەکردن</translation>
    </message>
    <message>
        <source>Address</source>
        <translation type="unfinished">ناوونیشان</translation>
    </message>
    <message>
        <source>(no label)</source>
        <translation type="unfinished">(بێ ناونیشان)

</translation>
    </message>
</context>
<context>
    <name>AskPassphraseDialog</name>
    <message>
        <source>Passphrase Dialog</source>
        <translation type="unfinished">دیالۆگی دەستەواژەی تێپەڕبوون</translation>
    </message>
    <message>
        <source>Enter passphrase</source>
        <translation type="unfinished">دەستەواژەی تێپەڕبوون بنووسە</translation>
    </message>
    <message>
        <source>New passphrase</source>
        <translation type="unfinished">دەستەواژەی تێپەڕی نوێ</translation>
    </message>
    <message>
        <source>Repeat new passphrase</source>
        <translation type="unfinished">دووبارەکردنەوەی دەستەواژەی تێپەڕی نوێ</translation>
    </message>
    <message>
        <source>Show passphrase</source>
        <translation type="unfinished">نیشان دانا ناوه چونه</translation>
    </message>
    <message>
        <source>Encrypt wallet</source>
        <translation type="unfinished">کیف خو یه پاره رمزه دانینه بر</translation>
    </message>
    <message>
        <source>This operation needs your wallet passphrase to unlock the wallet.</source>
        <translation type="unfinished">او شوله بو ور کرنا کیف پاره گرکه رمزا کیفه وؤ یه پاره بزانی</translation>
    </message>
    <message>
        <source>Are you sure you wish to encrypt your wallet?</source>
        <translation type="unfinished">به راستی اون هشیارن کا دخازن بو کیف خو یه پاره رمزه دانین</translation>
    </message>
    <message>
        <source>Enter the new passphrase for the wallet.&lt;br/&gt;Please use a passphrase of &lt;b&gt;ten or more random characters&lt;/b&gt;, or &lt;b&gt;eight or more words&lt;/b&gt;.</source>
        <translation type="unfinished">دەستەواژەی تێپەڕەوی نوێ تێبنووسە بۆ جزدان.1 تکایە دەستەواژەی تێپەڕێک بەکاربێنە لە 2ten یان زیاتر لە هێما هەڕەمەکیەکان2، یان 38 یان زیاتر ووشەکان3.</translation>
    </message>
    <message>
        <source>Remember that encrypting your wallet cannot fully protect your bitcoins from being stolen by malware infecting your computer.</source>
        <translation type="unfinished">بیرت بێت کە ڕەمزاندنی جزدانەکەت ناتوانێت بەتەواوی بیتکۆبیتەکانت بپارێزێت لە دزرابوون لەلایەن وورنەری تووشکردنی کۆمپیوتەرەکەت.</translation>
    </message>
    <message>
        <source>IMPORTANT: Any previous backups you have made of your wallet file should be replaced with the newly generated, encrypted wallet file. For security reasons, previous backups of the unencrypted wallet file will become useless as soon as you start using the new, encrypted wallet.</source>
        <translation type="unfinished">گرنگ: هەر پاڵپشتێکی پێشووت دروست کردووە لە فایلی جزدانەکەت دەبێت جێگۆڕکێی پێ بکرێت لەگەڵ فایلی جزدانی نهێنی تازە دروستکراو. لەبەر هۆکاری پاراستن، پاڵپشتەکانی پێشووی فایلی جزدانێکی نهێنی نەکراو بێ سوود دەبن هەر کە دەستت کرد بە بەکارهێنانی جزدانی نوێی کۆدکراو.</translation>
    </message>
    </context>
<context>
    <name>QObject</name>
    <message>
        <source>Amount</source>
        <translation type="unfinished">سەرجەم</translation>
    </message>
    <message numerus="yes">
        <source>%n second(s)</source>
        <translation type="unfinished">
            <numerusform />
            <numerusform />
        </translation>
    </message>
    <message numerus="yes">
        <source>%n minute(s)</source>
        <translation type="unfinished">
            <numerusform />
            <numerusform />
        </translation>
    </message>
    <message numerus="yes">
        <source>%n hour(s)</source>
        <translation type="unfinished">
            <numerusform />
            <numerusform />
        </translation>
    </message>
    <message numerus="yes">
        <source>%n day(s)</source>
        <translation type="unfinished">
            <numerusform />
            <numerusform />
        </translation>
    </message>
    <message numerus="yes">
        <source>%n week(s)</source>
        <translation type="unfinished">
            <numerusform />
            <numerusform />
        </translation>
    </message>
    <message numerus="yes">
        <source>%n year(s)</source>
        <translation type="unfinished">
            <numerusform />
            <numerusform />
        </translation>
    </message>
    </context>
<context>
    <name>bitcoin-core</name>
    <message>
        <source>Please check that your computer's date and time are correct! If your clock is wrong, %s will not work properly.</source>
        <translation type="unfinished">تکایە بپشکنە کە بەروار و کاتی کۆمپیوتەرەکەت ڕاستە! ئەگەر کاژێرەکەت هەڵە بوو، %s بە دروستی کار ناکات.</translation>
    </message>
    <message>
        <source>Please contribute if you find %s useful. Visit %s for further information about the software.</source>
        <translation type="unfinished">تکایە بەشداری بکە ئەگەر %s بەسوودت دۆزیەوە. سەردانی %s بکە بۆ زانیاری زیاتر دەربارەی نەرمواڵەکە.</translation>
    </message>
    <message>
        <source>Prune configured below the minimum of %d MiB.  Please use a higher number.</source>
        <translation type="unfinished">پڕە لە خوارەوەی کەمترین %d MiB شێوەبەند کراوە.  تکایە ژمارەیەکی بەرزتر بەکاربێنە.</translation>
    </message>
    <message>
        <source>Prune: last wallet synchronisation goes beyond pruned data. You need to -reindex (download the whole blockchain again in case of pruned node)</source>
        <translation type="unfinished">پرە: دوایین هاودەمکردنی جزدان لە داتای بەپێز دەچێت. پێویستە دووبارە -ئیندێکس بکەیتەوە (هەموو بەربەستەکە دابەزێنە دووبارە لە حاڵەتی گرێی هەڵکراو)</translation>
    </message>
    <message>
        <source>This error could occur if this wallet was not shutdown cleanly and was last loaded using a build with a newer version of Berkeley DB. If so, please use the software that last loaded this wallet</source>
        <translation type="unfinished">ئەم هەڵەیە لەوانەیە ڕووبدات ئەگەر ئەم جزدانە بە خاوێنی دانەبەزێنرابێت و دواجار بارکرا بێت بە بەکارهێنانی بنیاتێک بە وەشانێکی نوێتری بێرکلی DB. ئەگەر وایە، تکایە ئەو سۆفتوێرە بەکاربهێنە کە دواجار ئەم جزدانە بارکرا بوو</translation>
    </message>
    <message>
        <source>You need to rebuild the database using -reindex to go back to unpruned mode.  This will redownload the entire blockchain</source>
        <translation type="unfinished">پێویستە بنکەی زانیارییەکان دروست بکەیتەوە بە بەکارهێنانی -دووبارە ئیندێکس بۆ گەڕانەوە بۆ دۆخی نەپڕاو.  ئەمە هەموو بەربەستەکە دائەبەزێنێت</translation>
    </message>
    <message>
        <source>Copyright (C) %i-%i</source>
        <translation type="unfinished">مافی چاپ (C) %i-%i</translation>
    </message>
    <message>
        <source>Could not find asmap file %s</source>
        <translation type="unfinished">ئاسماپ بدۆزرێتەوە %s نەتوانرا فایلی</translation>
    </message>
    <message>
        <source>Error: Keypool ran out, please call keypoolrefill first</source>
        <translation type="unfinished">هەڵە: کلیلی پوول ڕایکرد، تکایە سەرەتا پەیوەندی بکە بە پڕکردنەوەی کلیل</translation>
    </message>
    </context>
<context>
    <name>BitcoinGUI</name>
    <message>
        <source>&amp;About %1</source>
        <translation type="unfinished">&amp;دەربارەی %1</translation>
    </message>
    <message>
        <source>&amp;Send</source>
        <translation type="unfinished">&amp;ناردن</translation>
    </message>
    <message>
        <source>&amp;File</source>
        <translation type="unfinished">&amp;پەرگە</translation>
    </message>
    <message>
        <source>&amp;Settings</source>
        <translation type="unfinished">&amp;سازکارییەکان</translation>
    </message>
    <message>
        <source>&amp;Help</source>
        <translation type="unfinished">&amp;یارمەتی</translation>
    </message>
    <message numerus="yes">
        <source>Processed %n block(s) of transaction history.</source>
        <translation type="unfinished">
            <numerusform />
            <numerusform />
        </translation>
    </message>
    <message>
        <source>Error</source>
        <translation type="unfinished">هەڵە</translation>
    </message>
    <message>
        <source>Warning</source>
        <translation type="unfinished">ئاگاداری</translation>
    </message>
    <message>
        <source>Information</source>
        <translation type="unfinished">زانیاری</translation>
    </message>
    <message numerus="yes">
        <source>%n active connection(s) to Bitcoin network.</source>
        <extracomment>A substring of the tooltip.</extracomment>
        <translation type="unfinished">
            <numerusform />
            <numerusform />
        </translation>
    </message>
    </context>
<context>
    <name>UnitDisplayStatusBarControl</name>
    <message>
        <source>Unit to show amounts in. Click to select another unit.</source>
        <translation type="unfinished">یەکە بۆ نیشاندانی بڕی کرتە بکە بۆ دیاریکردنی یەکەیەکی تر.</translation>
    </message>
</context>
<context>
    <name>CoinControlDialog</name>
    <message>
        <source>Amount:</source>
        <translation type="unfinished">کۆ:</translation>
    </message>
    <message>
        <source>Fee:</source>
        <translation type="unfinished">تێچوون:</translation>
    </message>
    <message>
        <source>Amount</source>
        <translation type="unfinished">سەرجەم</translation>
    </message>
    <message>
        <source>Date</source>
        <translation type="unfinished">رێکەت</translation>
    </message>
    <message>
        <source>Copy address</source>
        <translation>ڕوونووسکردن ناوونیشان</translation>
    </message>
    <message>
        <source>yes</source>
        <translation type="unfinished">بەڵێ</translation>
    </message>
    <message>
        <source>no</source>
        <translation type="unfinished">نەخێر</translation>
    </message>
    <message>
        <source>(no label)</source>
        <translation type="unfinished">(بێ ناونیشان)

</translation>
    </message>
    </context>
<context>
    <name>CreateWalletActivity</name>
    </context>
<context>
    <name>CreateWalletDialog</name>
    </context>
<context>
    <name>EditAddressDialog</name>
    <message>
        <source>Address "%1" already exists as a receiving address with label "%2" and so cannot be added as a sending address.</source>
        <translation type="unfinished">ناونیشان "%1" پێشتر هەبوو وەک ناونیشانی وەرگرتن لەگەڵ ناونیشانی "%2" و بۆیە ناتوانرێت زیاد بکرێت وەک ناونیشانی ناردن.</translation>
    </message>
    </context>
<context>
    <name>FreespaceChecker</name>
    <message>
        <source>name</source>
        <translation type="unfinished">ناو</translation>
    </message>
    <message>
        <source>Directory already exists. Add %1 if you intend to create a new directory here.</source>
        <translation type="unfinished">دایەرێکتۆری پێش ئێستا هەیە. %1 زیاد بکە ئەگەر بەتەما بیت لێرە ڕێنیشاندەرێکی نوێ دروست بکەیت.</translation>
    </message>
    <message>
        <source>Cannot create data directory here.</source>
        <translation type="unfinished">ناتوانیت لێرە داتا دروست بکەیت.</translation>
    </message>
</context>
<context>
    <name>Intro</name>
    <message numerus="yes">
        <source>%n GB of space available</source>
        <translation type="unfinished">
            <numerusform />
            <numerusform />
        </translation>
    </message>
    <message numerus="yes">
        <source>(of %n GB needed)</source>
        <translation type="unfinished">
            <numerusform />
            <numerusform />
        </translation>
    </message>
    <message numerus="yes">
        <source>(%n GB needed for full chain)</source>
        <translation type="unfinished">
            <numerusform />
            <numerusform />
        </translation>
    </message>
    <message numerus="yes">
        <source>(sufficient to restore backups %n day(s) old)</source>
        <extracomment>Explanatory text on the capability of the current prune target.</extracomment>
        <translation type="unfinished">
            <numerusform />
            <numerusform />
        </translation>
    </message>
    <message>
        <source>%1 will download and store a copy of the Bitcoin block chain.</source>
        <translation type="unfinished">%1 کۆپیەکی زنجیرەی بلۆکی بیتکۆپ دائەبەزێنێت و خەزنی دەکات.</translation>
    </message>
    <message>
        <source>Error</source>
        <translation type="unfinished">هەڵە</translation>
    </message>
    <message>
        <source>Welcome</source>
        <translation type="unfinished">بەخێربێن</translation>
    </message>
    <message>
        <source>Reverting this setting requires re-downloading the entire blockchain. It is faster to download the full chain first and prune it later. Disables some advanced features.</source>
        <translation type="unfinished">دووبارە کردنەوەی ئەم ڕێکخستنە پێویستی بە دووبارە داگرتنی تەواوی بەربەستەکە هەیە. خێراترە بۆ داگرتنی زنجیرەی تەواو سەرەتا و داگرتنی دواتر. هەندێک تایبەتمەندی پێشکەوتوو لە کار دەهێنێت.</translation>
    </message>
    <message>
        <source>This initial synchronisation is very demanding, and may expose hardware problems with your computer that had previously gone unnoticed. Each time you run %1, it will continue downloading where it left off.</source>
        <translation type="unfinished">ئەم هاوکاتکردنە سەرەتاییە زۆر داوای دەکات، و لەوانەیە کێشەکانی رەقەواڵە لەگەڵ کۆمپیوتەرەکەت دابخات کە پێشتر تێبینی نەکراو بوو. هەر جارێک کە %1 رادەدەیت، بەردەوام دەبێت لە داگرتن لەو شوێنەی کە بەجێی هێشت.</translation>
    </message>
    <message>
        <source>If you have chosen to limit block chain storage (pruning), the historical data must still be downloaded and processed, but will be deleted afterward to keep your disk usage low.</source>
        <translation type="unfinished">ئەگەر تۆ دیاریت کردووە بۆ سنووردارکردنی کۆگە زنجیرەی بلۆک (کێڵکردن)، هێشتا داتای مێژووی دەبێت دابەزێنرێت و پرۆسەی بۆ بکرێت، بەڵام دواتر دەسڕدرێتەوە بۆ ئەوەی بەکارهێنانی دیسکەکەت کەم بێت.</translation>
    </message>
    </context>
<context>
    <name>HelpMessageDialog</name>
    <message>
        <source>version</source>
        <translation type="unfinished">وەشان</translation>
    </message>
    </context>
<context>
    <name>ModalOverlay</name>
    <message>
        <source>%1 is currently syncing.  It will download headers and blocks from peers and validate them until reaching the tip of the block chain.</source>
        <translation type="unfinished">%1 لە ئێستادا هاوکات دەکرێت.  سەرپەڕ و بلۆکەکان لە هاوتەمەنەکان دابەزێنێت و کارایان دەکات تا گەیشتن بە سەرەی زنجیرەی بلۆک.</translation>
    </message>
    </context>
<context>
    <name>OpenWalletActivity</name>
    </context>
<context>
    <name>OptionsDialog</name>
    <message>
        <source>Options</source>
        <translation type="unfinished">هەڵبژاردنەکان</translation>
    </message>
    <message>
        <source>Reverting this setting requires re-downloading the entire blockchain.</source>
        <translation type="unfinished">دووبارە کردنەوەی ئەم ڕێکخستنە پێویستی بە دووبارە داگرتنی تەواوی بەربەستەکە هەیە.</translation>
    </message>
    <message>
        <source>User Interface &amp;language:</source>
        <translation type="unfinished">ڕووکاری بەکارهێنەر &amp;زمان:</translation>
    </message>
    <message>
        <source>The user interface language can be set here. This setting will take effect after restarting %1.</source>
        <translation type="unfinished">زمانی ڕووکاری بەکارهێنەر دەکرێت لێرە دابنرێت. ئەم ڕێکخستنە کاریگەر دەبێت پاش دەستپێکردنەوەی %1.</translation>
    </message>
    <message>
        <source>The configuration file is used to specify advanced user options which override GUI settings. Additionally, any command-line options will override this configuration file.</source>
        <extracomment>Explanatory text about the priority order of instructions considered by client. The order from high to low being: command-line, configuration file, GUI settings.</extracomment>
        <translation type="unfinished">فایلی شێوەپێدان بەکاردێت بۆ دیاریکردنی هەڵبژاردنەکانی بەکارهێنەری پێشکەوتوو کە زیادەڕەوی لە ڕێکخستنەکانی GUI دەکات. لەگەڵ ئەوەش، هەر بژاردەکانی هێڵی فەرمان زیادەڕەوی دەکات لە سەر ئەم فایلە شێوەپێدانە.</translation>
    </message>
    <message>
        <source>Error</source>
        <translation type="unfinished">هەڵە</translation>
    </message>
    </context>
<context>
    <name>OverviewPage</name>
    <message>
        <source>Total:</source>
        <translation type="unfinished">گشتی</translation>
    </message>
    <message>
        <source>Privacy mode activated for the Overview tab. To unmask the values, uncheck Settings-&gt;Mask values.</source>
        <translation type="unfinished">دۆخی تایبەتمەندی چالاک کرا بۆ تابی گشتی. بۆ کردنەوەی بەهاکان، بەهاکان ڕێکخستنەکان&gt;ماسک.</translation>
    </message>
</context>
<context>
    <name>PSBTOperationsDialog</name>
    <message>
        <source>or</source>
        <translation type="unfinished">یان</translation>
    </message>
    </context>
<context>
    <name>PaymentServer</name>
    <message>
        <source>Cannot start bitcoin: click-to-pay handler</source>
        <translation type="unfinished">ناتوانێت دەست بکات بە bitcoin: کرتە بکە بۆ-پارەدانی کار</translation>
    </message>
    </context>
<context>
    <name>PeerTableModel</name>
    <message>
        <source>Sent</source>
        <extracomment>Title of Peers Table column which indicates the total amount of network information we have sent to the peer.</extracomment>
        <translation type="unfinished">نێدرا</translation>
    </message>
    <message>
        <source>Address</source>
        <extracomment>Title of Peers Table column which contains the IP/Onion/I2P address of the connected peer.</extracomment>
        <translation type="unfinished">ناوونیشان</translation>
    </message>
    <message>
        <source>Type</source>
        <extracomment>Title of Peers Table column which describes the type of peer connection. The "type" describes why the connection exists.</extracomment>
        <translation type="unfinished">جۆر</translation>
    </message>
    <message>
        <source>Network</source>
        <extracomment>Title of Peers Table column which states the network the peer connected through.</extracomment>
        <translation type="unfinished">تۆڕ</translation>
    </message>
    </context>
<context>
    <name>QRImageWidget</name>
    <message>
        <source>Resulting URI too long, try to reduce the text for label / message.</source>
        <translation type="unfinished">ئەنجامی URL زۆر درێژە، هەوڵ بدە دەقەکە کەم بکەیتەوە بۆ پێناسە / نامە.</translation>
    </message>
    </context>
<context>
    <name>RPCConsole</name>
    <message>
        <source>&amp;Information</source>
        <translation type="unfinished">&amp;زانیاری</translation>
    </message>
    <message>
        <source>General</source>
        <translation type="unfinished">گشتی</translation>
    </message>
    <message>
        <source>Network</source>
        <translation type="unfinished">تۆڕ</translation>
    </message>
    <message>
        <source>Name</source>
        <translation type="unfinished">ناو</translation>
    </message>
    <message>
        <source>Sent</source>
        <translation type="unfinished">نێدرا</translation>
    </message>
    <message>
        <source>Version</source>
        <translation type="unfinished">وەشان</translation>
    </message>
    <message>
        <source>Services</source>
        <translation type="unfinished">خزمەتگوزاریەکان</translation>
    </message>
    <message>
        <source>&amp;Open</source>
        <translation type="unfinished">&amp;کردنەوە</translation>
    </message>
    <message>
        <source>Totals</source>
        <translation type="unfinished">گشتییەکان</translation>
    </message>
    <message>
        <source>In:</source>
        <translation type="unfinished">لە ناو</translation>
    </message>
    <message>
        <source>Out:</source>
        <translation type="unfinished">لەدەرەوە</translation>
    </message>
    <message>
        <source>1 &amp;hour</source>
        <translation type="unfinished">1&amp;سات</translation>
    </message>
    <message>
        <source>1 &amp;week</source>
        <translation type="unfinished">1&amp;هەفتە</translation>
    </message>
    <message>
        <source>1 &amp;year</source>
        <translation type="unfinished">1&amp;ساڵ</translation>
    </message>
    <message>
        <source>Yes</source>
        <translation type="unfinished">بەڵێ</translation>
    </message>
    <message>
        <source>No</source>
        <translation type="unfinished">نەخێر</translation>
    </message>
    <message>
        <source>To</source>
        <translation type="unfinished">بۆ</translation>
    </message>
    <message>
        <source>From</source>
        <translation type="unfinished">لە</translation>
    </message>
    </context>
<context>
    <name>ReceiveCoinsDialog</name>
    <message>
        <source>&amp;Amount:</source>
        <translation type="unfinished">&amp;سەرجەم:</translation>
    </message>
    <message>
        <source>&amp;Message:</source>
        <translation type="unfinished">&amp;پەیام:</translation>
    </message>
    <message>
        <source>Clear</source>
        <translation type="unfinished">پاککردنەوە</translation>
    </message>
    <message>
        <source>Show the selected request (does the same as double clicking an entry)</source>
        <translation type="unfinished">پیشاندانی داواکارییە دیاریکراوەکان (هەمان کرتەی دووانی کرتەکردن دەکات لە تۆمارێک)</translation>
    </message>
    <message>
        <source>Show</source>
        <translation type="unfinished">پیشاندان</translation>
    </message>
    <message>
        <source>Remove</source>
        <translation type="unfinished">سڕینەوە</translation>
    </message>
    </context>
<context>
    <name>ReceiveRequestDialog</name>
    <message>
        <source>Amount:</source>
        <translation type="unfinished">کۆ:</translation>
    </message>
    <message>
        <source>Message:</source>
        <translation type="unfinished">پەیام:</translation>
    </message>
    <message>
        <source>Message</source>
        <translation>پەیام</translation>
    </message>
    </context>
<context>
    <name>RecentRequestsTableModel</name>
    <message>
        <source>Date</source>
        <translation type="unfinished">رێکەت</translation>
    </message>
    <message>
        <source>Label</source>
        <translation type="unfinished">پێناسەکردن</translation>
    </message>
    <message>
        <source>Message</source>
        <translation type="unfinished">پەیام</translation>
    </message>
    <message>
        <source>(no label)</source>
        <translation type="unfinished">(بێ ناونیشان)

</translation>
    </message>
    <message>
        <source>Message</source>
        <translation>پەیام</translation>
    </message>
    </context>
<context>
    <name>SendCoinsDialog</name>
    <message>
        <source>Amount:</source>
        <translation type="unfinished">کۆ:</translation>
    </message>
    <message>
        <source>Fee:</source>
        <translation type="unfinished">تێچوون:</translation>
    </message>
<<<<<<< HEAD
    <message>
        <source>or</source>
        <translation>یان</translation>
    </message>
    </context>
<context>
    <name>SendCoinsEntry</name>
=======
>>>>>>> 9e05de1d
    <message>
        <source>Hide transaction fee settings</source>
        <translation type="unfinished">شاردنەوەی ڕێکخستنەکانی باجی مامەڵە</translation>
    </message>
<<<<<<< HEAD
    </context>
<context>
    <name>ShutdownWindow</name>
    </context>
<context>
    <name>SignVerifyMessageDialog</name>
    </context>
<context>
    <name>TrafficGraphWidget</name>
=======
    <message>
        <source>When there is less transaction volume than space in the blocks, miners as well as relaying nodes may enforce a minimum fee. Paying only this minimum fee is just fine, but be aware that this can result in a never confirming transaction once there is more demand for bitcoin transactions than the network can process.</source>
        <translation type="unfinished">کاتێک قەبارەی مامەڵە کەمتر بێت لە بۆشایی بلۆکەکان، لەوانەیە کانەکان و گرێکانی گواستنەوە کەمترین کرێ جێبەجێ بکەن. پێدانی تەنیا ئەم کەمترین کرێیە تەنیا باشە، بەڵام ئاگاداربە کە ئەمە دەتوانێت ببێتە هۆی ئەوەی کە هەرگیز مامەڵەیەکی پشتڕاستکردنەوە ئەنجام بدرێت جارێک داواکاری زیاتر هەیە بۆ مامەڵەکانی بیت کۆبیتکۆ لەوەی کە تۆڕەکە دەتوانێت ئەنجامی بدات.</translation>
    </message>
    <message>
        <source>or</source>
        <translation type="unfinished">یان</translation>
    </message>
    <message>
        <source>Please, review your transaction proposal. This will produce a Partially Signed Bitcoin Transaction (PSBT) which you can save or copy and then sign with e.g. an offline %1 wallet, or a PSBT-compatible hardware wallet.</source>
        <extracomment>Text to inform a user attempting to create a transaction of their current options. At this stage, a user can only create a PSBT. This string is displayed when private keys are disabled and an external signer is not available.</extracomment>
        <translation type="unfinished">تکایە، پێداچوونەوە بکە بە پێشنیارەکانی مامەڵەکەت. ئەمە مامەڵەیەکی بیتکۆپەکی کەبەشیونکراو (PSBT) بەرهەمدەهێنێت کە دەتوانیت پاشەکەوتی بکەیت یان کۆپی بکەیت و پاشان واژووی بکەیت لەگەڵ بۆ ئەوەی بە دەرهێڵی %1 جزدانێک، یان جزدانێکی رەقەواڵەی گونجاو بە PSBT.</translation>
    </message>
    <message>
        <source>Please, review your transaction.</source>
        <extracomment>Text to prompt a user to review the details of the transaction they are attempting to send.</extracomment>
        <translation type="unfinished">تکایە، چاو بە مامەڵەکەتدا بخشێنەوە.</translation>
    </message>
    <message>
        <source>The recipient address is not valid. Please recheck.</source>
        <translation type="unfinished">ناونیشانی وەرگرتنەکە دروست نییە. تکایە دووبارە پشکنین بکەوە.</translation>
    </message>
    <message numerus="yes">
        <source>Estimated to begin confirmation within %n block(s).</source>
        <translation type="unfinished">
            <numerusform />
            <numerusform />
        </translation>
    </message>
    <message>
        <source>(no label)</source>
        <translation type="unfinished">(بێ ناونیشان)

</translation>
    </message>
</context>
<context>
    <name>SendCoinsEntry</name>
    <message>
        <source>Message:</source>
        <translation type="unfinished">پەیام:</translation>
    </message>
    </context>
<context>
    <name>SignVerifyMessageDialog</name>
    <message>
        <source>Enter the receiver's address, message (ensure you copy line breaks, spaces, tabs, etc. exactly) and signature below to verify the message. Be careful not to read more into the signature than what is in the signed message itself, to avoid being tricked by a man-in-the-middle attack. Note that this only proves the signing party receives with the address, it cannot prove sendership of any transaction!</source>
        <translation type="unfinished">ناونیشانی وەرگرەکە بنووسە، نامە (دڵنیابە لەوەی کە جیاکەرەوەکانی هێڵ، مەوداکان، تابەکان، و هتد بە تەواوی کۆپی بکە) و لە خوارەوە واژووی بکە بۆ سەلماندنی نامەکە. وریابە لەوەی کە زیاتر نەیخوێنیتەوە بۆ ناو واژووەکە لەوەی کە لە خودی پەیامە واژووەکەدایە، بۆ ئەوەی خۆت بەدوور بگریت لە فێڵکردن لە هێرشی پیاوان لە ناوەنددا. سەرنج بدە کە ئەمە تەنیا لایەنی واژووکردن بە ناونیشانەکە وەربگرە، ناتوانێت نێرەری هیچ مامەڵەیەک بسەلمێنێت!</translation>
    </message>
    <message>
        <source>Click "Sign Message" to generate signature</source>
        <translation type="unfinished">کرتە بکە لەسەر "نامەی واژوو" بۆ دروستکردنی واژوو</translation>
    </message>
    <message>
        <source>Please check the address and try again.</source>
        <translation type="unfinished">تکایە ناونیشانەکە بپشکنە و دووبارە هەوڵ دەوە.</translation>
    </message>
    <message>
        <source>Please check the signature and try again.</source>
        <translation type="unfinished">تکایە واژووەکە بپشکنە و دووبارە هەوڵ دەوە.</translation>
    </message>
>>>>>>> 9e05de1d
    </context>
<context>
    <name>TransactionDesc</name>
    <message>
        <source>Status</source>
<<<<<<< HEAD
        <translation>بارودۆخ</translation>
=======
        <translation type="unfinished">بارودۆخ</translation>
>>>>>>> 9e05de1d
    </message>
    <message>
        <source>Date</source>
        <translation type="unfinished">رێکەت</translation>
    </message>
    <message>
        <source>Source</source>
        <translation type="unfinished">سەرچاوە</translation>
    </message>
    <message>
        <source>From</source>
        <translation type="unfinished">لە</translation>
    </message>
    <message>
        <source>To</source>
        <translation type="unfinished">بۆ</translation>
    </message>
    <message numerus="yes">
        <source>matures in %n more block(s)</source>
        <translation type="unfinished">
            <numerusform />
            <numerusform />
        </translation>
    </message>
    <message>
        <source>Message</source>
        <translation type="unfinished">پەیام</translation>
    </message>
    <message>
        <source>Source</source>
        <translation>سەرچاوە</translation>
    </message>
    <message>
        <source>From</source>
        <translation>لە</translation>
    </message>
    <message>
        <source>To</source>
        <translation>بۆ</translation>
    </message>
    <message>
        <source>Message</source>
        <translation>پەیام</translation>
    </message>
    <message>
        <source>Amount</source>
        <translation type="unfinished">سەرجەم</translation>
    </message>
    <message>
        <source>true</source>
<<<<<<< HEAD
        <translation>دروستە</translation>
    </message>
    <message>
        <source>false</source>
        <translation>نادروستە</translation>
    </message>
</context>
<context>
    <name>TransactionDescDialog</name>
    </context>
=======
        <translation type="unfinished">دروستە</translation>
    </message>
    <message>
        <source>false</source>
        <translation type="unfinished">نادروستە</translation>
    </message>
</context>
>>>>>>> 9e05de1d
<context>
    <name>TransactionTableModel</name>
    <message>
        <source>Date</source>
        <translation type="unfinished">رێکەت</translation>
    </message>
    <message>
        <source>Type</source>
        <translation type="unfinished">جۆر</translation>
    </message>
    <message>
        <source>Label</source>
        <translation type="unfinished">پێناسەکردن</translation>
    </message>
    <message>
        <source>Sent to</source>
        <translation type="unfinished">ناردن بۆ</translation>
    </message>
    <message>
        <source>(no label)</source>
        <translation type="unfinished">(بێ ناونیشان)

</translation>
    </message>
    <message>
        <source>Type</source>
        <translation>جۆر</translation>
    </message>
    <message>
        <source>Sent to</source>
        <translation>ناردن بۆ</translation>
    </message>
    </context>
<context>
    <name>TransactionView</name>
    <message>
        <source>Sent to</source>
<<<<<<< HEAD
        <translation>ناردن بۆ</translation>
    </message>
    <message>
        <source>Copy address</source>
        <translation>ڕوونووسکردن ناوونیشان</translation>
=======
        <translation type="unfinished">ناردن بۆ</translation>
    </message>
    <message>
        <source>Enter address, transaction id, or label to search</source>
        <translation type="unfinished">ناونیشانێک بنووسە، ناسنامەی مامەڵە، یان ناولێنانێک بۆ گەڕان بنووسە</translation>
>>>>>>> 9e05de1d
    </message>
    <message>
        <source>Date</source>
        <translation type="unfinished">رێکەت</translation>
    </message>
    <message>
        <source>Type</source>
        <translation type="unfinished">جۆر</translation>
    </message>
    <message>
        <source>Label</source>
        <translation type="unfinished">پێناسەکردن</translation>
    </message>
    <message>
        <source>Type</source>
        <translation>جۆر</translation>
    </message>
    <message>
        <source>Address</source>
        <translation type="unfinished">ناوونیشان</translation>
    </message>
    <message>
<<<<<<< HEAD
        <source>to</source>
        <translation>بۆ</translation>
    </message>
</context>
<context>
    <name>UnitDisplayStatusBarControl</name>
    </context>
=======
        <source>Exporting Failed</source>
        <translation type="unfinished">هەناردەکردن سەرکەوتوو نەبوو</translation>
    </message>
    <message>
        <source>to</source>
        <translation type="unfinished">بۆ</translation>
    </message>
</context>
>>>>>>> 9e05de1d
<context>
    <name>WalletController</name>
    </context>
<context>
    <name>WalletFrame</name>
    <message>
        <source>Error</source>
        <translation type="unfinished">هەڵە</translation>
    </message>
    </context>
<context>
<<<<<<< HEAD
    <name>bitcoin-core</name>
=======
    <name>WalletView</name>
    <message>
        <source>&amp;Export</source>
        <translation type="unfinished">&amp;هەناردن</translation>
    </message>
    <message>
        <source>Export the data in the current tab to a file</source>
        <translation type="unfinished">ناردنی داتا لە خشتەبەندی ئێستا بۆ فایلێک</translation>
    </message>
>>>>>>> 9e05de1d
    </context>
</TS><|MERGE_RESOLUTION|>--- conflicted
+++ resolved
@@ -46,16 +46,6 @@
         <translation type="unfinished">&amp;سڕینەوە</translation>
     </message>
     <message>
-<<<<<<< HEAD
-        <source>&amp;Copy Address</source>
-        <translation>&amp;ڕوونووسکردن ناوونیشان</translation>
-    </message>
-    <message>
-        <source>&amp;Edit</source>
-        <translation>&amp;دەسکاریکردن</translation>
-    </message>
-    </context>
-=======
         <source>Choose the address to send coins to</source>
         <translation type="unfinished">ناونیشانەکە هەڵبژێرە بۆ ناردنی دراوەکان بۆ</translation>
     </message>
@@ -111,7 +101,6 @@
         <translation type="unfinished">هەناردەکردن سەرکەوتوو نەبوو</translation>
     </message>
 </context>
->>>>>>> 9e05de1d
 <context>
     <name>AddressTableModel</name>
     <message>
@@ -340,10 +329,6 @@
         <translation type="unfinished">رێکەت</translation>
     </message>
     <message>
-        <source>Copy address</source>
-        <translation>ڕوونووسکردن ناوونیشان</translation>
-    </message>
-    <message>
         <source>yes</source>
         <translation type="unfinished">بەڵێ</translation>
     </message>
@@ -359,12 +344,6 @@
     </message>
     </context>
 <context>
-    <name>CreateWalletActivity</name>
-    </context>
-<context>
-    <name>CreateWalletDialog</name>
-    </context>
-<context>
     <name>EditAddressDialog</name>
     <message>
         <source>Address "%1" already exists as a receiving address with label "%2" and so cannot be added as a sending address.</source>
@@ -455,9 +434,6 @@
         <source>%1 is currently syncing.  It will download headers and blocks from peers and validate them until reaching the tip of the block chain.</source>
         <translation type="unfinished">%1 لە ئێستادا هاوکات دەکرێت.  سەرپەڕ و بلۆکەکان لە هاوتەمەنەکان دابەزێنێت و کارایان دەکات تا گەیشتن بە سەرەی زنجیرەی بلۆک.</translation>
     </message>
-    </context>
-<context>
-    <name>OpenWalletActivity</name>
     </context>
 <context>
     <name>OptionsDialog</name>
@@ -653,10 +629,6 @@
     <message>
         <source>Message:</source>
         <translation type="unfinished">پەیام:</translation>
-    </message>
-    <message>
-        <source>Message</source>
-        <translation>پەیام</translation>
     </message>
     </context>
 <context>
@@ -679,10 +651,6 @@
 
 </translation>
     </message>
-    <message>
-        <source>Message</source>
-        <translation>پەیام</translation>
-    </message>
     </context>
 <context>
     <name>SendCoinsDialog</name>
@@ -694,31 +662,10 @@
         <source>Fee:</source>
         <translation type="unfinished">تێچوون:</translation>
     </message>
-<<<<<<< HEAD
-    <message>
-        <source>or</source>
-        <translation>یان</translation>
-    </message>
-    </context>
-<context>
-    <name>SendCoinsEntry</name>
-=======
->>>>>>> 9e05de1d
     <message>
         <source>Hide transaction fee settings</source>
         <translation type="unfinished">شاردنەوەی ڕێکخستنەکانی باجی مامەڵە</translation>
     </message>
-<<<<<<< HEAD
-    </context>
-<context>
-    <name>ShutdownWindow</name>
-    </context>
-<context>
-    <name>SignVerifyMessageDialog</name>
-    </context>
-<context>
-    <name>TrafficGraphWidget</name>
-=======
     <message>
         <source>When there is less transaction volume than space in the blocks, miners as well as relaying nodes may enforce a minimum fee. Paying only this minimum fee is just fine, but be aware that this can result in a never confirming transaction once there is more demand for bitcoin transactions than the network can process.</source>
         <translation type="unfinished">کاتێک قەبارەی مامەڵە کەمتر بێت لە بۆشایی بلۆکەکان، لەوانەیە کانەکان و گرێکانی گواستنەوە کەمترین کرێ جێبەجێ بکەن. پێدانی تەنیا ئەم کەمترین کرێیە تەنیا باشە، بەڵام ئاگاداربە کە ئەمە دەتوانێت ببێتە هۆی ئەوەی کە هەرگیز مامەڵەیەکی پشتڕاستکردنەوە ئەنجام بدرێت جارێک داواکاری زیاتر هەیە بۆ مامەڵەکانی بیت کۆبیتکۆ لەوەی کە تۆڕەکە دەتوانێت ئەنجامی بدات.</translation>
@@ -780,17 +727,12 @@
         <source>Please check the signature and try again.</source>
         <translation type="unfinished">تکایە واژووەکە بپشکنە و دووبارە هەوڵ دەوە.</translation>
     </message>
->>>>>>> 9e05de1d
     </context>
 <context>
     <name>TransactionDesc</name>
     <message>
         <source>Status</source>
-<<<<<<< HEAD
-        <translation>بارودۆخ</translation>
-=======
         <translation type="unfinished">بارودۆخ</translation>
->>>>>>> 9e05de1d
     </message>
     <message>
         <source>Date</source>
@@ -820,39 +762,11 @@
         <translation type="unfinished">پەیام</translation>
     </message>
     <message>
-        <source>Source</source>
-        <translation>سەرچاوە</translation>
-    </message>
-    <message>
-        <source>From</source>
-        <translation>لە</translation>
-    </message>
-    <message>
-        <source>To</source>
-        <translation>بۆ</translation>
-    </message>
-    <message>
-        <source>Message</source>
-        <translation>پەیام</translation>
-    </message>
-    <message>
         <source>Amount</source>
         <translation type="unfinished">سەرجەم</translation>
     </message>
     <message>
         <source>true</source>
-<<<<<<< HEAD
-        <translation>دروستە</translation>
-    </message>
-    <message>
-        <source>false</source>
-        <translation>نادروستە</translation>
-    </message>
-</context>
-<context>
-    <name>TransactionDescDialog</name>
-    </context>
-=======
         <translation type="unfinished">دروستە</translation>
     </message>
     <message>
@@ -860,7 +774,6 @@
         <translation type="unfinished">نادروستە</translation>
     </message>
 </context>
->>>>>>> 9e05de1d
 <context>
     <name>TransactionTableModel</name>
     <message>
@@ -885,32 +798,16 @@
 
 </translation>
     </message>
-    <message>
-        <source>Type</source>
-        <translation>جۆر</translation>
-    </message>
+    </context>
+<context>
+    <name>TransactionView</name>
     <message>
         <source>Sent to</source>
-        <translation>ناردن بۆ</translation>
-    </message>
-    </context>
-<context>
-    <name>TransactionView</name>
-    <message>
-        <source>Sent to</source>
-<<<<<<< HEAD
-        <translation>ناردن بۆ</translation>
-    </message>
-    <message>
-        <source>Copy address</source>
-        <translation>ڕوونووسکردن ناوونیشان</translation>
-=======
         <translation type="unfinished">ناردن بۆ</translation>
     </message>
     <message>
         <source>Enter address, transaction id, or label to search</source>
         <translation type="unfinished">ناونیشانێک بنووسە، ناسنامەی مامەڵە، یان ناولێنانێک بۆ گەڕان بنووسە</translation>
->>>>>>> 9e05de1d
     </message>
     <message>
         <source>Date</source>
@@ -925,23 +822,10 @@
         <translation type="unfinished">پێناسەکردن</translation>
     </message>
     <message>
-        <source>Type</source>
-        <translation>جۆر</translation>
-    </message>
-    <message>
         <source>Address</source>
         <translation type="unfinished">ناوونیشان</translation>
     </message>
     <message>
-<<<<<<< HEAD
-        <source>to</source>
-        <translation>بۆ</translation>
-    </message>
-</context>
-<context>
-    <name>UnitDisplayStatusBarControl</name>
-    </context>
-=======
         <source>Exporting Failed</source>
         <translation type="unfinished">هەناردەکردن سەرکەوتوو نەبوو</translation>
     </message>
@@ -950,10 +834,6 @@
         <translation type="unfinished">بۆ</translation>
     </message>
 </context>
->>>>>>> 9e05de1d
-<context>
-    <name>WalletController</name>
-    </context>
 <context>
     <name>WalletFrame</name>
     <message>
@@ -962,9 +842,6 @@
     </message>
     </context>
 <context>
-<<<<<<< HEAD
-    <name>bitcoin-core</name>
-=======
     <name>WalletView</name>
     <message>
         <source>&amp;Export</source>
@@ -974,6 +851,5 @@
         <source>Export the data in the current tab to a file</source>
         <translation type="unfinished">ناردنی داتا لە خشتەبەندی ئێستا بۆ فایلێک</translation>
     </message>
->>>>>>> 9e05de1d
     </context>
 </TS>