--- conflicted
+++ resolved
@@ -2,13 +2,10 @@
 <context>
     <name>AddressBookPage</name>
     <message>
-<<<<<<< HEAD
-=======
         <source>Right-click to edit address or label</source>
         <translation>Paremkliki aadressi või sildi muutmiseks</translation>
     </message>
     <message>
->>>>>>> 9460771a
         <source>Create a new address</source>
         <translation>Loo uus aadress</translation>
     </message>
@@ -27,13 +24,6 @@
     <message>
         <source>C&amp;lose</source>
         <translation>S&amp;ulge</translation>
-<<<<<<< HEAD
-    </message>
-    <message>
-        <source>&amp;Copy Address</source>
-        <translation>&amp;Aadressi kopeerimine</translation>
-=======
->>>>>>> 9460771a
     </message>
     <message>
         <source>Delete the currently selected address from the list</source>
@@ -46,30 +36,11 @@
     <message>
         <source>&amp;Export</source>
         <translation>&amp;Ekspordi</translation>
-<<<<<<< HEAD
     </message>
     <message>
         <source>&amp;Delete</source>
         <translation>&amp;Kustuta</translation>
     </message>
-    <message>
-        <source>C&amp;hoose</source>
-        <translation>V&amp;ali</translation>
-    </message>
-    <message>
-        <source>These are your Bitcoin addresses for sending payments. Always check the amount and the receiving address before sending coins.</source>
-        <translation>Need on sinu Bitcoini aadressid maksete saatmiseks. Müntide saatmisel kontrolli alati summat ning saaja aadressi.</translation>
-=======
->>>>>>> 9460771a
-    </message>
-    <message>
-        <source>&amp;Delete</source>
-        <translation>&amp;Kustuta</translation>
-    </message>
-    <message>
-        <source>Exporting Failed</source>
-        <translation>Eksportimine Ebaõnnestus</translation>
-    </message>
     </context>
 <context>
     <name>AddressTableModel</name>
@@ -157,13 +128,6 @@
     <message>
         <source>Open &amp;URI...</source>
         <translation>Ava &amp;URI...</translation>
-<<<<<<< HEAD
-    </message>
-    <message>
-        <source>Importing blocks from disk...</source>
-        <translation>Impordi blokid kettalt...</translation>
-=======
->>>>>>> 9460771a
     </message>
     <message>
         <source>Reindexing blocks on disk...</source>
@@ -265,13 +229,10 @@
         <source>%1 and %2</source>
         <translation>%1 ja %2</translation>
     </message>
-<<<<<<< HEAD
-=======
     <message numerus="yes">
         <source>%n year(s)</source>
         <translation><numerusform>%n aasta</numerusform><numerusform>%n aastat</numerusform></translation>
     </message>
->>>>>>> 9460771a
     <message>
         <source>%1 behind</source>
         <translation>%1 maas</translation>
@@ -358,6 +319,394 @@
         <translation>Kogus:</translation>
     </message>
     <message>
+        <source>Amount:</source>
+        <translation>Summa:</translation>
+    </message>
+    <message>
+        <source>Fee:</source>
+        <translation>Tasu:</translation>
+    </message>
+    <message>
+        <source>Amount</source>
+        <translation>Kogus</translation>
+    </message>
+    <message>
+        <source>Date</source>
+        <translation>Kuupäev</translation>
+    </message>
+    <message>
+        <source>Confirmed</source>
+        <translation>Kinnitatud</translation>
+    </message>
+    </context>
+<context>
+    <name>EditAddressDialog</name>
+    <message>
+        <source>Edit Address</source>
+        <translation>Muuda aadressi</translation>
+    </message>
+    <message>
+        <source>&amp;Label</source>
+        <translation>&amp;Märgis</translation>
+    </message>
+    <message>
+        <source>&amp;Address</source>
+        <translation>&amp;Aadress</translation>
+    </message>
+    </context>
+<context>
+    <name>FreespaceChecker</name>
+    <message>
+        <source>name</source>
+        <translation>nimi</translation>
+    </message>
+    </context>
+<context>
+    <name>HelpMessageDialog</name>
+    <message>
+        <source>version</source>
+        <translation>versioon</translation>
+    </message>
+    <message>
+        <source>Command-line options</source>
+        <translation>Käsurea valikud</translation>
+    </message>
+    <message>
+        <source>Usage:</source>
+        <translation>Kasutus:</translation>
+    </message>
+    <message>
+        <source>command-line options</source>
+        <translation>käsurea valikud</translation>
+    </message>
+    </context>
+<context>
+    <name>Intro</name>
+    <message>
+        <source>Welcome</source>
+        <translation>Teretulemast</translation>
+    </message>
+    <message>
+        <source>Error</source>
+        <translation>Tõrge</translation>
+    </message>
+    </context>
+<context>
+    <name>OpenURIDialog</name>
+    <message>
+        <source>Open URI</source>
+        <translation>Ava URI</translation>
+    </message>
+    <message>
+        <source>URI:</source>
+        <translation>URI:</translation>
+    </message>
+    </context>
+<context>
+    <name>OptionsDialog</name>
+    <message>
+        <source>Options</source>
+        <translation>Valikud</translation>
+    </message>
+    <message>
+        <source>&amp;Main</source>
+        <translation>&amp;Peamine</translation>
+    </message>
+    <message>
+        <source>MB</source>
+        <translation>MB</translation>
+    </message>
+    <message>
+        <source>Reset all client options to default.</source>
+        <translation>Taasta kõik klientprogrammi seadete vaikeväärtused.</translation>
+    </message>
+    <message>
+        <source>&amp;Reset Options</source>
+        <translation>&amp;Lähtesta valikud</translation>
+    </message>
+    <message>
+        <source>&amp;Network</source>
+        <translation>&amp;Võrk</translation>
+    </message>
+    <message>
+        <source>W&amp;allet</source>
+        <translation>R&amp;ahakott</translation>
+    </message>
+    <message>
+        <source>Expert</source>
+        <translation>Ekspert</translation>
+    </message>
+    <message>
+        <source>Automatically open the Bitcoin client port on the router. This only works when your router supports UPnP and it is enabled.</source>
+        <translation>Bitcoini kliendi pordi automaatne avamine ruuteris. Toimib, kui sinu ruuter aktsepteerib UPnP ühendust.</translation>
+    </message>
+    <message>
+        <source>Map port using &amp;UPnP</source>
+        <translation>Suuna port &amp;UPnP kaudu</translation>
+    </message>
+    <message>
+        <source>Proxy &amp;IP:</source>
+        <translation>Proxi &amp;IP:</translation>
+    </message>
+    <message>
+        <source>&amp;Port:</source>
+        <translation>&amp;Port:</translation>
+    </message>
+    <message>
+        <source>Port of the proxy (e.g. 9050)</source>
+        <translation>Proxi port (nt 9050)</translation>
+    </message>
+    <message>
+        <source>&amp;Window</source>
+        <translation>&amp;Aken</translation>
+    </message>
+    <message>
+        <source>Show only a tray icon after minimizing the window.</source>
+        <translation>Minimeeri systray alale.</translation>
+    </message>
+    <message>
+        <source>&amp;Minimize to the tray instead of the taskbar</source>
+        <translation>&amp;Minimeeri systray alale</translation>
+    </message>
+    <message>
+        <source>M&amp;inimize on close</source>
+        <translation>M&amp;inimeeri sulgemisel</translation>
+    </message>
+    <message>
+        <source>&amp;Display</source>
+        <translation>&amp;Kuva</translation>
+    </message>
+    <message>
+        <source>User Interface &amp;language:</source>
+        <translation>Kasutajaliidese &amp;keel:</translation>
+    </message>
+    <message>
+        <source>&amp;Unit to show amounts in:</source>
+        <translation>Summade kuvamise &amp;Unit:</translation>
+    </message>
+    <message>
+        <source>Choose the default subdivision unit to show in the interface and when sending coins.</source>
+        <translation>Vali liideses ning müntide saatmisel kuvatav vaikimisi alajaotus.</translation>
+    </message>
+    <message>
+        <source>&amp;OK</source>
+        <translation>&amp;OK</translation>
+    </message>
+    <message>
+        <source>&amp;Cancel</source>
+        <translation>&amp;Katkesta</translation>
+    </message>
+    <message>
+        <source>default</source>
+        <translation>vaikeväärtus</translation>
+    </message>
+    <message>
+        <source>Confirm options reset</source>
+        <translation>Kinnita valikute algseadistamine</translation>
+    </message>
+    <message>
+        <source>The supplied proxy address is invalid.</source>
+        <translation>Sisestatud kehtetu proxy aadress.</translation>
+    </message>
+</context>
+<context>
+    <name>OverviewPage</name>
+    <message>
+        <source>Form</source>
+        <translation>Vorm</translation>
+    </message>
+    <message>
+        <source>The displayed information may be out of date. Your wallet automatically synchronizes with the Bitcoin network after a connection is established, but this process has not completed yet.</source>
+        <translation>Kuvatav info ei pruugi olla ajakohane. Ühenduse loomisel süngitakse sinu rahakott automaatselt Bitconi võrgustikuga, kuid see toiming on hetkel lõpetamata.</translation>
+    </message>
+    <message>
+        <source>Immature:</source>
+        <translation>Ebaküps:</translation>
+    </message>
+    <message>
+        <source>Mined balance that has not yet matured</source>
+        <translation>Mitte aegunud mine'itud jääk</translation>
+    </message>
+    <message>
+        <source>Recent transactions</source>
+        <translation>Hiljutised tehingud</translation>
+    </message>
+    </context>
+<context>
+    <name>PaymentServer</name>
+    </context>
+<context>
+    <name>PeerTableModel</name>
+    </context>
+<context>
+    <name>QObject</name>
+    <message>
+        <source>Amount</source>
+        <translation>Kogus</translation>
+    </message>
+    <message>
+        <source>N/A</source>
+        <translation>N/A</translation>
+    </message>
+    </context>
+<context>
+    <name>QRImageWidget</name>
+    </context>
+<context>
+    <name>RPCConsole</name>
+    <message>
+        <source>N/A</source>
+        <translation>N/A</translation>
+    </message>
+    <message>
+        <source>Client version</source>
+        <translation>Kliendi versioon</translation>
+    </message>
+    <message>
+        <source>&amp;Information</source>
+        <translation>&amp;Informatsioon</translation>
+    </message>
+    <message>
+        <source>Debug window</source>
+        <translation>Debugimise aken</translation>
+    </message>
+    <message>
+        <source>General</source>
+        <translation>Üldine</translation>
+    </message>
+    <message>
+        <source>Startup time</source>
+        <translation>Käivitamise hetk</translation>
+    </message>
+    <message>
+        <source>Network</source>
+        <translation>Võrgustik</translation>
+    </message>
+    <message>
+        <source>Name</source>
+        <translation>Nimi</translation>
+    </message>
+    <message>
+        <source>Number of connections</source>
+        <translation>Ühenduste arv</translation>
+    </message>
+    <message>
+        <source>Block chain</source>
+        <translation>Ploki jada</translation>
+    </message>
+    <message>
+        <source>Current number of blocks</source>
+        <translation>Plokkide hetkearv</translation>
+    </message>
+    <message>
+        <source>Received</source>
+        <translation>Vastuvõetud</translation>
+    </message>
+    <message>
+        <source>Sent</source>
+        <translation>Saadetud</translation>
+    </message>
+    <message>
+        <source>Direction</source>
+        <translation>Suund</translation>
+    </message>
+    <message>
+        <source>Version</source>
+        <translation>Versioon</translation>
+    </message>
+    <message>
+        <source>Services</source>
+        <translation>Teenused</translation>
+    </message>
+    <message>
+        <source>Last block time</source>
+        <translation>Viimane ploki aeg</translation>
+    </message>
+    <message>
+        <source>&amp;Open</source>
+        <translation>&amp;Ava</translation>
+    </message>
+    <message>
+        <source>&amp;Console</source>
+        <translation>&amp;Konsool</translation>
+    </message>
+    <message>
+        <source>Debug log file</source>
+        <translation>Debugimise logifail</translation>
+    </message>
+    <message>
+        <source>Clear console</source>
+        <translation>Puhasta konsool</translation>
+    </message>
+    <message>
+        <source>Use up and down arrows to navigate history, and &lt;b&gt;Ctrl-L&lt;/b&gt; to clear screen.</source>
+        <translation>Ajaloo sirvimiseks kasuta üles ja alla nooli, ekraani puhastamiseks &lt;b&gt;Ctrl-L&lt;/b&gt;.</translation>
+    </message>
+    <message>
+        <source>Type &lt;b&gt;help&lt;/b&gt; for an overview of available commands.</source>
+        <translation>Ülevaateks võimalikest käsklustest trüki &lt;b&gt;help&lt;/b&gt;.</translation>
+    </message>
+    <message>
+        <source>%1 B</source>
+        <translation>%1 B</translation>
+    </message>
+    <message>
+        <source>%1 KB</source>
+        <translation>%1 B</translation>
+    </message>
+    <message>
+        <source>%1 MB</source>
+        <translation>%1 MB</translation>
+    </message>
+    <message>
+        <source>%1 GB</source>
+        <translation>%1 GB</translation>
+    </message>
+    </context>
+<context>
+    <name>ReceiveCoinsDialog</name>
+    <message>
+        <source>&amp;Amount:</source>
+        <translation>&amp;Summa:</translation>
+    </message>
+    <message>
+        <source>&amp;Label:</source>
+        <translation>&amp;Märgis</translation>
+    </message>
+    <message>
+        <source>&amp;Message:</source>
+        <translation>&amp;Sõnum:</translation>
+    </message>
+    <message>
+        <source>Show</source>
+        <translation>Näita</translation>
+    </message>
+    <message>
+        <source>Remove</source>
+        <translation>Eemalda</translation>
+    </message>
+    </context>
+<context>
+    <name>ReceiveRequestDialog</name>
+    <message>
+        <source>Copy &amp;Address</source>
+        <translation>&amp;Kopeeri Aadress</translation>
+    </message>
+    </context>
+<context>
+    <name>RecentRequestsTableModel</name>
+    </context>
+<context>
+    <name>SendCoinsDialog</name>
+    <message>
+        <source>Send Coins</source>
+        <translation>Müntide saatmine</translation>
+    </message>
+    <message>
+        <source>Insufficient funds!</source>
+        <translation>Liiga suur summa</translation>
+    </message>
+    <message>
         <source>Quantity:</source>
         <translation>Kogus:</translation>
     </message>
@@ -370,1307 +719,409 @@
         <translation>Tasu:</translation>
     </message>
     <message>
-        <source>Amount</source>
-        <translation>Kogus</translation>
-    </message>
-    <message>
-        <source>Date</source>
-        <translation>Kuupäev</translation>
-    </message>
-    <message>
-        <source>Confirmed</source>
-        <translation>Kinnitatud</translation>
-    </message>
-<<<<<<< HEAD
-    <message>
-        <source>Copy address</source>
-        <translation>Aadressi kopeerimine</translation>
-    </message>
-    <message>
-        <source>Copy label</source>
-        <translation>Märgise kopeerimine</translation>
-    </message>
-    <message>
-        <source>Copy amount</source>
-        <translation>Kopeeri summa</translation>
-    </message>
-    <message>
-        <source>Copy transaction ID</source>
-        <translation>Kopeeri tehingu ID</translation>
-    </message>
-    <message>
-        <source>Copy fee</source>
-        <translation>Kopeeri tasu</translation>
-    </message>
-    <message>
-        <source>highest</source>
-        <translation>kõrgeim</translation>
-    </message>
-    <message>
-        <source>higher</source>
-        <translation>kõrgem</translation>
-    </message>
-    <message>
-        <source>high</source>
-        <translation>kõrge</translation>
-    </message>
-    <message>
-        <source>medium</source>
-        <translation>keskmine</translation>
-    </message>
-    <message>
-        <source>low</source>
-        <translation>madal</translation>
-    </message>
-    <message>
-        <source>lower</source>
-        <translation>madalam</translation>
-    </message>
-    <message>
-        <source>lowest</source>
-        <translation>madalaim</translation>
-    </message>
-    <message>
-        <source>(%1 locked)</source>
-        <translation>(%1 lukustatud)</translation>
-    </message>
-    <message>
-        <source>yes</source>
-        <translation>jah</translation>
-    </message>
-    <message>
-        <source>no</source>
-        <translation>ei</translation>
-    </message>
-    <message>
-        <source>(no label)</source>
-        <translation>(silti pole)</translation>
-    </message>
-=======
->>>>>>> 9460771a
-    </context>
-<context>
-    <name>EditAddressDialog</name>
-    <message>
-        <source>Edit Address</source>
-        <translation>Muuda aadressi</translation>
-    </message>
-    <message>
-        <source>&amp;Label</source>
+        <source>Transaction Fee:</source>
+        <translation>Tehingu tasu:</translation>
+    </message>
+    <message>
+        <source>Choose...</source>
+        <translation>Vali...</translation>
+    </message>
+    <message>
+        <source>Hide</source>
+        <translation>Peida</translation>
+    </message>
+    <message>
+        <source>Recommended:</source>
+        <translation>Soovitatud:</translation>
+    </message>
+    <message>
+        <source>normal</source>
+        <translation>normaalne</translation>
+    </message>
+    <message>
+        <source>fast</source>
+        <translation>kiire</translation>
+    </message>
+    <message>
+        <source>Send to multiple recipients at once</source>
+        <translation>Saatmine mitmele korraga</translation>
+    </message>
+    <message>
+        <source>Add &amp;Recipient</source>
+        <translation>Lisa &amp;Saaja</translation>
+    </message>
+    <message>
+        <source>Clear &amp;All</source>
+        <translation>Puhasta &amp;Kõik</translation>
+    </message>
+    <message>
+        <source>Balance:</source>
+        <translation>Jääk:</translation>
+    </message>
+    <message>
+        <source>Confirm the send action</source>
+        <translation>Saatmise kinnitamine</translation>
+    </message>
+    <message>
+        <source>S&amp;end</source>
+        <translation>S&amp;aada</translation>
+    </message>
+    </context>
+<context>
+    <name>SendCoinsEntry</name>
+    <message>
+        <source>A&amp;mount:</source>
+        <translation>S&amp;umma:</translation>
+    </message>
+    <message>
+        <source>Pay &amp;To:</source>
+        <translation>Maksa &amp;:</translation>
+    </message>
+    <message>
+        <source>&amp;Label:</source>
         <translation>&amp;Märgis</translation>
     </message>
     <message>
-        <source>&amp;Address</source>
-        <translation>&amp;Aadress</translation>
-    </message>
-    </context>
-<context>
-    <name>FreespaceChecker</name>
-    <message>
-        <source>name</source>
-        <translation>nimi</translation>
-    </message>
-    </context>
-<context>
-    <name>HelpMessageDialog</name>
-    <message>
-        <source>version</source>
-        <translation>versioon</translation>
-    </message>
-    <message>
-        <source>About Bitcoin Core</source>
-        <translation>Kirjeldus Bitcoini Tuumast</translation>
-    </message>
-    <message>
-        <source>Command-line options</source>
-        <translation>Käsurea valikud</translation>
-    </message>
-    <message>
-        <source>Usage:</source>
-        <translation>Kasutus:</translation>
-    </message>
-    <message>
-        <source>command-line options</source>
-        <translation>käsurea valikud</translation>
-    </message>
-    </context>
-<context>
-    <name>Intro</name>
-    <message>
-        <source>Welcome</source>
-        <translation>Teretulemast</translation>
-<<<<<<< HEAD
+        <source>Alt+A</source>
+        <translation>Alt+A</translation>
+    </message>
+    <message>
+        <source>Paste address from clipboard</source>
+        <translation>Kleebi aadress vahemälust</translation>
+    </message>
+    <message>
+        <source>Alt+P</source>
+        <translation>Alt+P</translation>
+    </message>
+    <message>
+        <source>Message:</source>
+        <translation>Sõnum:</translation>
+    </message>
+    <message>
+        <source>Pay To:</source>
+        <translation>Maksa :</translation>
+    </message>
+    </context>
+<context>
+    <name>SendConfirmationDialog</name>
+    </context>
+<context>
+    <name>ShutdownWindow</name>
+    </context>
+<context>
+    <name>SignVerifyMessageDialog</name>
+    <message>
+        <source>Signatures - Sign / Verify a Message</source>
+        <translation>Signatuurid - Allkirjasta / Kinnita Sõnum</translation>
+    </message>
+    <message>
+        <source>&amp;Sign Message</source>
+        <translation>&amp;Allkirjastamise teade</translation>
+    </message>
+    <message>
+        <source>Alt+A</source>
+        <translation>Alt+A</translation>
+    </message>
+    <message>
+        <source>Paste address from clipboard</source>
+        <translation>Kleebi aadress vahemälust</translation>
+    </message>
+    <message>
+        <source>Alt+P</source>
+        <translation>Alt+P</translation>
+    </message>
+    <message>
+        <source>Enter the message you want to sign here</source>
+        <translation>Sisesta siia allkirjastamise sõnum</translation>
+    </message>
+    <message>
+        <source>Signature</source>
+        <translation>Signatuur</translation>
+    </message>
+    <message>
+        <source>Copy the current signature to the system clipboard</source>
+        <translation>Kopeeri praegune signatuur vahemällu</translation>
+    </message>
+    <message>
+        <source>Sign the message to prove you own this Bitcoin address</source>
+        <translation>Allkirjasta sõnum Bitcoini aadressi sulle kuulumise tõestamiseks</translation>
+    </message>
+    <message>
+        <source>Sign &amp;Message</source>
+        <translation>Allkirjasta &amp;Sõnum</translation>
+    </message>
+    <message>
+        <source>Reset all sign message fields</source>
+        <translation>Tühjenda kõik sõnumi allkirjastamise väljad</translation>
+    </message>
+    <message>
+        <source>Clear &amp;All</source>
+        <translation>Puhasta &amp;Kõik</translation>
+    </message>
+    <message>
+        <source>&amp;Verify Message</source>
+        <translation>&amp;Kinnita Sõnum</translation>
+    </message>
+    <message>
+        <source>Verify the message to ensure it was signed with the specified Bitcoin address</source>
+        <translation>Kinnita sõnum tõestamaks selle allkirjastatust määratud Bitcoini aadressiga.</translation>
+    </message>
+    <message>
+        <source>Verify &amp;Message</source>
+        <translation>Kinnita &amp;Sõnum</translation>
+    </message>
+    <message>
+        <source>Reset all verify message fields</source>
+        <translation>Tühjenda kõik sõnumi kinnitamise väljad</translation>
+    </message>
+    </context>
+<context>
+    <name>SplashScreen</name>
+    <message>
+        <source>[testnet]</source>
+        <translation>[testnet]</translation>
+    </message>
+</context>
+<context>
+    <name>TrafficGraphWidget</name>
+    <message>
+        <source>KB/s</source>
+        <translation>KB/s</translation>
+    </message>
+</context>
+<context>
+    <name>TransactionDesc</name>
+    </context>
+<context>
+    <name>TransactionDescDialog</name>
+    <message>
+        <source>This pane shows a detailed description of the transaction</source>
+        <translation>Paan kuvab tehingu detailid</translation>
+    </message>
+    </context>
+<context>
+    <name>TransactionTableModel</name>
+    </context>
+<context>
+    <name>TransactionView</name>
+    </context>
+<context>
+    <name>UnitDisplayStatusBarControl</name>
+    </context>
+<context>
+    <name>WalletFrame</name>
+    </context>
+<context>
+    <name>WalletModel</name>
+    </context>
+<context>
+    <name>WalletView</name>
+    </context>
+<context>
+    <name>bitcoin-core</name>
+    <message>
+        <source>Options:</source>
+        <translation>Valikud:</translation>
+    </message>
+    <message>
+        <source>Specify data directory</source>
+        <translation>Täpsusta andmekataloog</translation>
+    </message>
+    <message>
+        <source>Connect to a node to retrieve peer addresses, and disconnect</source>
+        <translation>Peeri aadressi saamiseks ühendu korraks node'iga</translation>
+    </message>
+    <message>
+        <source>Specify your own public address</source>
+        <translation>Täpsusta enda avalik aadress</translation>
+    </message>
+    <message>
+        <source>Accept command line and JSON-RPC commands</source>
+        <translation>Luba käsurea ning JSON-RPC käsklusi</translation>
+    </message>
+    <message>
+        <source>Run in the background as a daemon and accept commands</source>
+        <translation>Tööta taustal ning aktsepteeri käsklusi</translation>
+    </message>
+    <message>
+        <source>Accept connections from outside (default: 1 if no -proxy or -connect)</source>
+        <translation>Luba välisühendusi (vaikeväärtus: 1 kui puudub -proxy või -connect)</translation>
     </message>
     <message>
         <source>Bitcoin Core</source>
         <translation>Bitcoini tuumik</translation>
-=======
->>>>>>> 9460771a
+    </message>
+    <message>
+        <source>Bind to given address and always listen on it. Use [host]:port notation for IPv6</source>
+        <translation>Määratud aadressiga sidumine ning sellelt kuulamine. IPv6 jaoks kasuta vormingut [host]:port</translation>
+    </message>
+    <message>
+        <source>Execute command when a wallet transaction changes (%s in cmd is replaced by TxID)</source>
+        <translation>Käivita käsklus, kui rahakoti tehing muutub (%s cmd's muudetakse TxID'ks)</translation>
+    </message>
+    <message>
+        <source>This is a pre-release test build - use at your own risk - do not use for mining or merchant applications</source>
+        <translation>See on test-versioon - kasutamine omal riisikol - ära kasuta mining'uks ega kaupmeeste programmides</translation>
+    </message>
+    <message>
+        <source>Block creation options:</source>
+        <translation>Blokeeri loomise valikud:</translation>
+    </message>
+    <message>
+        <source>Connect only to the specified node(s)</source>
+        <translation>Ühendu ainult määratud node'i(de)ga</translation>
+    </message>
+    <message>
+        <source>Corrupted block database detected</source>
+        <translation>Tuvastati vigane bloki andmebaas</translation>
+    </message>
+    <message>
+        <source>Do you want to rebuild the block database now?</source>
+        <translation>Kas soovid bloki andmebaasi taastada?</translation>
+    </message>
+    <message>
+        <source>Error initializing block database</source>
+        <translation>Tõrge bloki andmebaasi käivitamisel</translation>
+    </message>
+    <message>
+        <source>Error initializing wallet database environment %s!</source>
+        <translation>Tõrge rahakoti keskkonna %s käivitamisel!</translation>
+    </message>
+    <message>
+        <source>Error loading block database</source>
+        <translation>Tõrge bloki baasi lugemisel</translation>
+    </message>
+    <message>
+        <source>Error opening block database</source>
+        <translation>Tõrge bloki andmebaasi avamisel</translation>
+    </message>
+    <message>
+        <source>Error: Disk space is low!</source>
+        <translation>Tõrge: liiga vähe kettaruumi!</translation>
+    </message>
+    <message>
+        <source>Failed to listen on any port. Use -listen=0 if you want this.</source>
+        <translation>Pordi kuulamine nurjus. Soovikorral kasuta -listen=0.</translation>
+    </message>
+    <message>
+        <source>Verifying blocks...</source>
+        <translation>Kontrollin blokke...</translation>
+    </message>
+    <message>
+        <source>Verifying wallet...</source>
+        <translation>Kontrollin rahakotti...</translation>
+    </message>
+    <message>
+        <source>Wallet options:</source>
+        <translation>Rahakoti valikud:</translation>
+    </message>
+    <message>
+        <source>(default: %u)</source>
+        <translation>(vaikimisi: %u)</translation>
+    </message>
+    <message>
+        <source>Information</source>
+        <translation>Informatsioon</translation>
+    </message>
+    <message>
+        <source>RPC server options:</source>
+        <translation>RPC serveri valikud:</translation>
+    </message>
+    <message>
+        <source>Send trace/debug info to console instead of debug.log file</source>
+        <translation>Saada jälitus/debug, debug.log faili asemel, konsooli</translation>
+    </message>
+    <message>
+        <source>Shrink debug.log file on client startup (default: 1 when no -debug)</source>
+        <translation>Kahanda programmi käivitamisel debug.log faili (vaikeväärtus: 1, kui ei ole -debug)</translation>
+    </message>
+    <message>
+        <source>Signing transaction failed</source>
+        <translation>Tehingu allkirjastamine ebaõnnestus</translation>
+    </message>
+    <message>
+        <source>The transaction amount is too small to pay the fee</source>
+        <translation>Tehingu summa on tasu maksmiseks liiga väikene</translation>
+    </message>
+    <message>
+        <source>Transaction amount too small</source>
+        <translation>Tehingu summa liiga väikene</translation>
+    </message>
+    <message>
+        <source>Transaction too large</source>
+        <translation>Tehing liiga suur</translation>
+    </message>
+    <message>
+        <source>Username for JSON-RPC connections</source>
+        <translation>JSON-RPC ühenduste kasutajatunnus</translation>
+    </message>
+    <message>
+        <source>Warning</source>
+        <translation>Hoiatus</translation>
+    </message>
+    <message>
+        <source>Password for JSON-RPC connections</source>
+        <translation>JSON-RPC ühenduste salasõna</translation>
+    </message>
+    <message>
+        <source>Execute command when the best block changes (%s in cmd is replaced by block hash)</source>
+        <translation>Käivita käsklus, kui parim plokk muutub (käskluse %s asendatakse ploki hash'iga)</translation>
+    </message>
+    <message>
+        <source>Allow DNS lookups for -addnode, -seednode and -connect</source>
+        <translation>-addnode, -seednode ja -connect tohivad kasutada DNS lookup'i</translation>
+    </message>
+    <message>
+        <source>Loading addresses...</source>
+        <translation>Aadresside laadimine...</translation>
+    </message>
+    <message>
+        <source>(default: %s)</source>
+        <translation>(vaikimisi: %s)</translation>
+    </message>
+    <message>
+        <source>Invalid -proxy address: '%s'</source>
+        <translation>Vigane -proxi aadress: '%s'</translation>
+    </message>
+    <message>
+        <source>Unknown network specified in -onlynet: '%s'</source>
+        <translation>Kirjeldatud tundmatu võrgustik -onlynet'is: '%s'</translation>
+    </message>
+    <message>
+        <source>Insufficient funds</source>
+        <translation>Liiga suur summa</translation>
+    </message>
+    <message>
+        <source>Loading block index...</source>
+        <translation>Klotside indeksi laadimine...</translation>
+    </message>
+    <message>
+        <source>Add a node to connect to and attempt to keep the connection open</source>
+        <translation>Lisa node ning hoia ühendus avatud</translation>
+    </message>
+    <message>
+        <source>Loading wallet...</source>
+        <translation>Rahakoti laadimine...</translation>
+    </message>
+    <message>
+        <source>Cannot downgrade wallet</source>
+        <translation>Rahakoti vanandamine ebaõnnestus</translation>
+    </message>
+    <message>
+        <source>Cannot write default address</source>
+        <translation>Tõrge vaikimisi aadressi kirjutamisel</translation>
+    </message>
+    <message>
+        <source>Rescanning...</source>
+        <translation>Üleskaneerimine...</translation>
+    </message>
+    <message>
+        <source>Done loading</source>
+        <translation>Laetud</translation>
     </message>
     <message>
         <source>Error</source>
         <translation>Tõrge</translation>
     </message>
-    </context>
-<context>
-    <name>OpenURIDialog</name>
-    <message>
-        <source>Open URI</source>
-        <translation>Ava URI</translation>
-    </message>
-    <message>
-        <source>URI:</source>
-        <translation>URI:</translation>
-    </message>
-    </context>
-<context>
-    <name>OptionsDialog</name>
-    <message>
-        <source>Options</source>
-        <translation>Valikud</translation>
-    </message>
-    <message>
-        <source>&amp;Main</source>
-        <translation>&amp;Peamine</translation>
-    </message>
-    <message>
-        <source>MB</source>
-        <translation>MB</translation>
-    </message>
-    <message>
-        <source>MB</source>
-        <translation>MB</translation>
-    </message>
-    <message>
-        <source>Reset all client options to default.</source>
-        <translation>Taasta kõik klientprogrammi seadete vaikeväärtused.</translation>
-    </message>
-    <message>
-        <source>&amp;Reset Options</source>
-        <translation>&amp;Lähtesta valikud</translation>
-    </message>
-    <message>
-        <source>&amp;Network</source>
-        <translation>&amp;Võrk</translation>
-    </message>
-    <message>
-        <source>W&amp;allet</source>
-        <translation>R&amp;ahakott</translation>
-    </message>
-    <message>
-        <source>Expert</source>
-        <translation>Ekspert</translation>
-    </message>
-    <message>
-        <source>Automatically open the Bitcoin client port on the router. This only works when your router supports UPnP and it is enabled.</source>
-        <translation>Bitcoini kliendi pordi automaatne avamine ruuteris. Toimib, kui sinu ruuter aktsepteerib UPnP ühendust.</translation>
-    </message>
-    <message>
-        <source>Map port using &amp;UPnP</source>
-        <translation>Suuna port &amp;UPnP kaudu</translation>
-    </message>
-    <message>
-        <source>Proxy &amp;IP:</source>
-        <translation>Proxi &amp;IP:</translation>
-    </message>
-    <message>
-        <source>&amp;Port:</source>
-        <translation>&amp;Port:</translation>
-    </message>
-    <message>
-        <source>Port of the proxy (e.g. 9050)</source>
-        <translation>Proxi port (nt 9050)</translation>
-    </message>
-    <message>
-        <source>&amp;Window</source>
-        <translation>&amp;Aken</translation>
-    </message>
-    <message>
-        <source>Show only a tray icon after minimizing the window.</source>
-        <translation>Minimeeri systray alale.</translation>
-    </message>
-    <message>
-        <source>&amp;Minimize to the tray instead of the taskbar</source>
-        <translation>&amp;Minimeeri systray alale</translation>
-    </message>
-    <message>
-        <source>M&amp;inimize on close</source>
-        <translation>M&amp;inimeeri sulgemisel</translation>
-    </message>
-    <message>
-        <source>&amp;Display</source>
-        <translation>&amp;Kuva</translation>
-    </message>
-    <message>
-        <source>User Interface &amp;language:</source>
-        <translation>Kasutajaliidese &amp;keel:</translation>
-    </message>
-    <message>
-        <source>&amp;Unit to show amounts in:</source>
-        <translation>Summade kuvamise &amp;Unit:</translation>
-    </message>
-    <message>
-        <source>Choose the default subdivision unit to show in the interface and when sending coins.</source>
-        <translation>Vali liideses ning müntide saatmisel kuvatav vaikimisi alajaotus.</translation>
-    </message>
-    <message>
-        <source>&amp;OK</source>
-        <translation>&amp;OK</translation>
-    </message>
-    <message>
-        <source>&amp;Cancel</source>
-        <translation>&amp;Katkesta</translation>
-    </message>
-    <message>
-        <source>default</source>
-        <translation>vaikeväärtus</translation>
-    </message>
-    <message>
-        <source>Confirm options reset</source>
-        <translation>Kinnita valikute algseadistamine</translation>
-    </message>
-    <message>
-        <source>The supplied proxy address is invalid.</source>
-        <translation>Sisestatud kehtetu proxy aadress.</translation>
-    </message>
-</context>
-<context>
-    <name>OverviewPage</name>
-    <message>
-        <source>Form</source>
-        <translation>Vorm</translation>
-    </message>
-    <message>
-        <source>The displayed information may be out of date. Your wallet automatically synchronizes with the Bitcoin network after a connection is established, but this process has not completed yet.</source>
-        <translation>Kuvatav info ei pruugi olla ajakohane. Ühenduse loomisel süngitakse sinu rahakott automaatselt Bitconi võrgustikuga, kuid see toiming on hetkel lõpetamata.</translation>
-    </message>
-    <message>
-        <source>Immature:</source>
-        <translation>Ebaküps:</translation>
-    </message>
-    <message>
-        <source>Mined balance that has not yet matured</source>
-        <translation>Mitte aegunud mine'itud jääk</translation>
-    </message>
-    <message>
-        <source>Recent transactions</source>
-        <translation>Hiljutised tehingud</translation>
-<<<<<<< HEAD
-    </message>
-    <message>
-        <source>out of sync</source>
-        <translation>sünkimata</translation>
-=======
->>>>>>> 9460771a
-    </message>
-    </context>
-<context>
-    <name>PaymentServer</name>
-    </context>
-<context>
-    <name>PeerTableModel</name>
-    </context>
-<context>
-    <name>QObject</name>
-    <message>
-        <source>Amount</source>
-        <translation>Kogus</translation>
-    </message>
-    <message>
-        <source>N/A</source>
-        <translation>N/A</translation>
-    </message>
-    </context>
-<context>
-    <name>QRImageWidget</name>
-    </context>
-<context>
-    <name>RPCConsole</name>
-    <message>
-        <source>N/A</source>
-        <translation>N/A</translation>
-    </message>
-    <message>
-        <source>Client version</source>
-        <translation>Kliendi versioon</translation>
-    </message>
-    <message>
-        <source>&amp;Information</source>
-        <translation>&amp;Informatsioon</translation>
-    </message>
-    <message>
-<<<<<<< HEAD
-        <source>General</source>
-        <translation>Üldine</translation>
-    </message>
-    <message>
-        <source>Using OpenSSL version</source>
-        <translation>Kasutan OpenSSL versiooni</translation>
-=======
-        <source>Debug window</source>
-        <translation>Debugimise aken</translation>
-    </message>
-    <message>
-        <source>General</source>
-        <translation>Üldine</translation>
->>>>>>> 9460771a
-    </message>
-    <message>
-        <source>Startup time</source>
-        <translation>Käivitamise hetk</translation>
-    </message>
-    <message>
-        <source>Network</source>
-        <translation>Võrgustik</translation>
-    </message>
-    <message>
-        <source>Name</source>
-        <translation>Nimi</translation>
-    </message>
-    <message>
-        <source>Number of connections</source>
-        <translation>Ühenduste arv</translation>
-    </message>
-    <message>
-        <source>Block chain</source>
-        <translation>Ploki jada</translation>
-    </message>
-    <message>
-        <source>Current number of blocks</source>
-        <translation>Plokkide hetkearv</translation>
-    </message>
-    <message>
-        <source>Received</source>
-        <translation>Vastuvõetud</translation>
-    </message>
-    <message>
-        <source>Sent</source>
-        <translation>Saadetud</translation>
-    </message>
-    <message>
-        <source>Direction</source>
-        <translation>Suund</translation>
-    </message>
-    <message>
-        <source>Version</source>
-        <translation>Versioon</translation>
-    </message>
-    <message>
-        <source>Services</source>
-        <translation>Teenused</translation>
-    </message>
-    <message>
-        <source>Last block time</source>
-        <translation>Viimane ploki aeg</translation>
-    </message>
-    <message>
-        <source>&amp;Open</source>
-        <translation>&amp;Ava</translation>
-    </message>
-    <message>
-        <source>&amp;Console</source>
-        <translation>&amp;Konsool</translation>
-    </message>
-    <message>
-        <source>Debug log file</source>
-        <translation>Debugimise logifail</translation>
-    </message>
-    <message>
-        <source>Clear console</source>
-        <translation>Puhasta konsool</translation>
-    </message>
-    <message>
-        <source>Use up and down arrows to navigate history, and &lt;b&gt;Ctrl-L&lt;/b&gt; to clear screen.</source>
-        <translation>Ajaloo sirvimiseks kasuta üles ja alla nooli, ekraani puhastamiseks &lt;b&gt;Ctrl-L&lt;/b&gt;.</translation>
-    </message>
-    <message>
-        <source>Type &lt;b&gt;help&lt;/b&gt; for an overview of available commands.</source>
-        <translation>Ülevaateks võimalikest käsklustest trüki &lt;b&gt;help&lt;/b&gt;.</translation>
-    </message>
-    <message>
-        <source>%1 B</source>
-        <translation>%1 B</translation>
-    </message>
-    <message>
-        <source>%1 KB</source>
-        <translation>%1 B</translation>
-    </message>
-    <message>
-        <source>%1 MB</source>
-        <translation>%1 MB</translation>
-    </message>
-    <message>
-        <source>%1 GB</source>
-        <translation>%1 GB</translation>
-    </message>
-    </context>
-<context>
-    <name>ReceiveCoinsDialog</name>
-    <message>
-        <source>&amp;Amount:</source>
-        <translation>&amp;Summa:</translation>
-    </message>
-    <message>
-        <source>&amp;Label:</source>
-        <translation>&amp;Märgis</translation>
-    </message>
-    <message>
-        <source>&amp;Message:</source>
-        <translation>&amp;Sõnum:</translation>
-<<<<<<< HEAD
-    </message>
-    <message>
-        <source>Show</source>
-        <translation>Näita</translation>
-    </message>
-    <message>
-        <source>Remove</source>
-        <translation>Eemalda</translation>
-    </message>
-    <message>
-        <source>Copy label</source>
-        <translation>Märgise kopeerimine</translation>
-    </message>
-    <message>
-        <source>Copy message</source>
-        <translation>Kopeeri sõnum</translation>
-    </message>
-    <message>
-        <source>Copy amount</source>
-        <translation>Kopeeri summa</translation>
-=======
-    </message>
-    <message>
-        <source>Show</source>
-        <translation>Näita</translation>
->>>>>>> 9460771a
-    </message>
-    <message>
-        <source>Remove</source>
-        <translation>Eemalda</translation>
-    </message>
-    </context>
-<context>
-    <name>ReceiveRequestDialog</name>
-    <message>
-        <source>Copy &amp;Address</source>
-        <translation>&amp;Kopeeri Aadress</translation>
-    </message>
-    </context>
-<context>
-    <name>RecentRequestsTableModel</name>
-    </context>
-<context>
-    <name>SendCoinsDialog</name>
-    <message>
-        <source>Send Coins</source>
-        <translation>Müntide saatmine</translation>
-    </message>
-    <message>
-        <source>Insufficient funds!</source>
-        <translation>Liiga suur summa</translation>
-    </message>
-    <message>
-        <source>Quantity:</source>
-        <translation>Kogus:</translation>
-    </message>
-    <message>
-        <source>Amount:</source>
-        <translation>Summa:</translation>
-    </message>
-    <message>
-        <source>Fee:</source>
-        <translation>Tasu:</translation>
-    </message>
-    <message>
-        <source>Transaction Fee:</source>
-        <translation>Tehingu tasu:</translation>
-    </message>
-    <message>
-        <source>Choose...</source>
-        <translation>Vali...</translation>
-    </message>
-    <message>
-        <source>Hide</source>
-        <translation>Peida</translation>
-    </message>
-    <message>
-        <source>Recommended:</source>
-        <translation>Soovitatud:</translation>
-    </message>
-<<<<<<< HEAD
-    <message>
-        <source>(no message)</source>
-        <translation>(sõnum puudub)</translation>
-    </message>
-    <message>
-        <source>(no amount)</source>
-        <translation>(summa puudub)</translation>
-    </message>
-</context>
-<context>
-    <name>SendCoinsDialog</name>
-=======
->>>>>>> 9460771a
-    <message>
-        <source>normal</source>
-        <translation>normaalne</translation>
-    </message>
-    <message>
-<<<<<<< HEAD
-        <source>Quantity:</source>
-        <translation>Kogus:</translation>
-    </message>
-    <message>
-        <source>Amount:</source>
-        <translation>Summa:</translation>
-=======
-        <source>fast</source>
-        <translation>kiire</translation>
->>>>>>> 9460771a
-    </message>
-    <message>
-        <source>Fee:</source>
-        <translation>Tasu:</translation>
-    </message>
-    <message>
-        <source>Choose...</source>
-        <translation>Vali...</translation>
-    </message>
-    <message>
-        <source>Recommended:</source>
-        <translation>Soovitatud:</translation>
-    </message>
-    <message>
-        <source>normal</source>
-        <translation>normaalne</translation>
-    </message>
-    <message>
-        <source>fast</source>
-        <translation>kiire</translation>
-    </message>
-    <message>
-        <source>Send to multiple recipients at once</source>
-        <translation>Saatmine mitmele korraga</translation>
-    </message>
-    <message>
-        <source>Add &amp;Recipient</source>
-        <translation>Lisa &amp;Saaja</translation>
-    </message>
-    <message>
-        <source>Clear &amp;All</source>
-        <translation>Puhasta &amp;Kõik</translation>
-    </message>
-    <message>
-        <source>Balance:</source>
-        <translation>Jääk:</translation>
-    </message>
-    <message>
-        <source>Confirm the send action</source>
-        <translation>Saatmise kinnitamine</translation>
-    </message>
-    <message>
-        <source>S&amp;end</source>
-        <translation>S&amp;aada</translation>
-    </message>
-    </context>
-<context>
-    <name>SendCoinsEntry</name>
-    <message>
-        <source>A&amp;mount:</source>
-        <translation>S&amp;umma:</translation>
-    </message>
-    <message>
-        <source>Pay &amp;To:</source>
-        <translation>Maksa &amp;:</translation>
-    </message>
-    <message>
-<<<<<<< HEAD
-        <source>Copy fee</source>
-        <translation>Kopeeri tasu</translation>
-    </message>
-    <message>
-        <source>or</source>
-        <translation>või</translation>
-    </message>
-    <message>
-        <source>The recipient address is not valid, please recheck.</source>
-        <translation>Saaja aadress ei ole kehtiv, palun kontrolli.</translation>
-=======
-        <source>&amp;Label:</source>
-        <translation>&amp;Märgis</translation>
->>>>>>> 9460771a
-    </message>
-    <message>
-        <source>Alt+A</source>
-        <translation>Alt+A</translation>
-    </message>
-    <message>
-        <source>Paste address from clipboard</source>
-        <translation>Kleebi aadress vahemälust</translation>
-    </message>
-    <message>
-        <source>Alt+P</source>
-        <translation>Alt+P</translation>
-    </message>
-    <message>
-        <source>Message:</source>
-        <translation>Sõnum:</translation>
-    </message>
-    <message>
-        <source>Pay To:</source>
-        <translation>Maksa :</translation>
-    </message>
-    </context>
-<context>
-    <name>SendConfirmationDialog</name>
-    </context>
-<context>
-    <name>ShutdownWindow</name>
-    </context>
-<context>
-    <name>SignVerifyMessageDialog</name>
-    <message>
-        <source>Signatures - Sign / Verify a Message</source>
-        <translation>Signatuurid - Allkirjasta / Kinnita Sõnum</translation>
-    </message>
-    <message>
-        <source>&amp;Sign Message</source>
-        <translation>&amp;Allkirjastamise teade</translation>
-    </message>
-    <message>
-        <source>Alt+A</source>
-        <translation>Alt+A</translation>
-    </message>
-    <message>
-        <source>Paste address from clipboard</source>
-        <translation>Kleebi aadress vahemälust</translation>
-    </message>
-    <message>
-        <source>Alt+P</source>
-        <translation>Alt+P</translation>
-    </message>
-    <message>
-        <source>Enter the message you want to sign here</source>
-        <translation>Sisesta siia allkirjastamise sõnum</translation>
-    </message>
-    <message>
-        <source>Signature</source>
-        <translation>Signatuur</translation>
-    </message>
-    <message>
-        <source>Copy the current signature to the system clipboard</source>
-        <translation>Kopeeri praegune signatuur vahemällu</translation>
-    </message>
-    <message>
-        <source>Sign the message to prove you own this Bitcoin address</source>
-        <translation>Allkirjasta sõnum Bitcoini aadressi sulle kuulumise tõestamiseks</translation>
-    </message>
-    <message>
-        <source>Sign &amp;Message</source>
-        <translation>Allkirjasta &amp;Sõnum</translation>
-    </message>
-    <message>
-        <source>Reset all sign message fields</source>
-        <translation>Tühjenda kõik sõnumi allkirjastamise väljad</translation>
-    </message>
-    <message>
-        <source>Clear &amp;All</source>
-        <translation>Puhasta &amp;Kõik</translation>
-    </message>
-    <message>
-        <source>&amp;Verify Message</source>
-        <translation>&amp;Kinnita Sõnum</translation>
-    </message>
-    <message>
-        <source>Verify the message to ensure it was signed with the specified Bitcoin address</source>
-        <translation>Kinnita sõnum tõestamaks selle allkirjastatust määratud Bitcoini aadressiga.</translation>
-    </message>
-    <message>
-        <source>Verify &amp;Message</source>
-        <translation>Kinnita &amp;Sõnum</translation>
-    </message>
-    <message>
-        <source>Reset all verify message fields</source>
-        <translation>Tühjenda kõik sõnumi kinnitamise väljad</translation>
-    </message>
-    </context>
-<context>
-    <name>SplashScreen</name>
-    <message>
-<<<<<<< HEAD
-        <source>Bitcoin Core</source>
-        <translation>Bitcoini tuumik</translation>
-    </message>
-    <message>
-        <source>The Bitcoin Core developers</source>
-        <translation>Bitcoini Tuuma arendajad</translation>
-    </message>
-    <message>
-=======
->>>>>>> 9460771a
-        <source>[testnet]</source>
-        <translation>[testnet]</translation>
-    </message>
-</context>
-<context>
-    <name>TrafficGraphWidget</name>
-<<<<<<< HEAD
-    <message>
-        <source>KB/s</source>
-        <translation>KB/s</translation>
-    </message>
-</context>
-<context>
-    <name>TransactionDesc</name>
-    <message>
-        <source>Open until %1</source>
-        <translation>Avatud kuni %1</translation>
-    </message>
-    <message>
-        <source>%1/unconfirmed</source>
-        <translation>%1/kinnitamata</translation>
-    </message>
-    <message>
-        <source>%1 confirmations</source>
-        <translation>%1 kinnitust</translation>
-    </message>
-    <message>
-        <source>Status</source>
-        <translation>Staatus</translation>
-    </message>
-    <message numerus="yes">
-        <source>, broadcast through %n node(s)</source>
-        <translation><numerusform>, levita läbi %n node'i</numerusform><numerusform>, levita läbi %n node'i</numerusform></translation>
-    </message>
-    <message>
-        <source>Date</source>
-        <translation>Kuupäev</translation>
-    </message>
-    <message>
-        <source>Source</source>
-        <translation>Allikas</translation>
-    </message>
-    <message>
-        <source>Generated</source>
-        <translation>Genereeritud</translation>
-    </message>
-    <message>
-        <source>From</source>
-        <translation>Saatja</translation>
-    </message>
-    <message>
-        <source>To</source>
-        <translation>Saaja</translation>
-    </message>
-    <message>
-        <source>own address</source>
-        <translation>oma aadress</translation>
-    </message>
-    <message>
-        <source>label</source>
-        <translation>märgis</translation>
-    </message>
-    <message>
-        <source>Credit</source>
-        <translation>Krediit</translation>
-    </message>
-    <message numerus="yes">
-        <source>matures in %n more block(s)</source>
-        <translation><numerusform>aegub %n bloki pärast</numerusform><numerusform>aegub %n bloki pärast</numerusform></translation>
-    </message>
-    <message>
-        <source>not accepted</source>
-        <translation>mitte aktsepteeritud</translation>
-    </message>
-    <message>
-        <source>Debit</source>
-        <translation>Deebet</translation>
-    </message>
-    <message>
-        <source>Transaction fee</source>
-        <translation>Tehingu tasu</translation>
-    </message>
-    <message>
-        <source>Net amount</source>
-        <translation>Neto summa</translation>
-    </message>
-    <message>
-        <source>Message</source>
-        <translation>Sõnum</translation>
-    </message>
-    <message>
-        <source>Comment</source>
-        <translation>Kommentaar</translation>
-    </message>
-    <message>
-        <source>Transaction ID</source>
-        <translation>Tehingu ID</translation>
-    </message>
-    <message>
-        <source>Debug information</source>
-        <translation>Debug'imise info</translation>
-    </message>
-    <message>
-        <source>Transaction</source>
-        <translation>Tehing</translation>
-    </message>
-    <message>
-        <source>Inputs</source>
-        <translation>Sisendid</translation>
-    </message>
-=======
->>>>>>> 9460771a
-    <message>
-        <source>KB/s</source>
-        <translation>KB/s</translation>
-    </message>
-</context>
-<context>
-    <name>TransactionDesc</name>
-    </context>
-<context>
-    <name>TransactionDescDialog</name>
-    <message>
-        <source>This pane shows a detailed description of the transaction</source>
-        <translation>Paan kuvab tehingu detailid</translation>
-    </message>
-    </context>
-<context>
-    <name>TransactionTableModel</name>
-    </context>
-<context>
-    <name>TransactionView</name>
-<<<<<<< HEAD
-    <message>
-        <source>All</source>
-        <translation>Kõik</translation>
-    </message>
-    <message>
-        <source>Today</source>
-        <translation>Täna</translation>
-    </message>
-    <message>
-        <source>This week</source>
-        <translation>Jooksev nädal</translation>
-    </message>
-    <message>
-        <source>This month</source>
-        <translation>Jooksev kuu</translation>
-    </message>
-    <message>
-        <source>Last month</source>
-        <translation>Eelmine kuu</translation>
-    </message>
-    <message>
-        <source>This year</source>
-        <translation>Jooksev aasta</translation>
-    </message>
-    <message>
-        <source>Range...</source>
-        <translation>Ulatus...</translation>
-    </message>
-    <message>
-        <source>Received with</source>
-        <translation>Saadud koos</translation>
-    </message>
-    <message>
-        <source>Sent to</source>
-        <translation>Saadetud</translation>
-    </message>
-    <message>
-        <source>To yourself</source>
-        <translation>Iseendale</translation>
-    </message>
-    <message>
-        <source>Mined</source>
-        <translation>Mine'itud</translation>
-    </message>
-    <message>
-        <source>Other</source>
-        <translation>Muu</translation>
-    </message>
-    <message>
-        <source>Enter address or label to search</source>
-        <translation>Otsimiseks sisesta märgis või aadress</translation>
-    </message>
-    <message>
-        <source>Min amount</source>
-        <translation>Vähim summa</translation>
-    </message>
-    <message>
-        <source>Copy address</source>
-        <translation>Aadressi kopeerimine</translation>
-    </message>
-    <message>
-        <source>Copy label</source>
-        <translation>Märgise kopeerimine</translation>
-    </message>
-    <message>
-        <source>Copy amount</source>
-        <translation>Kopeeri summa</translation>
-    </message>
-    <message>
-        <source>Copy transaction ID</source>
-        <translation>Kopeeri tehingu ID</translation>
-    </message>
-    <message>
-        <source>Edit label</source>
-        <translation>Märgise muutmine</translation>
-    </message>
-    <message>
-        <source>Show transaction details</source>
-        <translation>Kuva tehingu detailid</translation>
-    </message>
-    <message>
-        <source>Exporting Failed</source>
-        <translation>Eksportimine Ebaõnnestus</translation>
-    </message>
-    <message>
-        <source>Comma separated file (*.csv)</source>
-        <translation>Komaeraldatud fail (*.csv)</translation>
-    </message>
-    <message>
-        <source>Confirmed</source>
-        <translation>Kinnitatud</translation>
-    </message>
-    <message>
-        <source>Date</source>
-        <translation>Kuupäev</translation>
-    </message>
-    <message>
-        <source>Type</source>
-        <translation>Tüüp</translation>
-    </message>
-    <message>
-        <source>Label</source>
-        <translation>Silt</translation>
-    </message>
-    <message>
-        <source>Address</source>
-        <translation>Aadress</translation>
-    </message>
-    <message>
-        <source>ID</source>
-        <translation>ID</translation>
-    </message>
-    <message>
-        <source>Range:</source>
-        <translation>Ulatus:</translation>
-    </message>
-    <message>
-        <source>to</source>
-        <translation>saaja</translation>
-    </message>
-</context>
-=======
-    </context>
->>>>>>> 9460771a
-<context>
-    <name>UnitDisplayStatusBarControl</name>
-    </context>
-<context>
-    <name>WalletFrame</name>
-    </context>
-<context>
-    <name>WalletModel</name>
-    </context>
-<context>
-    <name>WalletView</name>
-<<<<<<< HEAD
-    <message>
-        <source>&amp;Export</source>
-        <translation>&amp;Ekspordi</translation>
-    </message>
-    <message>
-        <source>Export the data in the current tab to a file</source>
-        <translation>Ekspordi kuvatava vahelehe sisu faili</translation>
-    </message>
-    <message>
-        <source>Backup Wallet</source>
-        <translation>Varundatud Rahakott</translation>
-    </message>
-    <message>
-        <source>Wallet Data (*.dat)</source>
-        <translation>Rahakoti andmed (*.dat)</translation>
-    </message>
-    <message>
-        <source>Backup Failed</source>
-        <translation>Varundamine nurjus</translation>
-    </message>
-    <message>
-        <source>Backup Successful</source>
-        <translation>Varundamine õnnestus</translation>
-    </message>
-</context>
-=======
-    </context>
->>>>>>> 9460771a
-<context>
-    <name>bitcoin-core</name>
-    <message>
-        <source>Options:</source>
-        <translation>Valikud:</translation>
-    </message>
-    <message>
-        <source>Specify data directory</source>
-        <translation>Täpsusta andmekataloog</translation>
-    </message>
-    <message>
-        <source>Connect to a node to retrieve peer addresses, and disconnect</source>
-        <translation>Peeri aadressi saamiseks ühendu korraks node'iga</translation>
-    </message>
-    <message>
-        <source>Specify your own public address</source>
-        <translation>Täpsusta enda avalik aadress</translation>
-    </message>
-    <message>
-        <source>Accept command line and JSON-RPC commands</source>
-        <translation>Luba käsurea ning JSON-RPC käsklusi</translation>
-    </message>
-    <message>
-        <source>Run in the background as a daemon and accept commands</source>
-        <translation>Tööta taustal ning aktsepteeri käsklusi</translation>
-    </message>
-    <message>
-        <source>Accept connections from outside (default: 1 if no -proxy or -connect)</source>
-        <translation>Luba välisühendusi (vaikeväärtus: 1 kui puudub -proxy või -connect)</translation>
-    </message>
-    <message>
-<<<<<<< HEAD
-=======
-        <source>Bitcoin Core</source>
-        <translation>Bitcoini tuumik</translation>
-    </message>
-    <message>
->>>>>>> 9460771a
-        <source>Bind to given address and always listen on it. Use [host]:port notation for IPv6</source>
-        <translation>Määratud aadressiga sidumine ning sellelt kuulamine. IPv6 jaoks kasuta vormingut [host]:port</translation>
-    </message>
-    <message>
-        <source>Execute command when a wallet transaction changes (%s in cmd is replaced by TxID)</source>
-        <translation>Käivita käsklus, kui rahakoti tehing muutub (%s cmd's muudetakse TxID'ks)</translation>
-    </message>
-    <message>
-        <source>This is a pre-release test build - use at your own risk - do not use for mining or merchant applications</source>
-        <translation>See on test-versioon - kasutamine omal riisikol - ära kasuta mining'uks ega kaupmeeste programmides</translation>
-    </message>
-    <message>
-        <source>Block creation options:</source>
-        <translation>Blokeeri loomise valikud:</translation>
-    </message>
-    <message>
-        <source>Connect only to the specified node(s)</source>
-        <translation>Ühendu ainult määratud node'i(de)ga</translation>
-    </message>
-    <message>
-        <source>Corrupted block database detected</source>
-        <translation>Tuvastati vigane bloki andmebaas</translation>
-    </message>
-    <message>
-        <source>Do you want to rebuild the block database now?</source>
-        <translation>Kas soovid bloki andmebaasi taastada?</translation>
-    </message>
-    <message>
-        <source>Error initializing block database</source>
-        <translation>Tõrge bloki andmebaasi käivitamisel</translation>
-    </message>
-    <message>
-        <source>Error initializing wallet database environment %s!</source>
-        <translation>Tõrge rahakoti keskkonna %s käivitamisel!</translation>
-    </message>
-    <message>
-        <source>Error loading block database</source>
-        <translation>Tõrge bloki baasi lugemisel</translation>
-    </message>
-    <message>
-        <source>Error opening block database</source>
-        <translation>Tõrge bloki andmebaasi avamisel</translation>
-    </message>
-    <message>
-        <source>Error: Disk space is low!</source>
-        <translation>Tõrge: liiga vähe kettaruumi!</translation>
-    </message>
-    <message>
-        <source>Failed to listen on any port. Use -listen=0 if you want this.</source>
-        <translation>Pordi kuulamine nurjus. Soovikorral kasuta -listen=0.</translation>
-    </message>
-    <message>
-        <source>Verifying blocks...</source>
-        <translation>Kontrollin blokke...</translation>
-    </message>
-    <message>
-        <source>Verifying wallet...</source>
-        <translation>Kontrollin rahakotti...</translation>
-    </message>
-    <message>
-        <source>Wallet options:</source>
-        <translation>Rahakoti valikud:</translation>
-    </message>
-    <message>
-<<<<<<< HEAD
-        <source>Imports blocks from external blk000??.dat file</source>
-        <translation>Impordi blokid välisest blk000??.dat failist</translation>
-=======
-        <source>(default: %u)</source>
-        <translation>(vaikimisi: %u)</translation>
->>>>>>> 9460771a
-    </message>
-    <message>
-        <source>Information</source>
-        <translation>Informatsioon</translation>
-    </message>
-    <message>
-        <source>RPC server options:</source>
-        <translation>RPC serveri valikud:</translation>
-    </message>
-    <message>
-        <source>Send trace/debug info to console instead of debug.log file</source>
-        <translation>Saada jälitus/debug, debug.log faili asemel, konsooli</translation>
-    </message>
-    <message>
-        <source>Shrink debug.log file on client startup (default: 1 when no -debug)</source>
-        <translation>Kahanda programmi käivitamisel debug.log faili (vaikeväärtus: 1, kui ei ole -debug)</translation>
-    </message>
-    <message>
-        <source>Signing transaction failed</source>
-        <translation>Tehingu allkirjastamine ebaõnnestus</translation>
-<<<<<<< HEAD
-    </message>
-    <message>
-        <source>Transaction amount too small</source>
-        <translation>Tehingu summa liiga väikene</translation>
-    </message>
-    <message>
-        <source>Transaction too large</source>
-        <translation>Tehing liiga suur</translation>
-    </message>
-    <message>
-        <source>Use UPnP to map the listening port (default: 1 when listening)</source>
-        <translation>Kasuta kuulatava pordi määramiseks UPnP ühendust (vaikeväärtus: 1, kui kuulatakse)</translation>
-=======
->>>>>>> 9460771a
-    </message>
-    <message>
-        <source>The transaction amount is too small to pay the fee</source>
-        <translation>Tehingu summa on tasu maksmiseks liiga väikene</translation>
-    </message>
-    <message>
-        <source>Transaction amount too small</source>
-        <translation>Tehingu summa liiga väikene</translation>
-    </message>
-    <message>
-        <source>Transaction too large</source>
-        <translation>Tehing liiga suur</translation>
-    </message>
-    <message>
-        <source>Username for JSON-RPC connections</source>
-        <translation>JSON-RPC ühenduste kasutajatunnus</translation>
-    </message>
-    <message>
-<<<<<<< HEAD
-        <source>on startup</source>
-        <translation>käivitamisel</translation>
-    </message>
-    <message>
-        <source>wallet.dat corrupt, salvage failed</source>
-        <translation>wallet.dat fail on katki, päästmine ebaõnnestus</translation>
-=======
-        <source>Warning</source>
-        <translation>Hoiatus</translation>
->>>>>>> 9460771a
-    </message>
-    <message>
-        <source>Password for JSON-RPC connections</source>
-        <translation>JSON-RPC ühenduste salasõna</translation>
-    </message>
-    <message>
-        <source>Execute command when the best block changes (%s in cmd is replaced by block hash)</source>
-        <translation>Käivita käsklus, kui parim plokk muutub (käskluse %s asendatakse ploki hash'iga)</translation>
-    </message>
-    <message>
-        <source>Allow DNS lookups for -addnode, -seednode and -connect</source>
-        <translation>-addnode, -seednode ja -connect tohivad kasutada DNS lookup'i</translation>
-    </message>
-    <message>
-        <source>Loading addresses...</source>
-        <translation>Aadresside laadimine...</translation>
-    </message>
-    <message>
-<<<<<<< HEAD
-        <source>Error loading wallet.dat: Wallet corrupted</source>
-        <translation>Viga wallet.dat käivitamisel. Vigane rahakkott</translation>
-    </message>
-    <message>
-        <source>(default: %s)</source>
-        <translation>(vaikimisi: %s)</translation>
-    </message>
-    <message>
-        <source>Error loading wallet.dat</source>
-        <translation>Viga wallet.dat käivitamisel</translation>
-=======
-        <source>(default: %s)</source>
-        <translation>(vaikimisi: %s)</translation>
->>>>>>> 9460771a
-    </message>
-    <message>
-        <source>Invalid -proxy address: '%s'</source>
-        <translation>Vigane -proxi aadress: '%s'</translation>
-    </message>
-    <message>
-        <source>Unknown network specified in -onlynet: '%s'</source>
-        <translation>Kirjeldatud tundmatu võrgustik -onlynet'is: '%s'</translation>
-    </message>
-    <message>
-<<<<<<< HEAD
-        <source>Cannot resolve -bind address: '%s'</source>
-        <translation>Tundmatu -bind aadress: '%s'</translation>
-    </message>
-    <message>
-        <source>Cannot resolve -externalip address: '%s'</source>
-        <translation>Tundmatu -externalip aadress: '%s'</translation>
-    </message>
-    <message>
-        <source>Invalid amount for -paytxfee=&lt;amount&gt;: '%s'</source>
-        <translation>-paytxfee=&lt;amount&gt; jaoks vigane kogus: '%s'</translation>
-    </message>
-    <message>
-=======
->>>>>>> 9460771a
-        <source>Insufficient funds</source>
-        <translation>Liiga suur summa</translation>
-    </message>
-    <message>
-        <source>Loading block index...</source>
-        <translation>Klotside indeksi laadimine...</translation>
-    </message>
-    <message>
-        <source>Add a node to connect to and attempt to keep the connection open</source>
-        <translation>Lisa node ning hoia ühendus avatud</translation>
-    </message>
-    <message>
-        <source>Loading wallet...</source>
-        <translation>Rahakoti laadimine...</translation>
-    </message>
-    <message>
-        <source>Cannot downgrade wallet</source>
-        <translation>Rahakoti vanandamine ebaõnnestus</translation>
-    </message>
-    <message>
-        <source>Cannot write default address</source>
-        <translation>Tõrge vaikimisi aadressi kirjutamisel</translation>
-    </message>
-    <message>
-        <source>Rescanning...</source>
-        <translation>Üleskaneerimine...</translation>
-    </message>
-    <message>
-        <source>Done loading</source>
-        <translation>Laetud</translation>
-    </message>
-    <message>
-        <source>Error</source>
-        <translation>Tõrge</translation>
-    </message>
 </context>
 </TS>