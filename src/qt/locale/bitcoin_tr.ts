<TS language="tr" version="2.1">
<context>
    <name>AddressBookPage</name>
    <message>
        <source>Right-click to edit address or label</source>
        <translation>Adres veya etiketi düzenlemek için sağ tıklayınız.</translation>
    </message>
    <message>
        <source>Create a new address</source>
        <translation>Yeni bir adres oluştur</translation>
    </message>
    <message>
        <source>&amp;New</source>
        <translation>&amp;Yeni</translation>
    </message>
    <message>
        <source>Copy the currently selected address to the system clipboard</source>
        <translation>Seçili adresi panoya kopyala</translation>
    </message>
    <message>
        <source>&amp;Copy</source>
        <translation>&amp;Kopyala</translation>
    </message>
    <message>
        <source>C&amp;lose</source>
        <translation>K&amp;apat</translation>
    </message>
    <message>
        <source>Delete the currently selected address from the list</source>
        <translation>Seçili adresi listeden sil</translation>
    </message>
    <message>
        <source>Enter address or label to search</source>
        <translation>Aranacak adres ya da etiket giriniz</translation>
    </message>
    <message>
        <source>Export the data in the current tab to a file</source>
        <translation>Açık olan sekmedeki verileri bir dosyaya aktar</translation>
    </message>
    <message>
        <source>&amp;Export</source>
        <translation>&amp;Dışarı aktar</translation>
    </message>
    <message>
        <source>&amp;Delete</source>
        <translation>&amp;Sil</translation>
    </message>
<<<<<<< HEAD
    </context>
<context>
    <name>AddressTableModel</name>
    </context>
=======
    <message>
        <source>Choose the address to send coins to</source>
        <translation>Parayı göndermek istediğiniz adresi seçiniz</translation>
    </message>
    <message>
        <source>Choose the address to receive coins with</source>
        <translation>Parayı almak istediğiniz adresi seçiniz</translation>
    </message>
    <message>
        <source>C&amp;hoose</source>
        <translation>S&amp;eçiniz</translation>
    </message>
    <message>
        <source>Sending addresses</source>
        <translation>Gönderilen adresler</translation>
    </message>
    <message>
        <source>Receiving addresses</source>
        <translation>Alım adresleri</translation>
    </message>
    <message>
        <source>These are your Bitcoin addresses for sending payments. Always check the amount and the receiving address before sending coins.</source>
        <translation>Bunlar ödemeleri göndermek için kullanacağınız Bitcoin adreslerinizdir. Bitcoin yollamadan önce tutarı ve alıcının alım adresini her zaman kontrol ediniz.</translation>
    </message>
    <message>
        <source>These are your Bitcoin addresses for receiving payments. It is recommended to use a new receiving address for each transaction.</source>
        <translation>Bunlar ödemeleri almak için kullanacağınız Bitcoin adreslerinizdir. Her işlem için yeni bir alım adresi kullanmanız tavsiye edilir.</translation>
    </message>
    <message>
        <source>&amp;Copy Address</source>
        <translation>&amp;Adresi Kopyala</translation>
    </message>
    <message>
        <source>Copy &amp;Label</source>
        <translation>&amp;Etiketi Kopyala</translation>
    </message>
    <message>
        <source>&amp;Edit</source>
        <translation>&amp;Değiştir</translation>
    </message>
    <message>
        <source>Export Address List</source>
        <translation>Adres Listesini Dışarı Aktar</translation>
    </message>
    <message>
        <source>Comma separated file (*.csv)</source>
        <translation>Virgülle ayrılmış değerler dosyası (*.csv)</translation>
    </message>
    <message>
        <source>Exporting Failed</source>
        <translation>Dışarı Aktarım Başarısız Oldu</translation>
    </message>
    <message>
        <source>There was an error trying to save the address list to %1. Please try again.</source>
        <translation>Adres listesinin %1 konumuna kaydedilmesi sırasında bir hata meydana geldi. Lütfen tekrar deneyin.</translation>
    </message>
</context>
<context>
    <name>AddressTableModel</name>
    <message>
        <source>Label</source>
        <translation>Etiket</translation>
    </message>
    <message>
        <source>Address</source>
        <translation>Adres</translation>
    </message>
    <message>
        <source>(no label)</source>
        <translation>(etiket yok)</translation>
    </message>
</context>
>>>>>>> be92be56
<context>
    <name>AskPassphraseDialog</name>
    <message>
        <source>Passphrase Dialog</source>
        <translation>Parola Diyaloğu</translation>
    </message>
    <message>
        <source>Enter passphrase</source>
        <translation>Parolayı giriniz</translation>
    </message>
    <message>
        <source>New passphrase</source>
        <translation>Yeni parola</translation>
    </message>
    <message>
        <source>Repeat new passphrase</source>
        <translation>Yeni parolayı tekrarlayınız</translation>
    </message>
<<<<<<< HEAD
    </context>
=======
    <message>
        <source>Show password</source>
        <translation>Parolayı göster</translation>
    </message>
    <message>
        <source>Enter the new passphrase to the wallet.&lt;br/&gt;Please use a passphrase of &lt;b&gt;ten or more random characters&lt;/b&gt;, or &lt;b&gt;eight or more words&lt;/b&gt;.</source>
        <translation>Cüzdan için yeni parolayı giriniz.&lt;br/&gt;Lütfen &lt;b&gt;on ya da daha fazla rastgele karakter&lt;/b&gt; veya &lt;b&gt;sekiz ya da daha fazla kelime&lt;/b&gt; içeren bir parola kullanınız.</translation>
    </message>
    <message>
        <source>Encrypt wallet</source>
        <translation>Cüzdanı şifrele</translation>
    </message>
    <message>
        <source>This operation needs your wallet passphrase to unlock the wallet.</source>
        <translation>Bu eylem cüzdan kilidini açmak için cüzdan parolanızı gerektirir.</translation>
    </message>
    <message>
        <source>Unlock wallet</source>
        <translation>Cüzdan kilidini kaldır</translation>
    </message>
    <message>
        <source>This operation needs your wallet passphrase to decrypt the wallet.</source>
        <translation>Bu eylem, cüzdan şifresini çözmek için cüzdan parolanıza ihtiyaç duyuyor.</translation>
    </message>
    <message>
        <source>Decrypt wallet</source>
        <translation>Cüzdanın şifrelemesini aç</translation>
    </message>
    <message>
        <source>Change passphrase</source>
        <translation>Parola değiştir</translation>
    </message>
    <message>
        <source>Enter the old passphrase and new passphrase to the wallet.</source>
        <translation>Eski ve yeni parolanızı cüzdana giriniz.</translation>
    </message>
    <message>
        <source>Confirm wallet encryption</source>
        <translation>Cüzdan şifrelemesini onayla</translation>
    </message>
    <message>
        <source>Warning: If you encrypt your wallet and lose your passphrase, you will &lt;b&gt;LOSE ALL OF YOUR BITCOINS&lt;/b&gt;!</source>
        <translation>Uyarı: Eğer cüzdanınızı şifreler ve parolanızı kaybederseniz &lt;b&gt;TÜM BİTCOİNLERİNİZİ KAYBEDECEKSİNİZ&lt;/b&gt;!</translation>
    </message>
    <message>
        <source>Are you sure you wish to encrypt your wallet?</source>
        <translation>Cüzdanınızı şifrelemek istediğinizden emin misiniz?</translation>
    </message>
    <message>
        <source>Wallet encrypted</source>
        <translation>Cüzdan şifrelendi</translation>
    </message>
    <message>
        <source>IMPORTANT: Any previous backups you have made of your wallet file should be replaced with the newly generated, encrypted wallet file. For security reasons, previous backups of the unencrypted wallet file will become useless as soon as you start using the new, encrypted wallet.</source>
        <translation>ÖNEMLİ: Önceden yapmış olduğunuz cüzdan dosyası yedeklemelerinin yeni oluşturulan şifrelenmiş cüzdan dosyası ile değiştirilmeleri gerekir. Güvenlik nedenleriyle yeni, şifrelenmiş cüzdanı kullanmaya başladığınızda eski şifrelenmemiş cüzdan dosyaları işe yaramaz hale gelecektir.</translation>
    </message>
    <message>
        <source>Wallet encryption failed</source>
        <translation>Cüzdan şifreleme başarısız</translation>
    </message>
    <message>
        <source>Wallet encryption failed due to an internal error. Your wallet was not encrypted.</source>
        <translation>Dahili bir hata yüzünden cüzdan şifrelemesi başarısız oldu. Cüzdanın şifrelenmedi.</translation>
    </message>
    <message>
        <source>The supplied passphrases do not match.</source>
        <translation>Girilen parolalar birbiriyle eşleşmiyor.</translation>
    </message>
    <message>
        <source>Wallet unlock failed</source>
        <translation>Cüzdan kilidini kaldırma başarısız oldu</translation>
    </message>
    <message>
        <source>The passphrase entered for the wallet decryption was incorrect.</source>
        <translation>Cüzdan şifresinin açılması için girilen parola yanlıştı.</translation>
    </message>
    <message>
        <source>Wallet decryption failed</source>
        <translation>Cüzdan şifresinin açılması başarısız oldu</translation>
    </message>
    <message>
        <source>Wallet passphrase was successfully changed.</source>
        <translation>Cüzdan parolası başarılı bir şekilde değiştirildi.</translation>
    </message>
    <message>
        <source>Warning: The Caps Lock key is on!</source>
        <translation>Uyarı: Caps Lock tuşu etkin durumda!</translation>
    </message>
</context>
>>>>>>> be92be56
<context>
    <name>BanTableModel</name>
    <message>
        <source>IP/Netmask</source>
        <translation>IP/Ağ Maskesi</translation>
    </message>
    <message>
        <source>Banned Until</source>
        <translation>Şu zamana kadar yasaklı:</translation>
    </message>
</context>
<context>
    <name>BitcoinGUI</name>
    <message>
        <source>Sign &amp;message...</source>
        <translation>&amp;İleti imzala...</translation>
    </message>
    <message>
        <source>Synchronizing with network...</source>
        <translation>Ağ ile senkronize ediliyor...</translation>
    </message>
    <message>
        <source>&amp;Overview</source>
        <translation>&amp;Genel bakış</translation>
    </message>
    <message>
        <source>Show general overview of wallet</source>
        <translation>Cüzdana genel bakışı göster</translation>
    </message>
    <message>
        <source>&amp;Transactions</source>
        <translation>&amp;İşlemler</translation>
    </message>
    <message>
        <source>Browse transaction history</source>
        <translation>İşlem geçmişine gözat</translation>
    </message>
    <message>
        <source>E&amp;xit</source>
        <translation>Ç&amp;ık</translation>
    </message>
    <message>
        <source>Quit application</source>
        <translation>Uygulamadan çık</translation>
    </message>
    <message>
        <source>&amp;About %1</source>
        <translation>%1 &amp;Hakkında</translation>
    </message>
    <message>
        <source>Show information about %1</source>
        <translation>%1 hakkında bilgi göster</translation>
    </message>
    <message>
        <source>About &amp;Qt</source>
        <translation>&amp;Qt Hakkında</translation>
    </message>
    <message>
        <source>Show information about Qt</source>
        <translation>Qt hakkında bilgi göster</translation>
    </message>
    <message>
        <source>&amp;Options...</source>
        <translation>&amp;Seçenekler...</translation>
    </message>
    <message>
        <source>Modify configuration options for %1</source>
        <translation>%1 için yapılandırma ayarlarını değiştir</translation>
    </message>
    <message>
        <source>&amp;Encrypt Wallet...</source>
        <translation>&amp;Cüzdanı Şifrele...</translation>
    </message>
    <message>
        <source>&amp;Backup Wallet...</source>
        <translation>&amp;Cüzdanı Yedekle...</translation>
    </message>
    <message>
        <source>&amp;Change Passphrase...</source>
        <translation>&amp;Parolayı Değiştir...</translation>
    </message>
    <message>
        <source>Open &amp;URI...</source>
        <translation>&amp;URI Aç...</translation>
    </message>
    <message>
        <source>Wallet:</source>
        <translation>Cüzdan:</translation>
    </message>
    <message>
        <source>Click to disable network activity.</source>
        <translation>Ağ etkinliğini devre dışı bırakmak için tıklayın.</translation>
    </message>
    <message>
        <source>Network activity disabled.</source>
        <translation>Ağ etkinliği devre dışı bırakılmış.</translation>
    </message>
    <message>
        <source>Click to enable network activity again.</source>
        <translation>Ağ etkinliğini yeniden etkinleştirmek için tıklayın.</translation>
    </message>
    <message>
        <source>Syncing Headers (%1%)...</source>
        <translation>Üstbilgiler Senkronize Ediliyor (%1%)...</translation>
    </message>
    <message>
        <source>Reindexing blocks on disk...</source>
        <translation>Diskteki bloklar yeniden indeksleniyor...</translation>
    </message>
    <message>
        <source>Proxy is &lt;b&gt;enabled&lt;/b&gt;: %1</source>
        <translation>Tünelleme &lt;b&gt;etkin&lt;/b&gt;: %1</translation>
    </message>
    <message>
        <source>Send coins to a Bitcoin address</source>
        <translation>Bir bitcoin adresine bitcoin gönder</translation>
    </message>
    <message>
        <source>Backup wallet to another location</source>
        <translation>Cüzdanı diğer bir konumda yedekle</translation>
    </message>
    <message>
        <source>Change the passphrase used for wallet encryption</source>
        <translation>Cüzdan şifrelemesi için kullanılan parolayı değiştir</translation>
    </message>
    <message>
        <source>&amp;Debug window</source>
        <translation>&amp;Hata ayıklama penceresi</translation>
    </message>
    <message>
        <source>Open debugging and diagnostic console</source>
        <translation>Hata ayıklama ve teşhis penceresini aç</translation>
    </message>
    <message>
        <source>&amp;Verify message...</source>
        <translation>İletiyi &amp;kontrol et...</translation>
    </message>
    <message>
        <source>Bitcoin</source>
        <translation>Bitcoin</translation>
    </message>
    <message>
        <source>&amp;Send</source>
        <translation>&amp;Gönder</translation>
    </message>
    <message>
        <source>&amp;Receive</source>
        <translation>&amp;Al</translation>
    </message>
    <message>
        <source>&amp;Show / Hide</source>
        <translation>&amp;Göster / Gizle</translation>
    </message>
    <message>
        <source>Show or hide the main Window</source>
        <translation>Ana pencereyi göster ya da gizle</translation>
    </message>
    <message>
        <source>Encrypt the private keys that belong to your wallet</source>
        <translation>Cüzdanınıza ait özel anahtarları şifreleyin</translation>
    </message>
    <message>
        <source>Sign messages with your Bitcoin addresses to prove you own them</source>
        <translation>İletileri adreslerin size ait olduğunu ispatlamak için Bitcoin adresleri ile imzala</translation>
    </message>
    <message>
        <source>Verify messages to ensure they were signed with specified Bitcoin addresses</source>
        <translation>Belirtilen Bitcoin adresleri ile imzalandıklarından emin olmak için iletileri kontrol et</translation>
    </message>
    <message>
        <source>&amp;File</source>
        <translation>&amp;Dosya</translation>
    </message>
    <message>
        <source>&amp;Settings</source>
        <translation>&amp;Ayarlar</translation>
    </message>
    <message>
        <source>&amp;Help</source>
        <translation>&amp;Yardım</translation>
    </message>
    <message>
        <source>Tabs toolbar</source>
        <translation>Sekme araç çubuğu</translation>
    </message>
    <message>
        <source>Request payments (generates QR codes and bitcoin: URIs)</source>
        <translation>Ödeme talep et (QR kodu ve bitcoin URI'si oluşturur)</translation>
    </message>
    <message>
        <source>Show the list of used sending addresses and labels</source>
        <translation>Kullanılmış gönderme adresleri ve etiketlerin listesini göster</translation>
    </message>
    <message>
        <source>Show the list of used receiving addresses and labels</source>
        <translation>Kullanılmış alım adresleri ve etiketlerin listesini göster</translation>
    </message>
    <message>
        <source>Open a bitcoin: URI or payment request</source>
        <translation>Bir bitcoin: bağlantısı ya da ödeme talebi aç</translation>
    </message>
    <message>
        <source>&amp;Command-line options</source>
        <translation>&amp;Komut satırı seçenekleri</translation>
    </message>
    <message numerus="yes">
        <source>%n active connection(s) to Bitcoin network</source>
        <translation><numerusform>Bitcoin şebekesine %n faal bağlantı</numerusform><numerusform>Bitcoin ağına %n etkin bağlantı var</numerusform></translation>
    </message>
    <message>
        <source>Indexing blocks on disk...</source>
        <translation>Bloklar diske indeksleniyor...</translation>
    </message>
    <message>
        <source>Processing blocks on disk...</source>
        <translation>Bloklar diske işleniyor...</translation>
    </message>
    <message numerus="yes">
        <source>Processed %n block(s) of transaction history.</source>
        <translation><numerusform>Muamele tarihçesinden %n blok işlendi.</numerusform><numerusform>İşlem tarihçesinden %n blok işlendi</numerusform></translation>
    </message>
    <message>
        <source>%1 behind</source>
        <translation>%1 geride</translation>
    </message>
    <message>
        <source>Last received block was generated %1 ago.</source>
        <translation>Son alınan blok %1 önce oluşturulmuştu.</translation>
    </message>
    <message>
        <source>Transactions after this will not yet be visible.</source>
        <translation>Bundan sonraki işlemler henüz görüntülenemez.</translation>
    </message>
    <message>
        <source>Error</source>
        <translation>Hata</translation>
    </message>
    <message>
        <source>Warning</source>
        <translation>Uyarı</translation>
    </message>
    <message>
        <source>Information</source>
        <translation>Bilgi</translation>
    </message>
    <message>
        <source>Up to date</source>
        <translation>Güncel</translation>
    </message>
    <message>
        <source>Show the %1 help message to get a list with possible Bitcoin command-line options</source>
        <translation>Olası Bitcoin komut satırı seçeneklerinin listesini görmek için %1 yardım mesajını göster</translation>
    </message>
    <message>
        <source>default wallet</source>
        <translation>varsayılan cüzdan</translation>
    </message>
    <message>
        <source>&amp;Window</source>
        <translation>&amp;Pencere</translation>
    </message>
    <message>
        <source>Minimize</source>
        <translation>Küçült</translation>
    </message>
    <message>
        <source>%1 client</source>
        <translation>%1 istemci</translation>
    </message>
    <message>
        <source>Connecting to peers...</source>
        <translation>Eşlere bağlanılıyor...</translation>
    </message>
    <message>
        <source>Catching up...</source>
        <translation>Aralık kapatılıyor...</translation>
    </message>
    <message>
        <source>Date: %1
</source>
        <translation>Tarih: %1
</translation>
    </message>
    <message>
        <source>Amount: %1
</source>
        <translation>Tutar: %1
</translation>
    </message>
    <message>
        <source>Wallet: %1
</source>
        <translation>Cüzdan: %1
</translation>
    </message>
    <message>
        <source>Type: %1
</source>
        <translation>Tür: %1
</translation>
    </message>
    <message>
        <source>Label: %1
</source>
        <translation>Etiket: %1
</translation>
    </message>
    <message>
        <source>Address: %1
</source>
        <translation>Adres: %1
</translation>
    </message>
    <message>
        <source>Sent transaction</source>
        <translation>İşlem gönderildi</translation>
    </message>
    <message>
        <source>Incoming transaction</source>
        <translation>Gelen işlem</translation>
    </message>
    <message>
        <source>HD key generation is &lt;b&gt;enabled&lt;/b&gt;</source>
        <translation>HD anahtar oluşturma &lt;b&gt;etkin&lt;/b&gt;</translation>
    </message>
    <message>
        <source>HD key generation is &lt;b&gt;disabled&lt;/b&gt;</source>
        <translation>HD anahtar oluşturma &lt;b&gt;devre dışı&lt;/b&gt;</translation>
    </message>
    <message>
        <source>Wallet is &lt;b&gt;encrypted&lt;/b&gt; and currently &lt;b&gt;unlocked&lt;/b&gt;</source>
        <translation>Cüzdan &lt;b&gt;şifrelenmiştir&lt;/b&gt; ve şu anda &lt;b&gt;kilidi açıktır&lt;/b&gt;</translation>
    </message>
    <message>
        <source>Wallet is &lt;b&gt;encrypted&lt;/b&gt; and currently &lt;b&gt;locked&lt;/b&gt;</source>
        <translation>Cüzdan &lt;b&gt;şifrelenmiştir&lt;/b&gt; ve şu anda &lt;b&gt;kilitlidir&lt;/b&gt;</translation>
    </message>
    <message>
        <source>A fatal error occurred. Bitcoin can no longer continue safely and will quit.</source>
        <translation>Ölümcül bir hata oluştu. Bitcoin yazılımı artık güvenli bir şekilde çalışmaya devam edemediği için kapatılacaktır.</translation>
    </message>
</context>
<context>
    <name>CoinControlDialog</name>
    <message>
        <source>Coin Selection</source>
        <translation>Bitcoin Seçimi</translation>
    </message>
    <message>
        <source>Quantity:</source>
        <translation>Miktar:</translation>
    </message>
    <message>
        <source>Bytes:</source>
        <translation>Bayt:</translation>
    </message>
    <message>
        <source>Amount:</source>
        <translation>Tutar:</translation>
    </message>
    <message>
        <source>Fee:</source>
        <translation>Ücret:</translation>
    </message>
    <message>
        <source>Dust:</source>
        <translation>Toz:</translation>
    </message>
    <message>
        <source>After Fee:</source>
        <translation>Ücretten sonra:</translation>
    </message>
    <message>
        <source>Change:</source>
        <translation>Para üstü:</translation>
    </message>
    <message>
        <source>(un)select all</source>
        <translation>tümünü seç(me)</translation>
    </message>
    <message>
        <source>Tree mode</source>
        <translation>Ağaç kipi</translation>
    </message>
    <message>
        <source>List mode</source>
        <translation>Liste kipi</translation>
    </message>
    <message>
        <source>Amount</source>
        <translation>Tutar</translation>
    </message>
    <message>
        <source>Received with label</source>
        <translation>Şu etiketle alındı</translation>
    </message>
    <message>
        <source>Received with address</source>
        <translation>Şu adresle alındı</translation>
    </message>
    <message>
        <source>Date</source>
        <translation>Tarih</translation>
    </message>
    <message>
        <source>Confirmations</source>
        <translation>Doğrulamalar</translation>
    </message>
    <message>
        <source>Confirmed</source>
        <translation>Doğrulandı</translation>
    </message>
    <message>
        <source>Copy address</source>
        <translation>Adres kopyala</translation>
    </message>
    <message>
        <source>Copy label</source>
        <translation>Etiket kopyala</translation>
    </message>
    <message>
        <source>Copy amount</source>
        <translation>Tutarı kopyala</translation>
    </message>
    <message>
        <source>Copy transaction ID</source>
        <translation>İşlem ID'sini kopyala</translation>
    </message>
    <message>
        <source>Lock unspent</source>
        <translation>Harcanmamışı kilitle</translation>
    </message>
    <message>
        <source>Unlock unspent</source>
        <translation>Harcanmamışın kilidini aç</translation>
    </message>
    <message>
        <source>Copy quantity</source>
        <translation>Miktarı kopyala</translation>
    </message>
    <message>
        <source>Copy fee</source>
        <translation>Ücreti kopyala</translation>
    </message>
    <message>
        <source>Copy after fee</source>
        <translation>Ücretten sonrasını kopyala</translation>
    </message>
    <message>
        <source>Copy bytes</source>
        <translation>Baytları kopyala</translation>
    </message>
    <message>
        <source>Copy dust</source>
        <translation>Tozu kopyala</translation>
    </message>
    <message>
        <source>Copy change</source>
        <translation>Para üstünü kopyala</translation>
    </message>
    <message>
        <source>(%1 locked)</source>
        <translation>(%1 kilitlendi)</translation>
    </message>
    <message>
        <source>yes</source>
        <translation>evet</translation>
    </message>
    <message>
        <source>no</source>
        <translation>hayır</translation>
    </message>
    <message>
        <source>This label turns red if any recipient receives an amount smaller than the current dust threshold.</source>
        <translation>Eğer herhangi bir alıcı mevcut toz eşiğinden daha düşük bir tutar alırsa bu etiket kırmızıya dönüşür.</translation>
    </message>
    <message>
        <source>Can vary +/- %1 satoshi(s) per input.</source>
        <translation>Girdi başına +/- %1 satoshi değişebilir.</translation>
    </message>
    <message>
        <source>(no label)</source>
        <translation>(etiket yok)</translation>
    </message>
    <message>
        <source>change from %1 (%2)</source>
        <translation>%1 ögesinden para üstü (%2)</translation>
    </message>
    <message>
        <source>(change)</source>
        <translation>(para üstü)</translation>
    </message>
    </context>
<context>
    <name>EditAddressDialog</name>
    <message>
        <source>Edit Address</source>
        <translation>Adresi düzenle</translation>
    </message>
    <message>
        <source>&amp;Label</source>
        <translation>&amp;Etiket</translation>
    </message>
    <message>
        <source>The label associated with this address list entry</source>
        <translation>Bu adres listesi girdisi ile ilişkili etiket</translation>
    </message>
    <message>
        <source>The address associated with this address list entry. This can only be modified for sending addresses.</source>
        <translation>Bu adres listesi girdisi ile ilişkili adres. Sadece gönderme adresleri için değiştirilebilir.</translation>
    </message>
    <message>
        <source>&amp;Address</source>
        <translation>&amp;Adres</translation>
    </message>
<<<<<<< HEAD
    </context>
=======
    <message>
        <source>New sending address</source>
        <translation>Yeni gönderi adresi</translation>
    </message>
    <message>
        <source>Edit receiving address</source>
        <translation>Alım adresini düzenle</translation>
    </message>
    <message>
        <source>Edit sending address</source>
        <translation>Gönderi adresini düzenle</translation>
    </message>
    <message>
        <source>The entered address "%1" is not a valid Bitcoin address.</source>
        <translation>Girilen "%1" adresi geçerli bir Bitcoin adresi değildir.</translation>
    </message>
    <message>
        <source>Address "%1" already exists as a receiving address with label "%2" and so cannot be added as a sending address.</source>
        <translation>Adres "%1" adres "%2" etiketiyle alım adresiniz olarak mevcut ve bu sebepten gönderen adres olarak eklenemiyor.</translation>
    </message>
    <message>
        <source>Could not unlock wallet.</source>
        <translation>Cüzdan kilidi açılamadı.</translation>
    </message>
    <message>
        <source>New key generation failed.</source>
        <translation>Yeni anahtar oluşturulması başarısız oldu.</translation>
    </message>
</context>
>>>>>>> be92be56
<context>
    <name>FreespaceChecker</name>
    <message>
        <source>A new data directory will be created.</source>
        <translation>Yeni bir veri klasörü oluşturulacaktır.</translation>
    </message>
    <message>
        <source>name</source>
        <translation>isim</translation>
    </message>
    <message>
        <source>Directory already exists. Add %1 if you intend to create a new directory here.</source>
        <translation>Klasör zaten mevcuttur. Burada yeni bir klasör oluşturmak istiyorsanız, %1 ekleyiniz.</translation>
    </message>
    <message>
        <source>Path already exists, and is not a directory.</source>
        <translation>Erişim yolu zaten mevcuttur ve klasör değildir.</translation>
    </message>
    <message>
        <source>Cannot create data directory here.</source>
        <translation>Burada veri klasörü oluşturulamaz.</translation>
    </message>
</context>
<context>
    <name>HelpMessageDialog</name>
    <message>
        <source>version</source>
        <translation>sürüm</translation>
    </message>
    <message>
        <source>(%1-bit)</source>
        <translation>(%1-bit)</translation>
    </message>
    <message>
        <source>About %1</source>
        <translation>%1 Hakkında</translation>
    </message>
    <message>
        <source>Command-line options</source>
        <translation>Komut satırı seçenekleri</translation>
    </message>
</context>
<context>
    <name>Intro</name>
    <message>
        <source>Welcome</source>
        <translation>Hoş geldiniz</translation>
    </message>
    <message>
        <source>Welcome to %1.</source>
        <translation>%1'a hoş geldiniz.</translation>
    </message>
    <message>
        <source>As this is the first time the program is launched, you can choose where %1 will store its data.</source>
        <translation>Bu programın ilk kez başlatılmasından dolayı %1 yazılımının verilerini nerede saklayacağını seçebilirsiniz.</translation>
    </message>
    <message>
        <source>If you have chosen to limit block chain storage (pruning), the historical data must still be downloaded and processed, but will be deleted afterward to keep your disk usage low.</source>
        <translation>Blok zinciri saklamayı sınırlamayı seçtiyseniz (budama), geçmiş veriler yine de indirilmeli ve işlenmelidir, ancak disk kullanımınızı düşük tutmak için daha sonra silinmelidir.</translation>
    </message>
    <message>
        <source>Use the default data directory</source>
        <translation>Varsayılan veri klasörünü kullan</translation>
    </message>
    <message>
        <source>Use a custom data directory:</source>
        <translation>Özel bir veri klasörü kullan:</translation>
    </message>
    <message>
        <source>Bitcoin</source>
        <translation>Bitcoin</translation>
    </message>
    <message>
        <source>Approximately %1 GB of data will be stored in this directory.</source>
        <translation>Yaklaşık %1 GB veri bu dizinde depolanacak.</translation>
    </message>
    <message>
        <source>The wallet will also be stored in this directory.</source>
        <translation>Cüzdan da bu dizinde depolanacaktır.</translation>
    </message>
    <message>
        <source>Error: Specified data directory "%1" cannot be created.</source>
        <translation>Hata: belirtilen "%1" veri klasörü oluşturulamaz.</translation>
    </message>
    <message>
        <source>Error</source>
        <translation>Hata</translation>
    </message>
    <message numerus="yes">
        <source>%n GB of free space available</source>
        <translation><numerusform>%n GB boş alan mevcuttur</numerusform><numerusform>%n GB boş alan mevcuttur</numerusform></translation>
    </message>
    <message numerus="yes">
        <source>(of %n GB needed)</source>
        <translation><numerusform>(gereken %n GB alandan)</numerusform><numerusform>(gereken %n GB alandan)</numerusform></translation>
    </message>
</context>
<context>
    <name>ModalOverlay</name>
    <message>
        <source>Form</source>
        <translation>Form</translation>
    </message>
    <message>
        <source>Recent transactions may not yet be visible, and therefore your wallet's balance might be incorrect. This information will be correct once your wallet has finished synchronizing with the bitcoin network, as detailed below.</source>
        <translation>Son işlemler henüz görünmeyebilir ve bu nedenle cüzdanınızın bakiyesi yanlış olabilir. Bu bilgiler, aşağıda detaylandırıldığı gibi, cüzdanınız bitcoin ağı ile senkronizasyonunu tamamladığında doğru olacaktır. </translation>
    </message>
    <message>
        <source>Attempting to spend bitcoins that are affected by not-yet-displayed transactions will not be accepted by the network.</source>
        <translation>Henüz görüntülenmeyen işlemlerden etkilenen bitcoinleri harcama girişiminde bulunmak ağ tarafından kabul edilmeyecektir.</translation>
    </message>
    <message>
        <source>Number of blocks left</source>
        <translation>Kalan blok sayısı</translation>
    </message>
    <message>
        <source>Unknown...</source>
        <translation>Bilinmiyor...</translation>
    </message>
    <message>
        <source>Last block time</source>
        <translation>Son blok zamanı</translation>
    </message>
    <message>
        <source>Progress</source>
        <translation>İlerleme</translation>
    </message>
    <message>
        <source>Progress increase per hour</source>
        <translation>Saat başı ilerleme artışı</translation>
    </message>
    <message>
        <source>calculating...</source>
        <translation>hesaplanıyor...</translation>
    </message>
    <message>
        <source>Estimated time left until synced</source>
        <translation>Senkronize edilene kadar kalan tahmini süre</translation>
    </message>
    <message>
        <source>Hide</source>
        <translation>Gizle</translation>
    </message>
    </context>
<context>
    <name>OpenURIDialog</name>
    <message>
        <source>Open URI</source>
        <translation>URI Aç</translation>
    </message>
    <message>
        <source>Open payment request from URI or file</source>
        <translation>Dosyadan veya URI'den ödeme talebi aç</translation>
    </message>
    <message>
        <source>URI:</source>
        <translation>URI:</translation>
    </message>
    <message>
        <source>Select payment request file</source>
        <translation>Ödeme talebi dosyasını seç</translation>
    </message>
<<<<<<< HEAD
    </context>
=======
    <message>
        <source>Select payment request file to open</source>
        <translation>Açılacak ödeme talebi dosyasını seç</translation>
    </message>
</context>
>>>>>>> be92be56
<context>
    <name>OptionsDialog</name>
    <message>
        <source>Options</source>
        <translation>Seçenekler</translation>
    </message>
    <message>
        <source>&amp;Main</source>
        <translation>&amp;Genel</translation>
    </message>
    <message>
        <source>Automatically start %1 after logging in to the system.</source>
        <translation>Sistemde oturum açıldığında %1 programını otomatik olarak başlat.</translation>
    </message>
    <message>
        <source>&amp;Start %1 on system login</source>
        <translation>&amp;Açılışta %1 açılsın</translation>
    </message>
    <message>
        <source>Size of &amp;database cache</source>
        <translation>&amp;Veritabanı önbelleğinin boyutu</translation>
    </message>
    <message>
        <source>Number of script &amp;verification threads</source>
        <translation>İş parçacıklarını &amp;denetleme betiği sayısı</translation>
    </message>
    <message>
        <source>IP address of the proxy (e.g. IPv4: 127.0.0.1 / IPv6: ::1)</source>
        <translation>Vekil sunucusunun IP adresi (mesela IPv4: 127.0.0.1 / IPv6: ::1)</translation>
    </message>
    <message>
        <source>Shows if the supplied default SOCKS5 proxy is used to reach peers via this network type.</source>
        <translation>Bu şebeke türü yoluyla eşlere bağlanmak için belirtilen varsayılan SOCKS5 vekil sunucusunun kullanılıp kullanılmadığını gösterir.</translation>
    </message>
    <message>
        <source>Use separate SOCKS&amp;5 proxy to reach peers via Tor hidden services:</source>
        <translation>Tor gizli servisleri aracılığıyla eşlere ulaşmak için ayrı SOCKS&amp;5 proksi kullanın:</translation>
    </message>
    <message>
        <source>Hide the icon from the system tray.</source>
        <translation>Simgeyi sistem tepsisinden gizleyin.</translation>
    </message>
    <message>
        <source>&amp;Hide tray icon</source>
        <translation>&amp;Simgeyi gizle</translation>
    </message>
    <message>
        <source>Minimize instead of exit the application when the window is closed. When this option is enabled, the application will be closed only after selecting Exit in the menu.</source>
        <translation>Pencere kapatıldığında uygulamadan çıkmak yerine uygulamayı küçültür. Bu seçenek etkinleştirildiğinde, uygulama sadece menüden çıkış seçildiğinde kapanacaktır.</translation>
    </message>
    <message>
        <source>Third party URLs (e.g. a block explorer) that appear in the transactions tab as context menu items. %s in the URL is replaced by transaction hash. Multiple URLs are separated by vertical bar |.</source>
        <translation>İşlemler sekmesinde bağlam menüsü unsurları olarak görünen üçüncü taraf bağlantıları (mesela bir blok tarayıcısı). URL'deki %s, işlem hash değeri ile değiştirilecektir. Birden çok bağlantılar düşey çubuklar | ile ayrılacaktır.</translation>
    </message>
    <message>
        <source>Open the %1 configuration file from the working directory.</source>
        <translation>Çalışma dizininden %1  yapılandırma dosyasını aç.</translation>
    </message>
    <message>
        <source>Open Configuration File</source>
        <translation>Yapılandırma Dosyasını Aç</translation>
    </message>
    <message>
        <source>Reset all client options to default.</source>
        <translation>İstemcinin tüm seçeneklerini varsayılan değerlere geri al.</translation>
    </message>
    <message>
        <source>&amp;Reset Options</source>
        <translation>Seçenekleri &amp;Sıfırla</translation>
    </message>
    <message>
        <source>&amp;Network</source>
        <translation>&amp;Ağ</translation>
    </message>
    <message>
        <source>Disables some advanced features but all blocks will still be fully validated. Reverting this setting requires re-downloading the entire blockchain. Actual disk usage may be somewhat higher.</source>
        <translation>Gelişmiş bazı ayarlar devredışı bırakılmış fakat tüm bloklar hala tam olarak doğrulanabilir. Bu ayarları geri almak tüm block zinciri'nin tekrar indirilmesini gerektirir. Mevcut disk kullanımınızda bir miktar artış görülebilir.</translation>
    </message>
    <message>
        <source>Prune &amp;block storage to</source>
        <translation>Temizle &amp;block depolamasını</translation>
    </message>
    <message>
        <source>GB</source>
        <translation>GB</translation>
    </message>
    <message>
        <source>Reverting this setting requires re-downloading the entire blockchain.</source>
        <translation>Bu ayarları geri değiştirmek tüm blok zinciri'nin indirilmesini gerektirir.</translation>
    </message>
    <message>
        <source>(0 = auto, &lt;0 = leave that many cores free)</source>
        <translation>(0 = otomatik, &lt;0 = bu kadar çekirdeği kullanma)</translation>
    </message>
    <message>
        <source>W&amp;allet</source>
        <translation>&amp;Cüzdan</translation>
    </message>
    <message>
        <source>Expert</source>
        <translation>Gelişmiş</translation>
    </message>
    <message>
        <source>Enable coin &amp;control features</source>
        <translation>Para &amp;kontrolü özelliklerini etkinleştir</translation>
    </message>
    <message>
        <source>If you disable the spending of unconfirmed change, the change from a transaction cannot be used until that transaction has at least one confirmation. This also affects how your balance is computed.</source>
        <translation>Doğrulanmamış para üstünü harcamayı devre dışı bırakırsanız, bir işlemin para üstü bu işlem için en az bir doğrulama olana dek harcanamaz. Bu, aynı zamanda bakiyenizin nasıl hesaplandığını da etkiler.</translation>
    </message>
    <message>
        <source>&amp;Spend unconfirmed change</source>
        <translation>Doğrulanmamış para üstünü &amp;harca</translation>
    </message>
    <message>
        <source>Automatically open the Bitcoin client port on the router. This only works when your router supports UPnP and it is enabled.</source>
        <translation>Yönlendiricide Bitcoin istemci portlarını otomatik olarak açar. Bu, sadece yönlendiricinizin UPnP desteği bulunuyorsa ve etkinse çalışabilir.</translation>
    </message>
    <message>
        <source>Map port using &amp;UPnP</source>
        <translation>Portları &amp;UPnP kullanarak haritala</translation>
    </message>
    <message>
        <source>Accept connections from outside.</source>
        <translation>Dışarıdan bağlantıları kabul et.</translation>
    </message>
    <message>
        <source>Allow incomin&amp;g connections</source>
        <translation>Gelen bağlantılara izin ver</translation>
    </message>
    <message>
        <source>Connect to the Bitcoin network through a SOCKS5 proxy.</source>
        <translation>Bitcoin ağına bir SOCKS5 vekil sunucusu aracılığıyla bağlan.</translation>
    </message>
    <message>
        <source>&amp;Connect through SOCKS5 proxy (default proxy):</source>
        <translation>SOCKS5 vekil sunucusu aracılığıyla &amp;bağlan (varsayılan vekil sunucusu):</translation>
    </message>
    <message>
        <source>Proxy &amp;IP:</source>
        <translation>Vekil &amp;IP:</translation>
    </message>
    <message>
        <source>&amp;Port:</source>
        <translation>&amp;Port:</translation>
    </message>
    <message>
        <source>Port of the proxy (e.g. 9050)</source>
        <translation>Vekil sunucunun portu (mesela 9050)</translation>
    </message>
    <message>
        <source>Used for reaching peers via:</source>
        <translation>Eşlere ulaşmak için kullanılır, şu üzerinden:</translation>
    </message>
    <message>
        <source>IPv4</source>
        <translation>IPv4</translation>
    </message>
    <message>
        <source>IPv6</source>
        <translation>IPv6</translation>
    </message>
    <message>
        <source>Tor</source>
        <translation>Tor</translation>
    </message>
    <message>
        <source>Connect to the Bitcoin network through a separate SOCKS5 proxy for Tor hidden services.</source>
        <translation>Bitcoin ağına gizli Tor servisleri için ayrı bir SOCKS5 vekil sunucusu aracılığıyla bağlan.</translation>
    </message>
    <message>
        <source>&amp;Window</source>
        <translation>&amp;Pencere</translation>
    </message>
    <message>
        <source>Show only a tray icon after minimizing the window.</source>
        <translation>Küçültüldükten sonra sadece tepsi simgesi göster.</translation>
    </message>
    <message>
        <source>&amp;Minimize to the tray instead of the taskbar</source>
        <translation>İşlem çubuğu yerine sistem çekmecesine &amp;küçült</translation>
    </message>
    <message>
        <source>M&amp;inimize on close</source>
        <translation>Kapatma sırasında k&amp;üçült</translation>
    </message>
    <message>
        <source>&amp;Display</source>
        <translation>&amp;Görünüm</translation>
    </message>
    <message>
        <source>User Interface &amp;language:</source>
        <translation>Kullanıcı arayüzü &amp;lisanı:</translation>
    </message>
    <message>
        <source>The user interface language can be set here. This setting will take effect after restarting %1.</source>
        <translation>Kullanıcı arayüzünün dili burada belirtilebilir. Bu ayar %1 tekrar başlatıldığında etkinleşecektir.</translation>
    </message>
    <message>
        <source>&amp;Unit to show amounts in:</source>
        <translation>Tutarı göstermek için &amp;birim:</translation>
    </message>
    <message>
        <source>Choose the default subdivision unit to show in the interface and when sending coins.</source>
        <translation>Bitcoin gönderildiğinde arayüzde gösterilecek varsayılan alt birimi seçiniz.</translation>
    </message>
    <message>
        <source>Whether to show coin control features or not.</source>
        <translation>Para kontrol özelliklerinin gösterilip gösterilmeyeceğini ayarlar.</translation>
    </message>
    <message>
        <source>&amp;Third party transaction URLs</source>
        <translation>&amp;Üçüncü parti işlem URL'leri</translation>
    </message>
    <message>
        <source>&amp;OK</source>
        <translation>&amp;Tamam</translation>
    </message>
    <message>
        <source>&amp;Cancel</source>
        <translation>&amp;İptal</translation>
    </message>
    <message>
        <source>default</source>
        <translation>varsayılan</translation>
    </message>
    <message>
        <source>none</source>
        <translation>boş</translation>
    </message>
    <message>
        <source>Confirm options reset</source>
        <translation>Seçeneklerin sıfırlanmasını teyit et</translation>
    </message>
    <message>
        <source>Client restart required to activate changes.</source>
        <translation>Değişikliklerin uygulanması için istemcinin yeniden başlatılması lazımdır.</translation>
    </message>
    <message>
        <source>Client will be shut down. Do you want to proceed?</source>
        <translation>İstemci kapanacaktır. Devam etmek istiyor musunuz?</translation>
    </message>
    <message>
        <source>Configuration options</source>
        <translation>Yapılandırma seçenekleri</translation>
    </message>
    <message>
        <source>The configuration file is used to specify advanced user options which override GUI settings. Additionally, any command-line options will override this configuration file.</source>
        <translation>Yapılandırma dosyası, grafik arayüzü ayarlarını geçersiz kılacak gelişmiş kullanıcı seçeneklerini belirtmek için kullanılır. Ayrıca, herhangi bir komut satırı seçeneği bu yapılandırma dosyasını geçersiz kılacaktır.</translation>
    </message>
    <message>
        <source>Error</source>
        <translation>Hata</translation>
    </message>
    <message>
        <source>The configuration file could not be opened.</source>
        <translation>Yapılandırma dosyası açılamadı.</translation>
    </message>
    <message>
        <source>This change would require a client restart.</source>
        <translation>Bu değişiklik istemcinin tekrar başlatılmasını gerektirir.</translation>
    </message>
    <message>
        <source>The supplied proxy address is invalid.</source>
        <translation>Girilen vekil sunucu adresi geçersizdir.</translation>
    </message>
</context>
<context>
    <name>OverviewPage</name>
    <message>
        <source>Form</source>
        <translation>Form</translation>
    </message>
    <message>
        <source>The displayed information may be out of date. Your wallet automatically synchronizes with the Bitcoin network after a connection is established, but this process has not completed yet.</source>
        <translation>Görüntülenen bilgiler güncel olmayabilir. Bağlantı kurulduğunda cüzdanınız otomatik olarak Bitcoin ağı ile senkronize olur ancak bu işlem henüz tamamlanmamıştır.</translation>
    </message>
    <message>
        <source>Watch-only:</source>
        <translation>Sadece-izlenen:</translation>
    </message>
    <message>
        <source>Available:</source>
        <translation>Mevcut:</translation>
    </message>
    <message>
        <source>Your current spendable balance</source>
        <translation>Güncel harcanabilir bakiyeniz</translation>
    </message>
    <message>
        <source>Pending:</source>
        <translation>Beklemede:</translation>
    </message>
    <message>
        <source>Total of transactions that have yet to be confirmed, and do not yet count toward the spendable balance</source>
        <translation>Henüz doğrulanmamış ve harcanabilir bakiyeye eklenmemiş işlemlerin toplamı</translation>
    </message>
    <message>
        <source>Immature:</source>
        <translation>Olgunlaşmamış:</translation>
    </message>
    <message>
        <source>Mined balance that has not yet matured</source>
        <translation>Oluşturulan bakiye henüz olgunlaşmamıştır</translation>
    </message>
    <message>
        <source>Balances</source>
        <translation>Bakiyeler</translation>
    </message>
    <message>
        <source>Total:</source>
        <translation>Toplam:</translation>
    </message>
    <message>
        <source>Your current total balance</source>
        <translation>Güncel toplam bakiyeniz</translation>
    </message>
    <message>
        <source>Your current balance in watch-only addresses</source>
        <translation>Sadece izlenen adreslerdeki güncel bakiyeniz</translation>
    </message>
    <message>
        <source>Spendable:</source>
        <translation>Harcanabilir:</translation>
    </message>
    <message>
        <source>Recent transactions</source>
        <translation>Son işlemler</translation>
    </message>
    <message>
        <source>Unconfirmed transactions to watch-only addresses</source>
        <translation>Sadece izlenen adreslere gelen doğrulanmamış işlemler</translation>
    </message>
    <message>
        <source>Mined balance in watch-only addresses that has not yet matured</source>
        <translation>Sadece izlenen adreslerin henüz olgunlaşmamış oluşturulan bakiyeleri</translation>
    </message>
    <message>
        <source>Current total balance in watch-only addresses</source>
        <translation>Sadece izlenen adreslerdeki güncel toplam bakiye</translation>
    </message>
</context>
<context>
    <name>PaymentServer</name>
<<<<<<< HEAD
    </context>
=======
    <message>
        <source>Payment request error</source>
        <translation>Ödeme talebi hatası</translation>
    </message>
    <message>
        <source>Cannot start bitcoin: click-to-pay handler</source>
        <translation>Bitcoin başlatılamadı: tıkla-ve-öde yöneticisi</translation>
    </message>
    <message>
        <source>URI handling</source>
        <translation>URI yönetimi</translation>
    </message>
    <message>
        <source>'bitcoin://' is not a valid URI. Use 'bitcoin:' instead.</source>
        <translation>'bitcoin://' geçerli bir protokol değil. Onun yerine 'bitcoin:' kullanınız.</translation>
    </message>
    <message>
        <source>Payment request fetch URL is invalid: %1</source>
        <translation>Ödeme talebini alma URL'i geçersiz: %1</translation>
    </message>
    <message>
        <source>Invalid payment address %1</source>
        <translation>%1 ödeme adresi geçersizdir</translation>
    </message>
    <message>
        <source>URI cannot be parsed! This can be caused by an invalid Bitcoin address or malformed URI parameters.</source>
        <translation>URI ayrıştırılamıyor! Bunun nedeni geçersiz bir Bitcoin adresi veya hatalı biçimlendirilmiş URI değişkenleri olabilir.</translation>
    </message>
    <message>
        <source>Payment request file handling</source>
        <translation>Ödeme talebi dosyası yönetimi</translation>
    </message>
    <message>
        <source>Payment request file cannot be read! This can be caused by an invalid payment request file.</source>
        <translation>Ödeme talebi dosyası okunamıyor! Bunun nedeni geçersiz bir ödeme talebi dosyası olabilir.</translation>
    </message>
    <message>
        <source>Payment request rejected</source>
        <translation>Ödeme talebi reddedildi</translation>
    </message>
    <message>
        <source>Payment request network doesn't match client network.</source>
        <translation>Ödeme talebi ağı, istemci ağıyla eşleşmiyor.</translation>
    </message>
    <message>
        <source>Payment request expired.</source>
        <translation>Ödeme talebinin geçerlilik süresi bitti.</translation>
    </message>
    <message>
        <source>Payment request is not initialized.</source>
        <translation>Ödeme talebi başlatılmadı.</translation>
    </message>
    <message>
        <source>Unverified payment requests to custom payment scripts are unsupported.</source>
        <translation>Özel ödeme betiklerine, doğrulanmamış ödeme talepleri desteklenmez.</translation>
    </message>
    <message>
        <source>Invalid payment request.</source>
        <translation>Geçersiz ödeme talebi.</translation>
    </message>
    <message>
        <source>Requested payment amount of %1 is too small (considered dust).</source>
        <translation>Talep edilen %1 ödeme tutarı çok küçüktür (toz olarak kabul edilir).</translation>
    </message>
    <message>
        <source>Refund from %1</source>
        <translation>%1 adresinden geri ödeme</translation>
    </message>
    <message>
        <source>Payment request %1 is too large (%2 bytes, allowed %3 bytes).</source>
        <translation>%1 ödeme talebi çok büyük (%2 bayt, üst sınır %3 bayt).</translation>
    </message>
    <message>
        <source>Error communicating with %1: %2</source>
        <translation>%1 ile iletişimde hata: %2</translation>
    </message>
    <message>
        <source>Payment request cannot be parsed!</source>
        <translation>Ödeme talebi ayrıştırılamaz!</translation>
    </message>
    <message>
        <source>Bad response from server %1</source>
        <translation>%1 sunucusundan hatalı yanıt</translation>
    </message>
    <message>
        <source>Network request error</source>
        <translation>Ağ talebi hatası</translation>
    </message>
    <message>
        <source>Payment acknowledged</source>
        <translation>Ödeme kabul edildi</translation>
    </message>
</context>
>>>>>>> be92be56
<context>
    <name>PeerTableModel</name>
    <message>
        <source>User Agent</source>
        <translation>Kullanıcı Yazılımı</translation>
    </message>
    <message>
        <source>Node/Service</source>
        <translation>Düğüm/Servis</translation>
    </message>
    <message>
        <source>NodeId</source>
        <translation>Düğüm ID'si</translation>
    </message>
    <message>
        <source>Ping</source>
        <translation>Ping</translation>
    </message>
    <message>
        <source>Sent</source>
        <translation>Yollanan</translation>
    </message>
    <message>
        <source>Received</source>
        <translation>Alınan</translation>
    </message>
</context>
<context>
    <name>QObject</name>
    <message>
        <source>Amount</source>
        <translation>Tutar</translation>
    </message>
    <message>
        <source>Enter a Bitcoin address (e.g. %1)</source>
        <translation>Bir Bitcoin adresi giriniz (mesela %1)</translation>
    </message>
    <message>
        <source>%1 d</source>
        <translation>%1 g</translation>
    </message>
    <message>
        <source>%1 h</source>
        <translation>%1 s</translation>
    </message>
    <message>
        <source>%1 m</source>
        <translation>%1 d</translation>
    </message>
    <message>
        <source>%1 s</source>
        <translation>%1 s</translation>
    </message>
    <message>
        <source>None</source>
        <translation>Boş</translation>
    </message>
    <message>
        <source>N/A</source>
        <translation>Mevcut değil</translation>
    </message>
    <message>
        <source>%1 ms</source>
        <translation>%1 ms</translation>
    </message>
    <message numerus="yes">
        <source>%n second(s)</source>
        <translation><numerusform>%n saniye</numerusform><numerusform>%n saniye</numerusform></translation>
    </message>
    <message numerus="yes">
        <source>%n minute(s)</source>
        <translation><numerusform>%n dakika</numerusform><numerusform>%n dakika</numerusform></translation>
    </message>
    <message numerus="yes">
        <source>%n hour(s)</source>
        <translation><numerusform>%n saat</numerusform><numerusform>%n saat</numerusform></translation>
    </message>
    <message numerus="yes">
        <source>%n day(s)</source>
        <translation><numerusform>%n gün</numerusform><numerusform>%n gün</numerusform></translation>
    </message>
    <message numerus="yes">
        <source>%n week(s)</source>
        <translation><numerusform>%n hafta</numerusform><numerusform>%n hafta</numerusform></translation>
    </message>
    <message>
        <source>%1 and %2</source>
        <translation>%1 ve %2</translation>
    </message>
    <message numerus="yes">
        <source>%n year(s)</source>
        <translation><numerusform>%n yıl</numerusform><numerusform>%n yıl</numerusform></translation>
    </message>
    <message>
        <source>%1 B</source>
        <translation>%1 B</translation>
    </message>
    <message>
        <source>%1 KB</source>
        <translation>%1 KB</translation>
    </message>
    <message>
        <source>%1 MB</source>
        <translation>%1 MB</translation>
    </message>
    <message>
        <source>%1 GB</source>
        <translation>%1 GB</translation>
    </message>
    <message>
        <source>%1 didn't yet exit safely...</source>
        <translation>%1  henüz güvenli bir şekilde çıkış yapmamıştır...</translation>
    </message>
    <message>
        <source>unknown</source>
        <translation>bilinmiyor</translation>
    </message>
</context>
<context>
    <name>QObject::QObject</name>
    <message>
        <source>Error parsing command line arguments: %1.</source>
        <translation>Komut satırı argümanlarında hatalı ayrıştırma: %1</translation>
    </message>
    <message>
        <source>Error: Specified data directory "%1" does not exist.</source>
        <translation>Hata: Belirtilen "%1" veri klasörü yoktur.</translation>
    </message>
    <message>
        <source>Error: Cannot parse configuration file: %1.</source>
        <translation>Hata: %1 yapılandırma dosyası ayrıştırılamadı. </translation>
    </message>
    <message>
        <source>Error: %1</source>
        <translation>Hata: %1</translation>
    </message>
</context>
<context>
    <name>QRImageWidget</name>
    <message>
        <source>&amp;Save Image...</source>
        <translation>Resmi ka&amp;ydet...</translation>
    </message>
    <message>
        <source>&amp;Copy Image</source>
        <translation>Resmi &amp;Kopyala</translation>
    </message>
    <message>
        <source>Save QR Code</source>
        <translation>QR Kodu Kaydet</translation>
    </message>
    <message>
        <source>PNG Image (*.png)</source>
        <translation>PNG Resim (*.png)</translation>
    </message>
</context>
<context>
    <name>QRImageWidget</name>
    </context>
<context>
    <name>RPCConsole</name>
    <message>
        <source>N/A</source>
        <translation>Mevcut değil</translation>
    </message>
    <message>
        <source>Client version</source>
        <translation>İstemci sürümü</translation>
    </message>
    <message>
        <source>&amp;Information</source>
        <translation>&amp;Bilgi</translation>
    </message>
    <message>
        <source>Debug window</source>
        <translation>Hata ayıklama penceresi</translation>
    </message>
    <message>
        <source>General</source>
        <translation>Genel</translation>
    </message>
    <message>
        <source>Using BerkeleyDB version</source>
        <translation>Kullanılan BerkeleyDB sürümü</translation>
    </message>
    <message>
        <source>Datadir</source>
        <translation>Veri konumu</translation>
    </message>
    <message>
        <source>Startup time</source>
        <translation>Başlama zamanı</translation>
    </message>
    <message>
        <source>Network</source>
        <translation>Ağ</translation>
    </message>
    <message>
        <source>Name</source>
        <translation>İsim</translation>
    </message>
    <message>
        <source>Number of connections</source>
        <translation>Bağlantı sayısı</translation>
    </message>
    <message>
        <source>Block chain</source>
        <translation>Blok zinciri</translation>
    </message>
    <message>
        <source>Current number of blocks</source>
        <translation>Güncel blok sayısı</translation>
    </message>
    <message>
        <source>Memory Pool</source>
        <translation>Bellek Alanı</translation>
    </message>
    <message>
        <source>Current number of transactions</source>
        <translation>Güncel işlem sayısı</translation>
    </message>
    <message>
        <source>Memory usage</source>
        <translation>Bellek kullanımı</translation>
    </message>
    <message>
        <source>Wallet: </source>
        <translation>Cüzdan:</translation>
    </message>
    <message>
        <source>(none)</source>
        <translation>(boş)</translation>
    </message>
    <message>
        <source>&amp;Reset</source>
        <translation>&amp;Sıfırla</translation>
    </message>
    <message>
        <source>Received</source>
        <translation>Alınan</translation>
    </message>
    <message>
        <source>Sent</source>
        <translation>Yollanan</translation>
    </message>
    <message>
        <source>&amp;Peers</source>
        <translation>&amp;Eşler</translation>
    </message>
    <message>
        <source>Banned peers</source>
        <translation>Yasaklı eşler</translation>
    </message>
    <message>
        <source>Select a peer to view detailed information.</source>
        <translation>Ayrıntılı bilgi görmek için bir eş seçin.</translation>
    </message>
    <message>
        <source>Whitelisted</source>
        <translation>Beyaz listedekiler</translation>
    </message>
    <message>
        <source>Direction</source>
        <translation>Yön</translation>
    </message>
    <message>
        <source>Version</source>
        <translation>Sürüm</translation>
    </message>
    <message>
        <source>Starting Block</source>
        <translation>Başlangıç Bloku</translation>
    </message>
    <message>
        <source>Synced Headers</source>
        <translation>Eşleşmiş Üstbilgiler</translation>
    </message>
    <message>
        <source>Synced Blocks</source>
        <translation>Eşleşmiş Bloklar</translation>
    </message>
    <message>
        <source>User Agent</source>
        <translation>Kullanıcı Yazılımı</translation>
    </message>
    <message>
        <source>Open the %1 debug log file from the current data directory. This can take a few seconds for large log files.</source>
        <translation>Güncel veri klasöründen %1 hata ayıklama kütük dosyasını açar. Büyük kütük dosyaları için bu birkaç saniye alabilir.</translation>
    </message>
    <message>
        <source>Decrease font size</source>
        <translation>Font boyutunu küçült</translation>
    </message>
    <message>
        <source>Increase font size</source>
        <translation>Yazıtipi boyutunu büyült</translation>
    </message>
    <message>
        <source>Services</source>
        <translation>Servisler</translation>
    </message>
    <message>
        <source>Ban Score</source>
        <translation>Yasaklama Skoru</translation>
    </message>
    <message>
        <source>Connection Time</source>
        <translation>Bağlantı Süresi</translation>
    </message>
    <message>
        <source>Last Send</source>
        <translation>Son Gönderme</translation>
    </message>
    <message>
        <source>Last Receive</source>
        <translation>Son Alma</translation>
    </message>
    <message>
        <source>Ping Time</source>
        <translation>Ping Süresi</translation>
    </message>
    <message>
        <source>The duration of a currently outstanding ping.</source>
        <translation>Güncel olarak göze çarpan bir ping'in süresi.</translation>
    </message>
    <message>
        <source>Ping Wait</source>
        <translation>Ping Beklemesi</translation>
    </message>
    <message>
        <source>Min Ping</source>
        <translation>En Düşük Ping</translation>
    </message>
    <message>
        <source>Time Offset</source>
        <translation>Saat Farkı</translation>
    </message>
    <message>
        <source>Last block time</source>
        <translation>Son blok zamanı</translation>
    </message>
    <message>
        <source>&amp;Open</source>
        <translation>&amp;Aç</translation>
    </message>
    <message>
        <source>&amp;Console</source>
        <translation>&amp;Konsol</translation>
    </message>
    <message>
        <source>&amp;Network Traffic</source>
        <translation>&amp;Ağ trafiği</translation>
    </message>
    <message>
        <source>Totals</source>
        <translation>Toplamlar</translation>
    </message>
    <message>
        <source>In:</source>
        <translation>İçeri:</translation>
    </message>
    <message>
        <source>Out:</source>
        <translation>Dışarı:</translation>
    </message>
    <message>
        <source>Debug log file</source>
        <translation>Hata ayıklama kütük dosyası</translation>
    </message>
    <message>
        <source>Clear console</source>
        <translation>Konsolu temizle</translation>
    </message>
    <message>
        <source>1 &amp;hour</source>
        <translation>1 &amp;saat</translation>
    </message>
    <message>
        <source>1 &amp;day</source>
        <translation>1 &amp;gün</translation>
    </message>
    <message>
        <source>1 &amp;week</source>
        <translation>1 &amp;hafta</translation>
    </message>
    <message>
        <source>1 &amp;year</source>
        <translation>1 &amp;yıl</translation>
    </message>
    <message>
        <source>&amp;Disconnect</source>
        <translation>&amp;Bağlantıyı Kes</translation>
    </message>
    <message>
        <source>Ban for</source>
        <translation>Yasakla</translation>
    </message>
    <message>
        <source>&amp;Unban</source>
        <translation>&amp;Yasaklamayı Kaldır</translation>
    </message>
    <message>
        <source>Welcome to the %1 RPC console.</source>
        <translation>%1 RPC konsoluna hoş geldiniz.</translation>
    </message>
    <message>
        <source>Use up and down arrows to navigate history, and %1 to clear screen.</source>
        <translation>Geçmişte gezinmek için yukarı ve aşağı oklarını kullanın ve ekranı temizlemek için %1 kullanın.</translation>
    </message>
    <message>
        <source>Type %1 for an overview of available commands.</source>
        <translation>Mevcut komutlara göz atmak için %1 yazın.</translation>
    </message>
    <message>
        <source>For more information on using this console type %1.</source>
        <translation>Bu konsolun kullanımı hakkında daha fazla bilgi için %1 yazın.</translation>
    </message>
    <message>
        <source>WARNING: Scammers have been active, telling users to type commands here, stealing their wallet contents. Do not use this console without fully understanding the ramifications of a command.</source>
        <translation>UYARI: Bitcoin dolandırıcılarının çok fazla etkin olduğu zamanlarda, dolandırıcılar bazı kullanıcılara buraya komutlar yazmalarını söylerek onların cüzdanlarındaki bitcoinleri çalmışlardır. Bir komutun sonuçlarını tam olarak anlamadan bu konsolu kullanmayın.</translation>
    </message>
    <message>
        <source>Network activity disabled</source>
        <translation>Ağ etkinliği devre dışı bırakıldı</translation>
    </message>
    <message>
        <source>Executing command without any wallet</source>
        <translation>Komut bir cüzdan olmadan çalıştırılıyor</translation>
    </message>
    <message>
        <source>Executing command using "%1" wallet</source>
        <translation>Komut "%1" cüzdanı kullanılarak çalıştırılıyor</translation>
    </message>
    <message>
        <source>(node id: %1)</source>
        <translation>(düğüm kimliği: %1)</translation>
    </message>
    <message>
        <source>via %1</source>
        <translation>%1 vasıtasıyla</translation>
    </message>
    <message>
        <source>never</source>
        <translation>asla</translation>
    </message>
    <message>
        <source>Inbound</source>
        <translation>Gelen</translation>
    </message>
    <message>
        <source>Outbound</source>
        <translation>Giden</translation>
    </message>
    <message>
        <source>Yes</source>
        <translation>Evet</translation>
    </message>
    <message>
        <source>No</source>
        <translation>Hayır</translation>
    </message>
    <message>
        <source>Unknown</source>
        <translation>Bilinmiyor</translation>
    </message>
</context>
<context>
    <name>ReceiveCoinsDialog</name>
    <message>
        <source>&amp;Amount:</source>
        <translation>&amp;Tutar:</translation>
    </message>
    <message>
        <source>&amp;Label:</source>
        <translation>&amp;Etiket:</translation>
    </message>
    <message>
        <source>&amp;Message:</source>
        <translation>&amp;İleti:</translation>
    </message>
    <message>
        <source>An optional message to attach to the payment request, which will be displayed when the request is opened. Note: The message will not be sent with the payment over the Bitcoin network.</source>
        <translation>Talep açıldığında gösterilecek, isteğinize dayalı, ödeme talebi ile ilişkilendirilecek bir ileti. Not: Bu ileti ödeme ile birlikte Bitcoin ağı üzerinden gönderilmeyecektir.</translation>
    </message>
    <message>
        <source>An optional label to associate with the new receiving address.</source>
        <translation>Yeni alım adresi ile ilişkili, seçiminize dayalı etiket.</translation>
    </message>
    <message>
        <source>Use this form to request payments. All fields are &lt;b&gt;optional&lt;/b&gt;.</source>
        <translation>Ödeme talep etmek için bu formu kullanın. Tüm alanlar &lt;b&gt;seçime dayalıdır&lt;/b&gt;.</translation>
    </message>
    <message>
        <source>An optional amount to request. Leave this empty or zero to not request a specific amount.</source>
        <translation>Seçiminize dayalı talep edilecek tutar. Belli bir tutar talep etmemek için bunu boş bırakın veya sıfır değerini kullanın.</translation>
    </message>
    <message>
        <source>Clear all fields of the form.</source>
        <translation>Formdaki tüm alanları temizle.</translation>
    </message>
    <message>
        <source>Clear</source>
        <translation>Temizle</translation>
    </message>
    <message>
        <source>Generate native segwit (Bech32) address</source>
        <translation>Yerli segwit (Bech32) adresi oluştur</translation>
    </message>
    <message>
        <source>Requested payments history</source>
        <translation>Talep edilen ödemelerin tarihçesi</translation>
    </message>
    <message>
        <source>&amp;Request payment</source>
        <translation>Ödeme &amp;talep et</translation>
    </message>
    <message>
        <source>Show the selected request (does the same as double clicking an entry)</source>
        <translation>Seçilen talebi göster (bir unsura çift tıklamakla aynı anlama gelir)</translation>
    </message>
    <message>
        <source>Show</source>
        <translation>Göster</translation>
    </message>
    <message>
        <source>Remove the selected entries from the list</source>
        <translation>Seçilen unsurları listeden kaldır</translation>
    </message>
    <message>
        <source>Remove</source>
        <translation>Kaldır</translation>
    </message>
<<<<<<< HEAD
    </context>
=======
    <message>
        <source>Copy URI</source>
        <translation>URI'yi kopyala</translation>
    </message>
    <message>
        <source>Copy label</source>
        <translation>Etiket kopyala</translation>
    </message>
    <message>
        <source>Copy message</source>
        <translation>İletiyi kopyala</translation>
    </message>
    <message>
        <source>Copy amount</source>
        <translation>Tutarı kopyala</translation>
    </message>
</context>
>>>>>>> be92be56
<context>
    <name>ReceiveRequestDialog</name>
    <message>
        <source>QR Code</source>
        <translation>QR Kodu</translation>
    </message>
    <message>
        <source>Copy &amp;URI</source>
        <translation>&amp;URI'yi kopyala</translation>
    </message>
    <message>
        <source>Copy &amp;Address</source>
        <translation>&amp;Adresi kopyala</translation>
    </message>
    <message>
        <source>&amp;Save Image...</source>
        <translation>Resmi ka&amp;ydet...</translation>
    </message>
<<<<<<< HEAD
    </context>
<context>
    <name>RecentRequestsTableModel</name>
    </context>
=======
    <message>
        <source>Request payment to %1</source>
        <translation>%1 unsuruna ödeme talep et</translation>
    </message>
    <message>
        <source>Payment information</source>
        <translation>Ödeme bilgisi</translation>
    </message>
    <message>
        <source>URI</source>
        <translation>URI</translation>
    </message>
    <message>
        <source>Address</source>
        <translation>Adres</translation>
    </message>
    <message>
        <source>Amount</source>
        <translation>Tutar</translation>
    </message>
    <message>
        <source>Label</source>
        <translation>Etiket</translation>
    </message>
    <message>
        <source>Message</source>
        <translation>İleti</translation>
    </message>
    <message>
        <source>Wallet</source>
        <translation>Cüzdan</translation>
    </message>
    <message>
        <source>Resulting URI too long, try to reduce the text for label / message.</source>
        <translation>Sonuç URI çok uzun, etiket ya da ileti metnini kısaltmayı deneyiniz.</translation>
    </message>
    <message>
        <source>Error encoding URI into QR Code.</source>
        <translation>URI'nin QR koduna kodlanmasında hata oluştu.</translation>
    </message>
</context>
<context>
    <name>RecentRequestsTableModel</name>
    <message>
        <source>Date</source>
        <translation>Tarih</translation>
    </message>
    <message>
        <source>Label</source>
        <translation>Etiket</translation>
    </message>
    <message>
        <source>Message</source>
        <translation>İleti</translation>
    </message>
    <message>
        <source>(no label)</source>
        <translation>(etiket yok)</translation>
    </message>
    <message>
        <source>(no message)</source>
        <translation>(ileti yok)</translation>
    </message>
    <message>
        <source>(no amount requested)</source>
        <translation>(tutar talep edilmedi)</translation>
    </message>
    <message>
        <source>Requested</source>
        <translation>Talep edilen</translation>
    </message>
</context>
>>>>>>> be92be56
<context>
    <name>SendCoinsDialog</name>
    <message>
        <source>Send Coins</source>
        <translation>Bitcoin yolla</translation>
    </message>
    <message>
        <source>Coin Control Features</source>
        <translation>Para kontrolü özellikleri</translation>
    </message>
    <message>
        <source>Inputs...</source>
        <translation>Girdiler...</translation>
    </message>
    <message>
        <source>automatically selected</source>
        <translation>otomatik seçilmiş</translation>
    </message>
    <message>
        <source>Insufficient funds!</source>
        <translation>Yetersiz fon!</translation>
    </message>
    <message>
        <source>Quantity:</source>
        <translation>Miktar:</translation>
    </message>
    <message>
        <source>Bytes:</source>
        <translation>Bayt:</translation>
    </message>
    <message>
        <source>Amount:</source>
        <translation>Tutar:</translation>
    </message>
    <message>
        <source>Fee:</source>
        <translation>Ücret:</translation>
    </message>
    <message>
        <source>After Fee:</source>
        <translation>Ücretten sonra:</translation>
    </message>
    <message>
        <source>Change:</source>
        <translation>Para üstü:</translation>
    </message>
    <message>
        <source>If this is activated, but the change address is empty or invalid, change will be sent to a newly generated address.</source>
        <translation>Bu etkinleştirildiyse fakat para üstü adresi boş ya da geçersizse para üstü yeni oluşturulan bir adrese gönderilecektir.</translation>
    </message>
    <message>
        <source>Custom change address</source>
        <translation>Özel para üstü adresi</translation>
    </message>
    <message>
        <source>Transaction Fee:</source>
        <translation>İşlem ücreti:</translation>
    </message>
    <message>
        <source>Choose...</source>
        <translation>Seç...</translation>
    </message>
    <message>
        <source>Warning: Fee estimation is currently not possible.</source>
        <translation>Uyarı: Ücret tahmini şu anda mümkün değildir.</translation>
    </message>
    <message>
        <source>collapse fee-settings</source>
        <translation>ücret-ayarlarını-küçült</translation>
    </message>
    <message>
        <source>per kilobyte</source>
        <translation>kilobayt başı</translation>
    </message>
    <message>
        <source>Hide</source>
        <translation>Gizle</translation>
    </message>
    <message>
        <source>Recommended:</source>
        <translation>Tavsiye edilen:</translation>
    </message>
    <message>
        <source>Custom:</source>
        <translation>Özel:</translation>
    </message>
    <message>
        <source>(Smart fee not initialized yet. This usually takes a few blocks...)</source>
        <translation>(Zeki ücret henüz başlatılmadı. Bu genelde birkaç blok alır...)</translation>
    </message>
    <message>
        <source>Send to multiple recipients at once</source>
        <translation>Birçok alıcıya aynı anda gönder</translation>
    </message>
    <message>
        <source>Add &amp;Recipient</source>
        <translation>&amp;Alıcı ekle</translation>
    </message>
    <message>
        <source>Clear all fields of the form.</source>
        <translation>Formdaki tüm alanları temizle.</translation>
    </message>
    <message>
        <source>Dust:</source>
        <translation>Toz:</translation>
    </message>
    <message>
        <source>Confirmation time target:</source>
        <translation>Doğrulama süresi hedefi:</translation>
    </message>
    <message>
        <source>Clear &amp;All</source>
        <translation>Tümünü &amp;temizle</translation>
    </message>
    <message>
        <source>Balance:</source>
        <translation>Bakiye:</translation>
    </message>
    <message>
        <source>Confirm the send action</source>
        <translation>Yollama etkinliğini teyit ediniz</translation>
    </message>
    <message>
        <source>S&amp;end</source>
        <translation>G&amp;önder</translation>
    </message>
<<<<<<< HEAD
    </context>
=======
    <message>
        <source>Copy quantity</source>
        <translation>Miktarı kopyala</translation>
    </message>
    <message>
        <source>Copy amount</source>
        <translation>Tutarı kopyala</translation>
    </message>
    <message>
        <source>Copy fee</source>
        <translation>Ücreti kopyala</translation>
    </message>
    <message>
        <source>Copy after fee</source>
        <translation>Ücretten sonrasını kopyala</translation>
    </message>
    <message>
        <source>Copy bytes</source>
        <translation>Baytları kopyala</translation>
    </message>
    <message>
        <source>Copy dust</source>
        <translation>Tozu kopyala</translation>
    </message>
    <message>
        <source>Copy change</source>
        <translation>Para üstünü kopyala</translation>
    </message>
    <message>
        <source>%1 (%2 blocks)</source>
        <translation>%1(%2 blok)</translation>
    </message>
    <message>
        <source>%1 to %2</source>
        <translation>%1 ögesinden %2 unsuruna</translation>
    </message>
    <message>
        <source>Are you sure you want to send?</source>
        <translation>Göndermek istediğinizden emin misiniz?</translation>
    </message>
    <message>
        <source>or</source>
        <translation>veya</translation>
    </message>
    <message>
        <source>from wallet %1</source>
        <translation>cüzdan %1'den</translation>
    </message>
    <message>
        <source>Please, review your transaction.</source>
        <translation>Lütfen, işleminizi gözden geçirin.</translation>
    </message>
    <message>
        <source>Transaction fee</source>
        <translation>İşlem ücreti</translation>
    </message>
    <message>
        <source>Total Amount</source>
        <translation>Toplam Tutar</translation>
    </message>
    <message>
        <source>Confirm send coins</source>
        <translation>Bitcoin gönderimini onaylayın</translation>
    </message>
    <message>
        <source>The recipient address is not valid. Please recheck.</source>
        <translation>Alıcı adresi geçerli değildir. Lütfen tekrar kontrol ediniz.</translation>
    </message>
    <message>
        <source>The amount to pay must be larger than 0.</source>
        <translation>Ödeyeceğiniz tutarın 0'dan yüksek olması gerekir.</translation>
    </message>
    <message>
        <source>The amount exceeds your balance.</source>
        <translation>Tutar bakiyenizden yüksektir.</translation>
    </message>
    <message>
        <source>The total exceeds your balance when the %1 transaction fee is included.</source>
        <translation>Toplam, %1 işlem ücreti eklendiğinde bakiyenizi geçmektedir.</translation>
    </message>
    <message>
        <source>Duplicate address found: addresses should only be used once each.</source>
        <translation>Tekrarlayan adres bulundu: adresler sadece bir kez kullanılmalıdır.</translation>
    </message>
    <message>
        <source>Transaction creation failed!</source>
        <translation>İşlem oluşturma başarısız!</translation>
    </message>
    <message>
        <source>The transaction was rejected with the following reason: %1</source>
        <translation>İşlem şu nedenden dolayı reddedildi: %1</translation>
    </message>
    <message>
        <source>A fee higher than %1 is considered an absurdly high fee.</source>
        <translation>%1 tutarından yüksek bir ücret saçma derecede yüksek bir ücret olarak kabul edilir.</translation>
    </message>
    <message>
        <source>Payment request expired.</source>
        <translation>Ödeme talebinin geçerlilik süresi bitti.</translation>
    </message>
    <message>
        <source>Warning: Invalid Bitcoin address</source>
        <translation>Uyarı: geçersiz Bitcoin adresi</translation>
    </message>
    <message>
        <source>Warning: Unknown change address</source>
        <translation>Uyarı: Bilinmeyen para üstü adresi</translation>
    </message>
    <message>
        <source>Confirm custom change address</source>
        <translation>Özel para üstü adresini onayla</translation>
    </message>
    <message>
        <source>The address you selected for change is not part of this wallet. Any or all funds in your wallet may be sent to this address. Are you sure?</source>
        <translation>Para üstü için seçtiğiniz adres bu cüzdanın bir parçası değil. Cüzdanınızdaki bir miktar veya tüm para bu adrese gönderilebilir. Emin misiniz?</translation>
    </message>
    <message>
        <source>(no label)</source>
        <translation>(etiket yok)</translation>
    </message>
</context>
>>>>>>> be92be56
<context>
    <name>SendCoinsEntry</name>
    <message>
        <source>A&amp;mount:</source>
        <translation>T&amp;utar:</translation>
    </message>
    <message>
        <source>Pay &amp;To:</source>
        <translation>&amp;Şu adrese öde:</translation>
    </message>
    <message>
        <source>&amp;Label:</source>
        <translation>&amp;Etiket:</translation>
    </message>
    <message>
        <source>Choose previously used address</source>
        <translation>Önceden kullanılmış adres seç</translation>
    </message>
    <message>
        <source>This is a normal payment.</source>
        <translation>Bu, normal bir ödemedir.</translation>
    </message>
    <message>
        <source>The Bitcoin address to send the payment to</source>
        <translation>Ödemenin yollanacağı Bitcoin adresi</translation>
    </message>
    <message>
        <source>Alt+A</source>
        <translation>Alt+A</translation>
    </message>
    <message>
        <source>Paste address from clipboard</source>
        <translation>Panodan adres yapıştır</translation>
    </message>
    <message>
        <source>Alt+P</source>
        <translation>Alt+P</translation>
    </message>
    <message>
        <source>Remove this entry</source>
        <translation>Bu ögeyi kaldır</translation>
    </message>
    <message>
        <source>The fee will be deducted from the amount being sent. The recipient will receive less bitcoins than you enter in the amount field. If multiple recipients are selected, the fee is split equally.</source>
        <translation>Ücret yollanan tutardan alınacaktır. Alıcı tutar alanına girdiğinizden daha az bitcoin alacaktır. Eğer birden çok alıcı seçiliyse ücret eşit olarak bölünecektir.</translation>
    </message>
    <message>
        <source>S&amp;ubtract fee from amount</source>
        <translation>Ücreti tutardan düş</translation>
    </message>
    <message>
        <source>Use available balance</source>
        <translation>Mevcut bakiyeyi kullan</translation>
    </message>
    <message>
        <source>Message:</source>
        <translation>İleti:</translation>
    </message>
    <message>
        <source>This is an unauthenticated payment request.</source>
        <translation>Bu, kimliği doğrulanmamış bir ödeme talebidir.</translation>
    </message>
    <message>
        <source>This is an authenticated payment request.</source>
        <translation>Bu, kimliği doğrulanmış bir ödeme talebidir.</translation>
    </message>
    <message>
        <source>Enter a label for this address to add it to the list of used addresses</source>
        <translation>Kullanılmış adres listesine eklemek için bu adrese bir etiket girin</translation>
    </message>
    <message>
        <source>A message that was attached to the bitcoin: URI which will be stored with the transaction for your reference. Note: This message will not be sent over the Bitcoin network.</source>
        <translation>Referans için bitcoin: URI'siyle iliştirilmiş işlemle birlikte depolanacak bir ileti. Not: Bu mesaj Bitcoin ağı üzerinden gönderilmeyecektir.</translation>
    </message>
    <message>
        <source>Pay To:</source>
        <translation>Şu adrese öde:</translation>
    </message>
    <message>
        <source>Memo:</source>
        <translation>Not:</translation>
    </message>
<<<<<<< HEAD
    </context>
<context>
    <name>SendConfirmationDialog</name>
    </context>
=======
    <message>
        <source>Enter a label for this address to add it to your address book</source>
        <translation>Adres defterinize eklemek için bu adrese bir etiket giriniz</translation>
    </message>
</context>
<context>
    <name>SendConfirmationDialog</name>
    <message>
        <source>Yes</source>
        <translation>Evet</translation>
    </message>
</context>
>>>>>>> be92be56
<context>
    <name>ShutdownWindow</name>
    <message>
        <source>%1 is shutting down...</source>
        <translation>%1 kapanıyor...</translation>
    </message>
    <message>
        <source>Do not shut down the computer until this window disappears.</source>
        <translation>Bu pencere kalkıncaya dek bilgisayarı kapatmayınız.</translation>
    </message>
</context>
<context>
    <name>SignVerifyMessageDialog</name>
    <message>
        <source>Signatures - Sign / Verify a Message</source>
        <translation>İmzalar - İleti İmzala / Kontrol et</translation>
    </message>
    <message>
        <source>&amp;Sign Message</source>
        <translation>İleti &amp;imzala</translation>
    </message>
    <message>
        <source>You can sign messages/agreements with your addresses to prove you can receive bitcoins sent to them. Be careful not to sign anything vague or random, as phishing attacks may try to trick you into signing your identity over to them. Only sign fully-detailed statements you agree to.</source>
        <translation>Adreslerinize yollanan bitcoinleri alabileceğiniz ispatlamak için adreslerinizle iletiler/anlaşmalar imzalayabilirsiniz. Oltalama saldırılarının kimliğinizi imzanızla elde etmeyi deneyebilecekleri için belirsiz ya da rastgele hiçbir şey imzalamamaya dikkat ediniz. Sadece ayrıntılı açıklaması olan ve tümüne katıldığınız ifadeleri imzalayınız.</translation>
    </message>
    <message>
        <source>The Bitcoin address to sign the message with</source>
        <translation>İletinin imzalanmasında kullanılacak Bitcoin adresi</translation>
    </message>
    <message>
        <source>Choose previously used address</source>
        <translation>Önceden kullanılmış adres seç</translation>
    </message>
    <message>
        <source>Alt+A</source>
        <translation>Alt+A</translation>
    </message>
    <message>
        <source>Paste address from clipboard</source>
        <translation>Panodan adres yapıştır</translation>
    </message>
    <message>
        <source>Alt+P</source>
        <translation>Alt+P</translation>
    </message>
    <message>
        <source>Enter the message you want to sign here</source>
        <translation>İmzalamak istediğiniz iletiyi burada giriniz</translation>
    </message>
    <message>
        <source>Signature</source>
        <translation>İmza</translation>
    </message>
    <message>
        <source>Copy the current signature to the system clipboard</source>
        <translation>Güncel imzayı sistem panosuna kopyala</translation>
    </message>
    <message>
        <source>Sign the message to prove you own this Bitcoin address</source>
        <translation>Bu Bitcoin adresinin sizin olduğunu ispatlamak için iletiyi imzalayın</translation>
    </message>
    <message>
        <source>Sign &amp;Message</source>
        <translation>&amp;İletiyi imzala</translation>
    </message>
    <message>
        <source>Reset all sign message fields</source>
        <translation>Tüm ileti alanlarını sıfırla</translation>
    </message>
    <message>
        <source>Clear &amp;All</source>
        <translation>Tümünü &amp;temizle</translation>
    </message>
    <message>
        <source>&amp;Verify Message</source>
        <translation>İletiyi &amp;kontrol et</translation>
    </message>
    <message>
        <source>Enter the receiver's address, message (ensure you copy line breaks, spaces, tabs, etc. exactly) and signature below to verify the message. Be careful not to read more into the signature than what is in the signed message itself, to avoid being tricked by a man-in-the-middle attack. Note that this only proves the signing party receives with the address, it cannot prove sendership of any transaction!</source>
        <translation>Alıcının adresini, iletiyi (satır sonları, boşluklar, sekmeler vs. karakterleri tam olarak kopyaladığınızdan emin olunuz) ve imzayı aşağıya giriniz. Bir ortadaki adam saldırısı tarafından kandırılmaya engel olmak için imzadan, imzalı iletinin içeriğini aşan bir anlam çıkarmamaya dikkat ediniz. Bunun sadece imzalayan tarafın adres ile alım yapabildiğini ispatladığını ve herhangi bir işlemin gönderi tarafını kanıtlayamayacağını unutmayınız!</translation>
    </message>
    <message>
        <source>The Bitcoin address the message was signed with</source>
        <translation>İletinin imzalanmasında kullanılan Bitcoin adresi</translation>
    </message>
    <message>
        <source>Verify the message to ensure it was signed with the specified Bitcoin address</source>
        <translation>Belirtilen Bitcoin adresi ile imzalandığını doğrulamak için iletiyi kontrol et</translation>
    </message>
    <message>
        <source>Verify &amp;Message</source>
        <translation>&amp;İletiyi kontrol et</translation>
    </message>
    <message>
        <source>Reset all verify message fields</source>
        <translation>Tüm ileti kontrolü alanlarını sıfırla</translation>
    </message>
    <message>
        <source>Click "Sign Message" to generate signature</source>
        <translation>İmzayı oluşturmak için "İletiyi İmzala"ya tıklayın</translation>
    </message>
    <message>
        <source>The entered address is invalid.</source>
        <translation>Girilen adres geçersizdir.</translation>
    </message>
    <message>
        <source>Please check the address and try again.</source>
        <translation>Lütfen adresi kontrol edip tekrar deneyiniz.</translation>
    </message>
    <message>
        <source>The entered address does not refer to a key.</source>
        <translation>Girilen adres herhangi bir anahtara işaret etmemektedir.</translation>
    </message>
    <message>
        <source>Wallet unlock was cancelled.</source>
        <translation>Cüzdan kilidinin açılması iptal edildi.</translation>
    </message>
    <message>
        <source>Private key for the entered address is not available.</source>
        <translation>Girilen adres için özel anahtar mevcut değildir.</translation>
    </message>
    <message>
        <source>Message signing failed.</source>
        <translation>İleti imzalaması başarısız oldu.</translation>
    </message>
    <message>
        <source>Message signed.</source>
        <translation>İleti imzalandı.</translation>
    </message>
    <message>
        <source>The signature could not be decoded.</source>
        <translation>İmzanın kodu çözülemedi.</translation>
    </message>
    <message>
        <source>Please check the signature and try again.</source>
        <translation>Lütfen imzayı kontrol edip tekrar deneyiniz.</translation>
    </message>
    <message>
        <source>The signature did not match the message digest.</source>
        <translation>İmza iletinin özeti ile eşleşmedi.</translation>
    </message>
    <message>
        <source>Message verification failed.</source>
        <translation>İleti doğrulaması başarısız oldu.</translation>
    </message>
    <message>
        <source>Message verified.</source>
        <translation>İleti doğrulandı.</translation>
    </message>
    </context>
<context>
    <name>SplashScreen</name>
    <message>
        <source>[testnet]</source>
        <translation>[testnet]</translation>
    </message>
</context>
<context>
    <name>TrafficGraphWidget</name>
    <message>
        <source>KB/s</source>
        <translation>KB/s</translation>
    </message>
</context>
<context>
    <name>TransactionDesc</name>
<<<<<<< HEAD
    </context>
<context>
    <name>TransactionDescDialog</name>
=======
    <message numerus="yes">
        <source>Open for %n more block(s)</source>
        <translation><numerusform>%n taneden daha fazla blok için açık</numerusform><numerusform>%n taneden daha fazla blok için açık</numerusform></translation>
    </message>
>>>>>>> be92be56
    <message>
        <source>Open until %1</source>
        <translation>%1 değerine dek açık</translation>
    </message>
<<<<<<< HEAD
    </context>
<context>
    <name>TransactionTableModel</name>
    </context>
<context>
    <name>TransactionView</name>
    </context>
<context>
    <name>UnitDisplayStatusBarControl</name>
=======
>>>>>>> be92be56
    <message>
        <source>conflicted with a transaction with %1 confirmations</source>
        <translation>%1 doğrulamalı bir işlem ile çelişti</translation>
    </message>
<<<<<<< HEAD
</context>
<context>
    <name>WalletFrame</name>
    </context>
<context>
    <name>WalletModel</name>
    </context>
<context>
    <name>WalletView</name>
    </context>
<context>
    <name>bitcoin-core</name>
=======
>>>>>>> be92be56
    <message>
        <source>0/unconfirmed, %1</source>
        <translation>0/doğrulanmamış, %1</translation>
    </message>
    <message>
        <source>in memory pool</source>
        <translation>bellek alanında</translation>
    </message>
    <message>
        <source>not in memory pool</source>
        <translation>bellek alanında değil</translation>
    </message>
    <message>
        <source>abandoned</source>
        <translation>terk edilmiş</translation>
    </message>
    <message>
        <source>%1/unconfirmed</source>
        <translation>%1/doğrulanmadı</translation>
    </message>
    <message>
        <source>%1 confirmations</source>
        <translation>%1 doğrulama</translation>
    </message>
    <message>
        <source>Status</source>
        <translation>Durum</translation>
    </message>
    <message>
        <source>Date</source>
        <translation>Tarih</translation>
    </message>
    <message>
        <source>Source</source>
        <translation>Kaynak</translation>
    </message>
    <message>
        <source>Generated</source>
        <translation>Oluşturuldu</translation>
    </message>
    <message>
        <source>From</source>
        <translation>Gönderen</translation>
    </message>
    <message>
        <source>unknown</source>
        <translation>bilinmiyor</translation>
    </message>
    <message>
        <source>To</source>
        <translation>Alıcı</translation>
    </message>
    <message>
        <source>own address</source>
        <translation>kendi adresiniz</translation>
    </message>
    <message>
        <source>watch-only</source>
        <translation>sadece-izlenen</translation>
    </message>
    <message>
        <source>label</source>
        <translation>etiket</translation>
    </message>
    <message>
        <source>Credit</source>
        <translation>Alınan Tutar</translation>
    </message>
    <message numerus="yes">
        <source>matures in %n more block(s)</source>
        <translation><numerusform>%n ek blok sonrasında olgunlaşacak</numerusform><numerusform>%n ek blok sonrasında olgunlaşacak</numerusform></translation>
    </message>
    <message>
        <source>not accepted</source>
        <translation>kabul edilmedi</translation>
    </message>
    <message>
        <source>Debit</source>
        <translation>Çekilen Tutar</translation>
    </message>
    <message>
        <source>Total debit</source>
        <translation>Toplam çekilen tutar</translation>
    </message>
    <message>
        <source>Total credit</source>
        <translation>Toplam alınan tutar</translation>
    </message>
    <message>
        <source>Transaction fee</source>
        <translation>İşlem ücreti</translation>
    </message>
    <message>
        <source>Net amount</source>
        <translation>Net tutar</translation>
    </message>
    <message>
        <source>Message</source>
        <translation>İleti</translation>
    </message>
    <message>
        <source>Comment</source>
        <translation>Yorum</translation>
    </message>
    <message>
<<<<<<< HEAD
        <source>Equivalent bytes per sigop in transactions for relay and mining (default: %u)</source>
        <translation>Oluşturma ve aktarşa muamelelerinde sigop başına eşdeğer bayt (varsayılan: %u)</translation>
    </message>
    <message>
        <source>Error loading %s: You can't enable HD on a already existing non-HD wallet</source>
        <translation>%s yüklenmesinde hata: zaten var olan ve HD olmayan bir cüzdanda HD etkinleştirilemez.</translation>
=======
        <source>Transaction ID</source>
        <translation>İşlem ID'si</translation>
>>>>>>> be92be56
    </message>
    <message>
        <source>Transaction total size</source>
        <translation>İşlemin toplam boyutu</translation>
    </message>
    <message>
        <source>Output index</source>
        <translation>Çıktı indeksi</translation>
    </message>
    <message>
<<<<<<< HEAD
        <source>Maximum allowed median peer time offset adjustment. Local perspective of time may be influenced by peers forward or backward by this amount. (default: %u seconds)</source>
        <translation>Müsaade edilen azami medyan eş zamanı değişiklik sınırının ayarlaması. Zamanın yerel perspektifi bu miktar kadar ileri ya da geri eşler tarafından etkilenebilir. (Varsayılan %u saniye)</translation>
=======
        <source>Merchant</source>
        <translation>Tüccar</translation>
    </message>
    <message>
        <source>Generated coins must mature %1 blocks before they can be spent. When you generated this block, it was broadcast to the network to be added to the block chain. If it fails to get into the chain, its state will change to "not accepted" and it won't be spendable. This may occasionally happen if another node generates a block within a few seconds of yours.</source>
        <translation>Oluşturulan bitcoin'lerin harcanabilmelerinden önce %1 blok beklemeleri gerekmektedir. Bu blok, oluşturduğunuzda, blok zincirine eklenmesi için ağda yayınlandı. Zincire eklenmesi başarısız olursa, durumu "kabul edilmedi" olarak değiştirilecek ve harcanamayacaktır. Bu, bazen başka bir düğüm sizden birkaç saniye önce ya da sonra blok oluşturursa meydana gelebilir.</translation>
>>>>>>> be92be56
    </message>
    <message>
        <source>Debug information</source>
        <translation>Hata ayıklama bilgisi</translation>
    </message>
    <message>
        <source>Transaction</source>
        <translation>İşlem</translation>
    </message>
    <message>
        <source>Inputs</source>
        <translation>Girdiler</translation>
    </message>
    <message>
        <source>Amount</source>
        <translation>Tutar</translation>
    </message>
    <message>
        <source>true</source>
        <translation>doğru</translation>
    </message>
    <message>
        <source>false</source>
        <translation>yanlış</translation>
    </message>
</context>
<context>
    <name>TransactionDescDialog</name>
    <message>
        <source>This pane shows a detailed description of the transaction</source>
        <translation>Bu pano işlemin ayrıntılı açıklamasını gösterir</translation>
    </message>
    <message>
        <source>Details for %1</source>
        <translation>%1 için ayrıntılar</translation>
    </message>
</context>
<context>
    <name>TransactionTableModel</name>
    <message>
        <source>Date</source>
        <translation>Tarih</translation>
    </message>
    <message>
        <source>Type</source>
        <translation>Tür</translation>
    </message>
    <message>
        <source>Label</source>
        <translation>Etiket</translation>
    </message>
    <message numerus="yes">
        <source>Open for %n more block(s)</source>
        <translation><numerusform>%n taneden daha fazla blok için açık</numerusform><numerusform>%n taneden daha fazla blok için açık</numerusform></translation>
    </message>
    <message>
        <source>Open until %1</source>
        <translation>%1 değerine dek açık</translation>
    </message>
    <message>
        <source>Unconfirmed</source>
        <translation>Doğrulanmamış</translation>
    </message>
    <message>
        <source>Abandoned</source>
        <translation>Terk edilmiş</translation>
    </message>
    <message>
        <source>Confirming (%1 of %2 recommended confirmations)</source>
        <translation>Doğrulanıyor (%1 kere doğrulandı, önerilen doğrulama sayısı %2)</translation>
    </message>
    <message>
        <source>Confirmed (%1 confirmations)</source>
        <translation>Doğrulandı (%1 doğrulama)</translation>
    </message>
    <message>
        <source>Conflicted</source>
        <translation>Uyuşmadı</translation>
    </message>
    <message>
        <source>Immature (%1 confirmations, will be available after %2)</source>
        <translation>Olgunlaşmamış (%1 doğrulama, %2 doğrulama sonra kullanılabilir olacaktır)</translation>
    </message>
    <message>
        <source>Generated but not accepted</source>
        <translation>Oluşturuldu ama kabul edilmedi</translation>
    </message>
    <message>
        <source>Received with</source>
        <translation>Şununla alındı</translation>
    </message>
    <message>
        <source>Received from</source>
        <translation>Alındığı kişi</translation>
    </message>
    <message>
        <source>Sent to</source>
        <translation>Gönderildiği adres</translation>
    </message>
    <message>
        <source>Payment to yourself</source>
        <translation>Kendinize ödeme</translation>
    </message>
    <message>
        <source>Mined</source>
        <translation>Madenden çıkarılan</translation>
    </message>
    <message>
        <source>watch-only</source>
        <translation>sadece-izlenen</translation>
    </message>
    <message>
        <source>(n/a)</source>
        <translation>(mevcut değil)</translation>
    </message>
    <message>
        <source>(no label)</source>
        <translation>(etiket yok)</translation>
    </message>
    <message>
        <source>Transaction status. Hover over this field to show number of confirmations.</source>
        <translation>İşlem durumu. Doğrulama sayısını görüntülemek için fare imlecini bu alanın üzerinde tutunuz.</translation>
    </message>
    <message>
        <source>Date and time that the transaction was received.</source>
        <translation>İşlemin alındığı tarih ve zaman.</translation>
    </message>
    <message>
        <source>Type of transaction.</source>
        <translation>İşlemin türü.</translation>
    </message>
    <message>
        <source>Whether or not a watch-only address is involved in this transaction.</source>
        <translation>Bu işleme sadece-izlenen bir adresin dahil edilip, edilmediği.</translation>
    </message>
    <message>
        <source>User-defined intent/purpose of the transaction.</source>
        <translation>İşlemin kullanıcı tanımlı amacı.</translation>
    </message>
    <message>
        <source>Amount removed from or added to balance.</source>
        <translation>Bakiyeden kaldırılan ya da bakiyeye eklenen tutar.</translation>
    </message>
</context>
<context>
    <name>TransactionView</name>
    <message>
        <source>All</source>
        <translation>Hepsi</translation>
    </message>
    <message>
        <source>Today</source>
        <translation>Bugün</translation>
    </message>
    <message>
        <source>This week</source>
        <translation>Bu hafta</translation>
    </message>
    <message>
        <source>This month</source>
        <translation>Bu ay</translation>
    </message>
    <message>
        <source>Last month</source>
        <translation>Geçen ay</translation>
    </message>
    <message>
        <source>This year</source>
        <translation>Bu yıl</translation>
    </message>
    <message>
        <source>Range...</source>
        <translation>Tarih Aralığı</translation>
    </message>
    <message>
        <source>Received with</source>
        <translation>Şununla alındı</translation>
    </message>
    <message>
        <source>Sent to</source>
        <translation>Gönderildiği adres</translation>
    </message>
    <message>
        <source>To yourself</source>
        <translation>Kendinize</translation>
    </message>
    <message>
        <source>Mined</source>
        <translation>Madenden çıkarılan</translation>
    </message>
    <message>
        <source>Other</source>
        <translation>Diğer</translation>
    </message>
    <message>
        <source>Enter address, transaction id, or label to search</source>
        <translation>Aramak için adres, gönderim numarası ya da etiket yazınız</translation>
    </message>
    <message>
        <source>Min amount</source>
        <translation>En düşük tutar</translation>
    </message>
    <message>
        <source>Abandon transaction</source>
        <translation>İşlemden vazgeç</translation>
    </message>
    <message>
        <source>Increase transaction fee</source>
        <translation>İşlem ücretini artır</translation>
    </message>
    <message>
        <source>Copy address</source>
        <translation>Adres kopyala</translation>
    </message>
    <message>
        <source>Copy label</source>
        <translation>Etiket kopyala</translation>
    </message>
    <message>
<<<<<<< HEAD
        <source>Not enough file descriptors available.</source>
        <translation>Kafi derecede dosya tanımlayıcıları mevcut değil.</translation>
=======
        <source>Copy amount</source>
        <translation>Tutarı kopyala</translation>
    </message>
    <message>
        <source>Copy transaction ID</source>
        <translation>İşlem ID'sini kopyala</translation>
>>>>>>> be92be56
    </message>
    <message>
        <source>Copy raw transaction</source>
        <translation>Ham işlemi kopyala</translation>
    </message>
    <message>
        <source>Copy full transaction details</source>
        <translation>Tüm işlem ayrıntılarını kopyala</translation>
    </message>
    <message>
        <source>Edit label</source>
        <translation>Etiketi düzenle</translation>
    </message>
    <message>
        <source>Show transaction details</source>
        <translation>İşlem ayrıntılarını göster</translation>
    </message>
    <message>
        <source>Export Transaction History</source>
        <translation>İşlem Tarihçesini Dışarı Aktar</translation>
    </message>
    <message>
        <source>Comma separated file (*.csv)</source>
        <translation>Virgülle ayrılmış değerler dosyası (*.csv)</translation>
    </message>
    <message>
        <source>Confirmed</source>
        <translation>Doğrulandı</translation>
    </message>
    <message>
        <source>Watch-only</source>
        <translation>Sadece izlenen</translation>
    </message>
    <message>
        <source>Date</source>
        <translation>Tarih</translation>
    </message>
    <message>
<<<<<<< HEAD
        <source>Set maximum BIP141 block weight (default: %d)</source>
        <translation>Azami BIP141 blok ağırlığını ayarla (varsayılan: %d)</translation>
=======
        <source>Type</source>
        <translation>Tür</translation>
>>>>>>> be92be56
    </message>
    <message>
        <source>Label</source>
        <translation>Etiket</translation>
    </message>
    <message>
        <source>Address</source>
        <translation>Adres</translation>
    </message>
    <message>
        <source>ID</source>
        <translation>ID</translation>
    </message>
    <message>
        <source>Exporting Failed</source>
        <translation>Dışarı aktarmada hata</translation>
    </message>
    <message>
        <source>There was an error trying to save the transaction history to %1.</source>
        <translation>İşlem tarihçesinin %1 konumuna kaydedilmeye çalışıldığı sırada bir hata meydana geldi.</translation>
    </message>
    <message>
        <source>Exporting Successful</source>
        <translation>Dışarı Aktarma Başarılı</translation>
    </message>
    <message>
        <source>The transaction history was successfully saved to %1.</source>
        <translation>İşlem tarihçesi %1 konumuna başarıyla kaydedildi.</translation>
    </message>
    <message>
        <source>Range:</source>
        <translation>Tarih Aralığı:</translation>
    </message>
    <message>
        <source>to</source>
        <translation>Alıcı</translation>
    </message>
</context>
<context>
    <name>UnitDisplayStatusBarControl</name>
    <message>
        <source>Unit to show amounts in. Click to select another unit.</source>
        <translation>Tutarı göstermek için birim. Başka bir birim seçmek için tıklayınız.</translation>
    </message>
</context>
<context>
    <name>WalletController</name>
    </context>
<context>
    <name>WalletFrame</name>
    <message>
        <source>No wallet has been loaded.</source>
        <translation>Hiçbir cüzdan yüklenmedi.</translation>
    </message>
</context>
<context>
    <name>WalletModel</name>
    <message>
        <source>Send Coins</source>
        <translation>Bitcoini Gönder</translation>
    </message>
    <message>
        <source>Increasing transaction fee failed</source>
        <translation>İşlem ücreti artırma başarısız oldu</translation>
    </message>
    <message>
        <source>Do you want to increase the fee?</source>
        <translation>Ücreti artırmak istiyor musunuz?</translation>
    </message>
    <message>
        <source>Current fee:</source>
        <translation>Şimdiki ücret:</translation>
    </message>
    <message>
        <source>Increase:</source>
        <translation>Artış:</translation>
    </message>
    <message>
        <source>New fee:</source>
        <translation>Yeni ücret:</translation>
    </message>
    <message>
        <source>Can't sign transaction.</source>
        <translation>İşlem imzalanamıyor.</translation>
    </message>
    <message>
        <source>Could not commit transaction</source>
        <translation>Alışveriş taahüt edilemedi.</translation>
    </message>
    <message>
        <source>default wallet</source>
        <translation>varsayılan cüzdan</translation>
    </message>
</context>
<context>
    <name>WalletView</name>
    <message>
        <source>&amp;Export</source>
        <translation>&amp;Dışarı aktar</translation>
    </message>
    <message>
        <source>Export the data in the current tab to a file</source>
        <translation>Mevcut sekmedeki verileri bir dosyaya aktar</translation>
    </message>
    <message>
        <source>Backup Wallet</source>
        <translation>Cüzdanı Yedekle</translation>
    </message>
    <message>
        <source>Wallet Data (*.dat)</source>
        <translation>Cüzdan Verileri (*.dat)</translation>
    </message>
    <message>
        <source>Backup Failed</source>
        <translation>Yedekleme Başarısız Oldu</translation>
    </message>
    <message>
        <source>There was an error trying to save the wallet data to %1.</source>
        <translation>Cüzdan verilerinin %1 konumuna kaydedilmesi sırasında bir hata meydana geldi.</translation>
    </message>
    <message>
        <source>Backup Successful</source>
        <translation>Yedekleme Başarılı</translation>
    </message>
    <message>
        <source>The wallet data was successfully saved to %1.</source>
        <translation>Cüzdan verileri %1 konumuna başarıyla kaydedildi.</translation>
    </message>
    <message>
        <source>Cancel</source>
        <translation>İptal</translation>
    </message>
</context>
<context>
    <name>bitcoin-core</name>
    <message>
        <source>Distributed under the MIT software license, see the accompanying file %s or %s</source>
        <translation>MIT yazılım lisansı altında dağıtılmıştır, beraberindeki %s ya da %s dosyasına bakınız.</translation>
    </message>
    <message>
        <source>Prune configured below the minimum of %d MiB.  Please use a higher number.</source>
        <translation>Budama, en düşük değer olan %d MiB'den düşük olarak ayarlanmıştır. Lütfen daha yüksek bir sayı kullanınız.</translation>
    </message>
    <message>
        <source>Prune: last wallet synchronisation goes beyond pruned data. You need to -reindex (download the whole blockchain again in case of pruned node)</source>
        <translation>Budama: son cüzdan eşleşmesi budanmış verilerin ötesine gitmektedir. -reindex kullanmanız gerekmektedir (Budanmış düğüm ise tüm blok zincirini tekrar indirmeniz gerekir.)</translation>
    </message>
    <message>
        <source>Rescans are not possible in pruned mode. You will need to use -reindex which will download the whole blockchain again.</source>
        <translation>Tekrar taramalar budanmış kipte mümkün değildir. Tüm blok zincirini tekrar indirecek olan -reindex seçeneğini kullanmanız gerekecektir.</translation>
    </message>
    <message>
        <source>Error: A fatal internal error occurred, see debug.log for details</source>
        <translation>Hata: Ölümcül dahili bir hata meydana geldi, ayrıntılar için debug.log dosyasına bakınız</translation>
    </message>
    <message>
        <source>Pruning blockstore...</source>
        <translation>Blockstore budanıyor...</translation>
    </message>
    <message>
        <source>Unable to start HTTP server. See debug log for details.</source>
        <translation>HTTP sunucusu başlatılamadı. Ayrıntılar için debug.log dosyasına bakınız.</translation>
    </message>
    <message>
        <source>Bitcoin Core</source>
        <translation>Bitcoin Çekirdeği</translation>
    </message>
    <message>
        <source>The %s developers</source>
        <translation>%s geliştiricileri</translation>
    </message>
    <message>
        <source>Cannot obtain a lock on data directory %s. %s is probably already running.</source>
        <translation>%s veri dizininde kilit elde edilemedi. %s muhtemelen hâlihazırda çalışmaktadır.</translation>
    </message>
    <message>
        <source>Error reading %s! All keys read correctly, but transaction data or address book entries might be missing or incorrect.</source>
        <translation>%s dosyasının okunması sırasında bir hata meydana geldi! Tüm anahtarlar doğru bir şekilde okundu, ancak işlem verileri ya da adres defteri ögeleri hatalı veya eksik olabilir.</translation>
    </message>
    <message>
        <source>Please check that your computer's date and time are correct! If your clock is wrong, %s will not work properly.</source>
        <translation>Lütfen bilgisayarınızın saat ve tarihinin doğru olduğunu kontrol ediniz! Saatinizde gecikme varsa %s doğru şekilde çalışamaz.</translation>
    </message>
    <message>
        <source>Please contribute if you find %s useful. Visit %s for further information about the software.</source>
        <translation>%s programını faydalı buluyorsanız lütfen katkıda bulununuz. Yazılım hakkında daha fazla bilgi için %s adresini ziyaret ediniz.</translation>
    </message>
    <message>
        <source>The block database contains a block which appears to be from the future. This may be due to your computer's date and time being set incorrectly. Only rebuild the block database if you are sure that your computer's date and time are correct</source>
        <translation>Blok veritabanı gelecekten gibi görünen bir blok içermektedir. Bu, bilgisayarınızın saat ve tarihinin yanlış ayarlanmış olmasından kaynaklanabilir. Blok veritabanını sadece bilgisayarınızın tarih ve saatinin doğru olduğundan eminseniz yeniden derleyin.</translation>
    </message>
    <message>
        <source>This is a pre-release test build - use at your own risk - do not use for mining or merchant applications</source>
        <translation>Bu kararlı sürümden önceki bir deneme sürümüdür. - risklerini bilerek kullanma sorumluluğu sizdedir - bitcoin oluşturmak ya da ticari uygulamalar için kullanmayınız</translation>
    </message>
    <message>
        <source>Unable to rewind the database to a pre-fork state. You will need to redownload the blockchain</source>
        <translation>Veritabanını çatallama öncesi duruma geri sarmak mümkün değil. Blok zincirini tekrar indirmeniz gerekmektedir</translation>
    </message>
    <message>
        <source>Warning: The network does not appear to fully agree! Some miners appear to be experiencing issues.</source>
        <translation>Uyarı: Ağ üyeleri aralarında tamamen anlaşmış gibi gözükmüyor! Bazı madenciler sorun yaşıyor gibi görünmektedir.</translation>
    </message>
    <message>
        <source>Warning: We do not appear to fully agree with our peers! You may need to upgrade, or other nodes may need to upgrade.</source>
        <translation>Uyarı: Ağ eşlerimizle tamamen anlaşamamışız gibi görünüyor! Güncelleme yapmanız gerekebilir ya da diğer düğümlerin güncelleme yapmaları gerekebilir.</translation>
    </message>
    <message>
        <source>%d of last 100 blocks have unexpected version</source>
        <translation>son 100 bloğun %d kadarı beklenmeyen versiyona sahip</translation>
    </message>
    <message>
        <source>%s corrupt, salvage failed</source>
        <translation>%s bozuk, geri kazanım başarısız oldu</translation>
    </message>
    <message>
        <source>-maxmempool must be at least %d MB</source>
        <translation>-maxmempool en az %d MB olmalıdır</translation>
    </message>
    <message>
        <source>Cannot resolve -%s address: '%s'</source>
        <translation>Çözümlenemedi - %s adres: '%s'</translation>
    </message>
    <message>
        <source>Change index out of range</source>
        <translation>Aralık dışında değişiklik indeksi</translation>
    </message>
    <message>
        <source>Copyright (C) %i-%i</source>
        <translation>Telif hakkı (C) %i-%i</translation>
    </message>
    <message>
        <source>Corrupted block database detected</source>
        <translation>Bozuk blok veritabanı tespit edildi</translation>
    </message>
    <message>
        <source>Do you want to rebuild the block database now?</source>
        <translation>Blok veritabanını şimdi yeniden inşa etmek istiyor musunuz?</translation>
    </message>
    <message>
        <source>Error initializing block database</source>
        <translation>Blok veritabanını başlatılırken bir hata meydana geldi</translation>
    </message>
    <message>
        <source>Error initializing wallet database environment %s!</source>
        <translation>%s cüzdan veritabanı ortamının başlatılmasında hata meydana geldi!</translation>
    </message>
    <message>
        <source>Error loading %s</source>
        <translation>%s unsurunun yüklenmesinde hata oluştu</translation>
    </message>
    <message>
        <source>Error loading %s: Wallet corrupted</source>
        <translation>%s unsurunun yüklenmesinde hata oluştu: bozuk cüzdan</translation>
    </message>
    <message>
        <source>Error loading %s: Wallet requires newer version of %s</source>
        <translation>%s unsurunun yüklenmesinde hata oluştu: cüzdan %s programının yeni bir sürümüne ihtiyaç duyuyor</translation>
    </message>
    <message>
        <source>Error loading block database</source>
        <translation>Blok veritabanının yüklenmesinde hata</translation>
    </message>
    <message>
        <source>Error opening block database</source>
        <translation>Blok veritabanının açılışı sırasında hata</translation>
    </message>
    <message>
        <source>Error: Disk space is low!</source>
        <translation>Hata: Disk alanı düşük!</translation>
    </message>
    <message>
        <source>Failed to listen on any port. Use -listen=0 if you want this.</source>
        <translation>Herhangi bir portun dinlenmesi başarısız oldu. Bunu istiyorsanız -listen=0 seçeneğini kullanınız.</translation>
    </message>
    <message>
        <source>Failed to rescan the wallet during initialization</source>
        <translation>Başlatma sırasında cüzdanı yeniden tarama işlemi başarısız oldu</translation>
    </message>
    <message>
        <source>Importing...</source>
        <translation>İçe aktarılıyor...</translation>
    </message>
    <message>
        <source>Incorrect or no genesis block found. Wrong datadir for network?</source>
        <translation>Yanlış ya da bulunamamış doğuş bloğu. Ağ için yanlış veri klasörü mü?</translation>
    </message>
    <message>
        <source>Initialization sanity check failed. %s is shutting down.</source>
        <translation>Başlatma sınaması başarısız oldu. %s kapatılıyor.</translation>
    </message>
    <message>
        <source>Invalid amount for -%s=&lt;amount&gt;: '%s'</source>
        <translation>-%s=&lt;tutar&gt; için geçersiz tutar: '%s'</translation>
    </message>
    <message>
        <source>Invalid amount for -discardfee=&lt;amount&gt;: '%s'</source>
        <translation>Geçersiz miktarda -discardfee=&lt;amount&gt;:'%s'</translation>
    </message>
    <message>
        <source>Invalid amount for -fallbackfee=&lt;amount&gt;: '%s'</source>
        <translation> -fallbackfee=&lt;tutar&gt; için geçersiz tutar: '%s'</translation>
    </message>
    <message>
        <source>Upgrading txindex database</source>
        <translation>txindex veritabanı yükseltiliyor</translation>
    </message>
    <message>
        <source>Loading P2P addresses...</source>
        <translation>P2P adresleri yükleniyor...</translation>
    </message>
    <message>
        <source>Loading banlist...</source>
        <translation>Yasaklama listesi yükleniyor...</translation>
    </message>
    <message>
        <source>Not enough file descriptors available.</source>
        <translation>Kafi derecede dosya tanımlayıcıları mevcut değil.</translation>
    </message>
    <message>
        <source>Prune cannot be configured with a negative value.</source>
        <translation>Budama negatif bir değerle yapılandırılamaz.</translation>
    </message>
    <message>
        <source>Prune mode is incompatible with -txindex.</source>
        <translation>Budama kipi -txindex ile uyumsuzdur.</translation>
    </message>
    <message>
        <source>Replaying blocks...</source>
        <translation>Bloklar tekrar işleniyor...</translation>
    </message>
    <message>
        <source>Rewinding blocks...</source>
        <translation>Bloklar geri sarılıyor...</translation>
    </message>
    <message>
        <source>The source code is available from %s.</source>
        <translation>Kaynak kod şuradan elde edilebilir: %s.</translation>
    </message>
    <message>
        <source>Transaction fee and change calculation failed</source>
        <translation>İşlem ücreti ve para üstü hesaplamasında hata meydana geldi.</translation>
    </message>
    <message>
        <source>Unable to bind to %s on this computer. %s is probably already running.</source>
        <translation>Bu bilgisayarda %s unsuruna bağlanılamadı. %s muhtemelen hâlihazırda çalışmaktadır.</translation>
    </message>
    <message>
        <source>Unable to generate keys</source>
        <translation>Anahtar üretilemiyor</translation>
    </message>
    <message>
        <source>Unsupported logging category %s=%s.</source>
        <translation>Desteklenmeyen günlük kategorisi %s=%s.</translation>
    </message>
    <message>
        <source>Upgrading UTXO database</source>
        <translation>UTXO veritabanı yükseltiliyor</translation>
    </message>
    <message>
        <source>User Agent comment (%s) contains unsafe characters.</source>
        <translation>Kullanıcı Aracı açıklaması (%s) güvensiz karakterler içermektedir.</translation>
    </message>
    <message>
        <source>Verifying blocks...</source>
        <translation>Bloklar kontrol ediliyor...</translation>
    </message>
    <message>
        <source>Wallet needed to be rewritten: restart %s to complete</source>
        <translation>Cüzdanın tekrar yazılması gerekiyordu: işlemi tamamlamak için %s programını yeniden başlatınız</translation>
    </message>
    <message>
        <source>Error: Listening for incoming connections failed (listen returned error %s)</source>
        <translation>Hata: İçeri gelen bağlantıların dinlenmesi başarısız oldu (dinleme %s hatasını verdi)</translation>
    </message>
    <message>
        <source>Invalid amount for -maxtxfee=&lt;amount&gt;: '%s' (must be at least the minrelay fee of %s to prevent stuck transactions)</source>
        <translation>-maxtxfee=&lt;tutar&gt; için geçersiz tutar: '%s' (Sıkışmış işlemleri önlemek için en az %s değerinde en düşük aktarım ücretine eşit olmalıdır)</translation>
    </message>
    <message>
        <source>The transaction amount is too small to send after the fee has been deducted</source>
        <translation>Bu işlem, tutar düşüldükten sonra göndermek için çok düşük</translation>
    </message>
    <message>
        <source>You need to rebuild the database using -reindex to go back to unpruned mode.  This will redownload the entire blockchain</source>
        <translation>Budama olmayan kipe dönmek için veritabanını -reindex ile tekrar derlemeniz gerekir. Bu, tüm blok zincirini tekrar indirecektir</translation>
    </message>
    <message>
        <source>Error reading from database, shutting down.</source>
        <translation>Veritabanından okumada hata, kapatılıyor.</translation>
    </message>
    <message>
        <source>Error upgrading chainstate database</source>
        <translation>Zincirdurumu veritabanı yükseltme hatası</translation>
    </message>
    <message>
        <source>Information</source>
        <translation>Bilgi</translation>
    </message>
    <message>
        <source>Invalid -onion address or hostname: '%s'</source>
        <translation>Geçersiz -onion adresi veya ana makine adı: '%s'</translation>
    </message>
    <message>
        <source>Invalid -proxy address or hostname: '%s'</source>
        <translation>Geçersiz -proxy adresi veya ana makine adı: '%s'</translation>
    </message>
    <message>
        <source>Invalid amount for -paytxfee=&lt;amount&gt;: '%s' (must be at least %s)</source>
        <translation>-paytxfee=&lt;tutar&gt;:'%s' unsurunda geçersiz tutar (asgari %s olması lazımdır)</translation>
    </message>
    <message>
        <source>Invalid netmask specified in -whitelist: '%s'</source>
        <translation>-whitelist: '%s' unsurunda geçersiz bir ağ maskesi belirtildi</translation>
    </message>
    <message>
        <source>Need to specify a port with -whitebind: '%s'</source>
        <translation>-whitebind: '%s' ile bir port belirtilmesi lazımdır</translation>
    </message>
    <message>
        <source>Reducing -maxconnections from %d to %d, because of system limitations.</source>
        <translation>Sistem sınırlamaları sebebiyle -maxconnections %d değerinden %d değerine düşürülmüştür.</translation>
    </message>
    <message>
        <source>Signing transaction failed</source>
        <translation>İşlemin imzalanması başarısız oldu</translation>
    </message>
    <message>
        <source>Specified -walletdir "%s" does not exist</source>
        <translation>Belirtilen -walletdir "%s" mevcut değil</translation>
    </message>
    <message>
        <source>Specified -walletdir "%s" is a relative path</source>
        <translation>Belirtilen -walletdir "%s" göreceli bir yoldur</translation>
    </message>
    <message>
        <source>Specified -walletdir "%s" is not a directory</source>
        <translation>Belirtilen -walletdir "%s" bir dizin değildir</translation>
    </message>
    <message>
        <source>The transaction amount is too small to pay the fee</source>
        <translation>İşlemdeki bitcoin tutarı ücreti ödemek için çok düşük</translation>
    </message>
    <message>
        <source>This is experimental software.</source>
        <translation>Bu, deneysel bir yazılımdır.</translation>
    </message>
    <message>
        <source>Transaction amount too small</source>
        <translation>İşlem tutarı çok düşük</translation>
    </message>
    <message>
        <source>Transaction too large for fee policy</source>
        <translation>Ücret politikası için işlem çok büyük</translation>
    </message>
    <message>
        <source>Transaction too large</source>
        <translation>İşlem çok büyük</translation>
    </message>
    <message>
        <source>Unable to bind to %s on this computer (bind returned error %s)</source>
        <translation>Bu bilgisayarda %s ögesine bağlanılamadı (bağlanma %s hatasını verdi)</translation>
    </message>
    <message>
        <source>Unable to generate initial keys</source>
        <translation>Başlangıç anahtarları üretilemiyor</translation>
    </message>
    <message>
        <source>Verifying wallet(s)...</source>
        <translation>Cüzdan(lar) kontrol ediliyor...</translation>
    </message>
    <message>
        <source>Wallet %s resides outside wallet directory %s</source>
        <translation>Cüzdan %s, %s cüzdan klasörünün dışında bulunuyor</translation>
    </message>
    <message>
        <source>Warning</source>
        <translation>Uyarı</translation>
    </message>
    <message>
<<<<<<< HEAD
        <source>Set the number of threads to service RPC calls (default: %d)</source>
        <translation>Hizmet RCP aramaları iş parçacığı sayısını belirle (varsayılan: %d)</translation>
=======
        <source>Warning: unknown new rules activated (versionbit %i)</source>
        <translation>Uyarı: bilinmeyen yeni kurallar etkinleştirilmiştir (versionbit %i)</translation>
    </message>
    <message>
        <source>Zapping all transactions from wallet...</source>
        <translation>Cüzdandaki tüm işlemler kaldırılıyor...</translation>
>>>>>>> be92be56
    </message>
    <message>
        <source>-maxtxfee is set very high! Fees this large could be paid on a single transaction.</source>
        <translation>-maxtxfee çok yüksek bir değere ayarlanmış! Bu denli yüksek ücretler tek bir işlemde ödenebilir.</translation>
    </message>
    <message>
        <source>This is the transaction fee you may pay when fee estimates are not available.</source>
        <translation>İşlem ücret tahminleri mevcut olmadığında ödeyebileceğiniz işlem ücreti budur.</translation>
    </message>
    <message>
        <source>This product includes software developed by the OpenSSL Project for use in the OpenSSL Toolkit %s and cryptographic software written by Eric Young and UPnP software written by Thomas Bernard.</source>
        <translation>Bu ürün OpenSSL Projesi tarafından geliştirilen OpenSSL araç takımınında kullanılmak üzere yazılan yazılımları %s Eric Young  tarafından yazılmış şifreleme yazılımını ve Thomas Bernard tarafından yazılmış UPnP yazılımını içerir.</translation>
    </message>
    <message>
        <source>Total length of network version string (%i) exceeds maximum length (%i). Reduce the number or size of uacomments.</source>
        <translation>Ağ sürümü zincirinin toplam boyutu (%i) en yüksek boyutu geçmektedir (%i). Kullanıcı aracı açıklamasının sayısı veya boyutunu azaltınız.</translation>
    </message>
    <message>
        <source>Warning: Wallet file corrupt, data salvaged! Original %s saved as %s in %s; if your balance or transactions are incorrect you should restore from a backup.</source>
        <translation>Uyarı: wallet.dat bozuk, veriler geri kazanıldı! Özgün %s, %s olarak %s klasörüne kaydedildi; bakiyeniz ya da işlemleriniz yanlışsa bir yedeklemeden tekrar yüklemeniz gerekir.</translation>
    </message>
    <message>
        <source>%s is set very high!</source>
        <translation>%s çok yüksek ayarlanmış!</translation>
    </message>
    <message>
        <source>Error loading wallet %s. Duplicate -wallet filename specified.</source>
        <translation>%s cüzdanı yüklenirken hata oluştu. Belirtilen -wallet dosya adında başka bir kopya daha var.</translation>
    </message>
    <message>
        <source>Keypool ran out, please call keypoolrefill first</source>
        <translation>Keypool tükendi, lütfen önce keypoolrefill'i çağırın</translation>
    </message>
    <message>
        <source>Starting network threads...</source>
        <translation>Ağ iş parçacıkları başlatılıyor...</translation>
    </message>
    <message>
        <source>The wallet will avoid paying less than the minimum relay fee.</source>
        <translation>Cüzdan en az aktarma ücretinden daha az ödeme yapmaktan sakınacaktır.</translation>
    </message>
    <message>
        <source>This is the minimum transaction fee you pay on every transaction.</source>
        <translation>Bu her işlemde ödeceğiniz en düşük işlem ücretidir.</translation>
    </message>
    <message>
        <source>This is the transaction fee you will pay if you send a transaction.</source>
        <translation>Eğer bir gönderme işlemi yaparsanız bu ödeyeceğiniz işlem ücretidir.</translation>
    </message>
    <message>
        <source>Transaction amounts must not be negative</source>
        <translation>İşlem tutarı negatif olmamalıdır</translation>
    </message>
    <message>
        <source>Transaction has too long of a mempool chain</source>
        <translation>İşlem çok uzun bir mempool zincirine sahip</translation>
    </message>
    <message>
        <source>Transaction must have at least one recipient</source>
        <translation>İşlemin en az bir alıcısı olması gerekir</translation>
    </message>
    <message>
        <source>Unknown network specified in -onlynet: '%s'</source>
        <translation>-onlynet için bilinmeyen bir ağ belirtildi: '%s'</translation>
    </message>
    <message>
        <source>Insufficient funds</source>
        <translation>Yetersiz bakiye</translation>
    </message>
    <message>
        <source>Fee estimation failed. Fallbackfee is disabled. Wait a few blocks or enable -fallbackfee.</source>
        <translation>İşlem ücreti hesaplama başarısız. Fallbackfee özelliği devre dışı. Lütfen bir kaç blok için bekleyiniz yada -fallbackfee özelliğini aktif ediniz.</translation>
    </message>
    <message>
        <source>Cannot write to data directory '%s'; check permissions.</source>
        <translation>Veriler klasöre yazılamıyor '%s'; yetkilendirmeyi kontrol edin.</translation>
    </message>
    <message>
        <source>Loading block index...</source>
        <translation>Blok indeksi yükleniyor...</translation>
    </message>
    <message>
        <source>Loading wallet...</source>
        <translation>Cüzdan yükleniyor...</translation>
    </message>
    <message>
        <source>Cannot downgrade wallet</source>
        <translation>Cüzdan eski biçime geri alınamaz</translation>
    </message>
    <message>
        <source>Rescanning...</source>
        <translation>Yeniden taranıyor...</translation>
    </message>
    <message>
        <source>Done loading</source>
        <translation>Yükleme tamamlandı</translation>
    </message>
    <message>
        <source>Error</source>
        <translation>Hata</translation>
    </message>
</context>
</TS><|MERGE_RESOLUTION|>--- conflicted
+++ resolved
@@ -45,12 +45,6 @@
         <source>&amp;Delete</source>
         <translation>&amp;Sil</translation>
     </message>
-<<<<<<< HEAD
-    </context>
-<context>
-    <name>AddressTableModel</name>
-    </context>
-=======
     <message>
         <source>Choose the address to send coins to</source>
         <translation>Parayı göndermek istediğiniz adresi seçiniz</translation>
@@ -123,7 +117,6 @@
         <translation>(etiket yok)</translation>
     </message>
 </context>
->>>>>>> be92be56
 <context>
     <name>AskPassphraseDialog</name>
     <message>
@@ -142,9 +135,6 @@
         <source>Repeat new passphrase</source>
         <translation>Yeni parolayı tekrarlayınız</translation>
     </message>
-<<<<<<< HEAD
-    </context>
-=======
     <message>
         <source>Show password</source>
         <translation>Parolayı göster</translation>
@@ -234,7 +224,6 @@
         <translation>Uyarı: Caps Lock tuşu etkin durumda!</translation>
     </message>
 </context>
->>>>>>> be92be56
 <context>
     <name>BanTableModel</name>
     <message>
@@ -727,7 +716,7 @@
         <source>(change)</source>
         <translation>(para üstü)</translation>
     </message>
-    </context>
+</context>
 <context>
     <name>EditAddressDialog</name>
     <message>
@@ -750,9 +739,6 @@
         <source>&amp;Address</source>
         <translation>&amp;Adres</translation>
     </message>
-<<<<<<< HEAD
-    </context>
-=======
     <message>
         <source>New sending address</source>
         <translation>Yeni gönderi adresi</translation>
@@ -782,7 +768,6 @@
         <translation>Yeni anahtar oluşturulması başarısız oldu.</translation>
     </message>
 </context>
->>>>>>> be92be56
 <context>
     <name>FreespaceChecker</name>
     <message>
@@ -945,15 +930,11 @@
         <source>Select payment request file</source>
         <translation>Ödeme talebi dosyasını seç</translation>
     </message>
-<<<<<<< HEAD
-    </context>
-=======
     <message>
         <source>Select payment request file to open</source>
         <translation>Açılacak ödeme talebi dosyasını seç</translation>
     </message>
 </context>
->>>>>>> be92be56
 <context>
     <name>OptionsDialog</name>
     <message>
@@ -1298,9 +1279,6 @@
 </context>
 <context>
     <name>PaymentServer</name>
-<<<<<<< HEAD
-    </context>
-=======
     <message>
         <source>Payment request error</source>
         <translation>Ödeme talebi hatası</translation>
@@ -1394,7 +1372,6 @@
         <translation>Ödeme kabul edildi</translation>
     </message>
 </context>
->>>>>>> be92be56
 <context>
     <name>PeerTableModel</name>
     <message>
@@ -1552,9 +1529,6 @@
     </message>
 </context>
 <context>
-    <name>QRImageWidget</name>
-    </context>
-<context>
     <name>RPCConsole</name>
     <message>
         <source>N/A</source>
@@ -1927,9 +1901,6 @@
         <source>Remove</source>
         <translation>Kaldır</translation>
     </message>
-<<<<<<< HEAD
-    </context>
-=======
     <message>
         <source>Copy URI</source>
         <translation>URI'yi kopyala</translation>
@@ -1947,7 +1918,6 @@
         <translation>Tutarı kopyala</translation>
     </message>
 </context>
->>>>>>> be92be56
 <context>
     <name>ReceiveRequestDialog</name>
     <message>
@@ -1966,12 +1936,6 @@
         <source>&amp;Save Image...</source>
         <translation>Resmi ka&amp;ydet...</translation>
     </message>
-<<<<<<< HEAD
-    </context>
-<context>
-    <name>RecentRequestsTableModel</name>
-    </context>
-=======
     <message>
         <source>Request payment to %1</source>
         <translation>%1 unsuruna ödeme talep et</translation>
@@ -2044,7 +2008,6 @@
         <translation>Talep edilen</translation>
     </message>
 </context>
->>>>>>> be92be56
 <context>
     <name>SendCoinsDialog</name>
     <message>
@@ -2171,9 +2134,6 @@
         <source>S&amp;end</source>
         <translation>G&amp;önder</translation>
     </message>
-<<<<<<< HEAD
-    </context>
-=======
     <message>
         <source>Copy quantity</source>
         <translation>Miktarı kopyala</translation>
@@ -2295,7 +2255,6 @@
         <translation>(etiket yok)</translation>
     </message>
 </context>
->>>>>>> be92be56
 <context>
     <name>SendCoinsEntry</name>
     <message>
@@ -2378,12 +2337,6 @@
         <source>Memo:</source>
         <translation>Not:</translation>
     </message>
-<<<<<<< HEAD
-    </context>
-<context>
-    <name>SendConfirmationDialog</name>
-    </context>
-=======
     <message>
         <source>Enter a label for this address to add it to your address book</source>
         <translation>Adres defterinize eklemek için bu adrese bir etiket giriniz</translation>
@@ -2396,7 +2349,6 @@
         <translation>Evet</translation>
     </message>
 </context>
->>>>>>> be92be56
 <context>
     <name>ShutdownWindow</name>
     <message>
@@ -2546,7 +2498,7 @@
         <source>Message verified.</source>
         <translation>İleti doğrulandı.</translation>
     </message>
-    </context>
+</context>
 <context>
     <name>SplashScreen</name>
     <message>
@@ -2563,51 +2515,18 @@
 </context>
 <context>
     <name>TransactionDesc</name>
-<<<<<<< HEAD
-    </context>
-<context>
-    <name>TransactionDescDialog</name>
-=======
     <message numerus="yes">
         <source>Open for %n more block(s)</source>
         <translation><numerusform>%n taneden daha fazla blok için açık</numerusform><numerusform>%n taneden daha fazla blok için açık</numerusform></translation>
     </message>
->>>>>>> be92be56
     <message>
         <source>Open until %1</source>
         <translation>%1 değerine dek açık</translation>
     </message>
-<<<<<<< HEAD
-    </context>
-<context>
-    <name>TransactionTableModel</name>
-    </context>
-<context>
-    <name>TransactionView</name>
-    </context>
-<context>
-    <name>UnitDisplayStatusBarControl</name>
-=======
->>>>>>> be92be56
     <message>
         <source>conflicted with a transaction with %1 confirmations</source>
         <translation>%1 doğrulamalı bir işlem ile çelişti</translation>
     </message>
-<<<<<<< HEAD
-</context>
-<context>
-    <name>WalletFrame</name>
-    </context>
-<context>
-    <name>WalletModel</name>
-    </context>
-<context>
-    <name>WalletView</name>
-    </context>
-<context>
-    <name>bitcoin-core</name>
-=======
->>>>>>> be92be56
     <message>
         <source>0/unconfirmed, %1</source>
         <translation>0/doğrulanmamış, %1</translation>
@@ -2713,17 +2632,8 @@
         <translation>Yorum</translation>
     </message>
     <message>
-<<<<<<< HEAD
-        <source>Equivalent bytes per sigop in transactions for relay and mining (default: %u)</source>
-        <translation>Oluşturma ve aktarşa muamelelerinde sigop başına eşdeğer bayt (varsayılan: %u)</translation>
-    </message>
-    <message>
-        <source>Error loading %s: You can't enable HD on a already existing non-HD wallet</source>
-        <translation>%s yüklenmesinde hata: zaten var olan ve HD olmayan bir cüzdanda HD etkinleştirilemez.</translation>
-=======
         <source>Transaction ID</source>
         <translation>İşlem ID'si</translation>
->>>>>>> be92be56
     </message>
     <message>
         <source>Transaction total size</source>
@@ -2734,17 +2644,12 @@
         <translation>Çıktı indeksi</translation>
     </message>
     <message>
-<<<<<<< HEAD
-        <source>Maximum allowed median peer time offset adjustment. Local perspective of time may be influenced by peers forward or backward by this amount. (default: %u seconds)</source>
-        <translation>Müsaade edilen azami medyan eş zamanı değişiklik sınırının ayarlaması. Zamanın yerel perspektifi bu miktar kadar ileri ya da geri eşler tarafından etkilenebilir. (Varsayılan %u saniye)</translation>
-=======
         <source>Merchant</source>
         <translation>Tüccar</translation>
     </message>
     <message>
         <source>Generated coins must mature %1 blocks before they can be spent. When you generated this block, it was broadcast to the network to be added to the block chain. If it fails to get into the chain, its state will change to "not accepted" and it won't be spendable. This may occasionally happen if another node generates a block within a few seconds of yours.</source>
         <translation>Oluşturulan bitcoin'lerin harcanabilmelerinden önce %1 blok beklemeleri gerekmektedir. Bu blok, oluşturduğunuzda, blok zincirine eklenmesi için ağda yayınlandı. Zincire eklenmesi başarısız olursa, durumu "kabul edilmedi" olarak değiştirilecek ve harcanamayacaktır. Bu, bazen başka bir düğüm sizden birkaç saniye önce ya da sonra blok oluşturursa meydana gelebilir.</translation>
->>>>>>> be92be56
     </message>
     <message>
         <source>Debug information</source>
@@ -2964,380 +2869,370 @@
         <translation>Etiket kopyala</translation>
     </message>
     <message>
-<<<<<<< HEAD
+        <source>Copy amount</source>
+        <translation>Tutarı kopyala</translation>
+    </message>
+    <message>
+        <source>Copy transaction ID</source>
+        <translation>İşlem ID'sini kopyala</translation>
+    </message>
+    <message>
+        <source>Copy raw transaction</source>
+        <translation>Ham işlemi kopyala</translation>
+    </message>
+    <message>
+        <source>Copy full transaction details</source>
+        <translation>Tüm işlem ayrıntılarını kopyala</translation>
+    </message>
+    <message>
+        <source>Edit label</source>
+        <translation>Etiketi düzenle</translation>
+    </message>
+    <message>
+        <source>Show transaction details</source>
+        <translation>İşlem ayrıntılarını göster</translation>
+    </message>
+    <message>
+        <source>Export Transaction History</source>
+        <translation>İşlem Tarihçesini Dışarı Aktar</translation>
+    </message>
+    <message>
+        <source>Comma separated file (*.csv)</source>
+        <translation>Virgülle ayrılmış değerler dosyası (*.csv)</translation>
+    </message>
+    <message>
+        <source>Confirmed</source>
+        <translation>Doğrulandı</translation>
+    </message>
+    <message>
+        <source>Watch-only</source>
+        <translation>Sadece izlenen</translation>
+    </message>
+    <message>
+        <source>Date</source>
+        <translation>Tarih</translation>
+    </message>
+    <message>
+        <source>Type</source>
+        <translation>Tür</translation>
+    </message>
+    <message>
+        <source>Label</source>
+        <translation>Etiket</translation>
+    </message>
+    <message>
+        <source>Address</source>
+        <translation>Adres</translation>
+    </message>
+    <message>
+        <source>ID</source>
+        <translation>ID</translation>
+    </message>
+    <message>
+        <source>Exporting Failed</source>
+        <translation>Dışarı aktarmada hata</translation>
+    </message>
+    <message>
+        <source>There was an error trying to save the transaction history to %1.</source>
+        <translation>İşlem tarihçesinin %1 konumuna kaydedilmeye çalışıldığı sırada bir hata meydana geldi.</translation>
+    </message>
+    <message>
+        <source>Exporting Successful</source>
+        <translation>Dışarı Aktarma Başarılı</translation>
+    </message>
+    <message>
+        <source>The transaction history was successfully saved to %1.</source>
+        <translation>İşlem tarihçesi %1 konumuna başarıyla kaydedildi.</translation>
+    </message>
+    <message>
+        <source>Range:</source>
+        <translation>Tarih Aralığı:</translation>
+    </message>
+    <message>
+        <source>to</source>
+        <translation>Alıcı</translation>
+    </message>
+</context>
+<context>
+    <name>UnitDisplayStatusBarControl</name>
+    <message>
+        <source>Unit to show amounts in. Click to select another unit.</source>
+        <translation>Tutarı göstermek için birim. Başka bir birim seçmek için tıklayınız.</translation>
+    </message>
+</context>
+<context>
+    <name>WalletController</name>
+    </context>
+<context>
+    <name>WalletFrame</name>
+    <message>
+        <source>No wallet has been loaded.</source>
+        <translation>Hiçbir cüzdan yüklenmedi.</translation>
+    </message>
+</context>
+<context>
+    <name>WalletModel</name>
+    <message>
+        <source>Send Coins</source>
+        <translation>Bitcoini Gönder</translation>
+    </message>
+    <message>
+        <source>Increasing transaction fee failed</source>
+        <translation>İşlem ücreti artırma başarısız oldu</translation>
+    </message>
+    <message>
+        <source>Do you want to increase the fee?</source>
+        <translation>Ücreti artırmak istiyor musunuz?</translation>
+    </message>
+    <message>
+        <source>Current fee:</source>
+        <translation>Şimdiki ücret:</translation>
+    </message>
+    <message>
+        <source>Increase:</source>
+        <translation>Artış:</translation>
+    </message>
+    <message>
+        <source>New fee:</source>
+        <translation>Yeni ücret:</translation>
+    </message>
+    <message>
+        <source>Can't sign transaction.</source>
+        <translation>İşlem imzalanamıyor.</translation>
+    </message>
+    <message>
+        <source>Could not commit transaction</source>
+        <translation>Alışveriş taahüt edilemedi.</translation>
+    </message>
+    <message>
+        <source>default wallet</source>
+        <translation>varsayılan cüzdan</translation>
+    </message>
+</context>
+<context>
+    <name>WalletView</name>
+    <message>
+        <source>&amp;Export</source>
+        <translation>&amp;Dışarı aktar</translation>
+    </message>
+    <message>
+        <source>Export the data in the current tab to a file</source>
+        <translation>Mevcut sekmedeki verileri bir dosyaya aktar</translation>
+    </message>
+    <message>
+        <source>Backup Wallet</source>
+        <translation>Cüzdanı Yedekle</translation>
+    </message>
+    <message>
+        <source>Wallet Data (*.dat)</source>
+        <translation>Cüzdan Verileri (*.dat)</translation>
+    </message>
+    <message>
+        <source>Backup Failed</source>
+        <translation>Yedekleme Başarısız Oldu</translation>
+    </message>
+    <message>
+        <source>There was an error trying to save the wallet data to %1.</source>
+        <translation>Cüzdan verilerinin %1 konumuna kaydedilmesi sırasında bir hata meydana geldi.</translation>
+    </message>
+    <message>
+        <source>Backup Successful</source>
+        <translation>Yedekleme Başarılı</translation>
+    </message>
+    <message>
+        <source>The wallet data was successfully saved to %1.</source>
+        <translation>Cüzdan verileri %1 konumuna başarıyla kaydedildi.</translation>
+    </message>
+    <message>
+        <source>Cancel</source>
+        <translation>İptal</translation>
+    </message>
+</context>
+<context>
+    <name>bitcoin-core</name>
+    <message>
+        <source>Distributed under the MIT software license, see the accompanying file %s or %s</source>
+        <translation>MIT yazılım lisansı altında dağıtılmıştır, beraberindeki %s ya da %s dosyasına bakınız.</translation>
+    </message>
+    <message>
+        <source>Prune configured below the minimum of %d MiB.  Please use a higher number.</source>
+        <translation>Budama, en düşük değer olan %d MiB'den düşük olarak ayarlanmıştır. Lütfen daha yüksek bir sayı kullanınız.</translation>
+    </message>
+    <message>
+        <source>Prune: last wallet synchronisation goes beyond pruned data. You need to -reindex (download the whole blockchain again in case of pruned node)</source>
+        <translation>Budama: son cüzdan eşleşmesi budanmış verilerin ötesine gitmektedir. -reindex kullanmanız gerekmektedir (Budanmış düğüm ise tüm blok zincirini tekrar indirmeniz gerekir.)</translation>
+    </message>
+    <message>
+        <source>Rescans are not possible in pruned mode. You will need to use -reindex which will download the whole blockchain again.</source>
+        <translation>Tekrar taramalar budanmış kipte mümkün değildir. Tüm blok zincirini tekrar indirecek olan -reindex seçeneğini kullanmanız gerekecektir.</translation>
+    </message>
+    <message>
+        <source>Error: A fatal internal error occurred, see debug.log for details</source>
+        <translation>Hata: Ölümcül dahili bir hata meydana geldi, ayrıntılar için debug.log dosyasına bakınız</translation>
+    </message>
+    <message>
+        <source>Pruning blockstore...</source>
+        <translation>Blockstore budanıyor...</translation>
+    </message>
+    <message>
+        <source>Unable to start HTTP server. See debug log for details.</source>
+        <translation>HTTP sunucusu başlatılamadı. Ayrıntılar için debug.log dosyasına bakınız.</translation>
+    </message>
+    <message>
+        <source>Bitcoin Core</source>
+        <translation>Bitcoin Çekirdeği</translation>
+    </message>
+    <message>
+        <source>The %s developers</source>
+        <translation>%s geliştiricileri</translation>
+    </message>
+    <message>
+        <source>Cannot obtain a lock on data directory %s. %s is probably already running.</source>
+        <translation>%s veri dizininde kilit elde edilemedi. %s muhtemelen hâlihazırda çalışmaktadır.</translation>
+    </message>
+    <message>
+        <source>Error reading %s! All keys read correctly, but transaction data or address book entries might be missing or incorrect.</source>
+        <translation>%s dosyasının okunması sırasında bir hata meydana geldi! Tüm anahtarlar doğru bir şekilde okundu, ancak işlem verileri ya da adres defteri ögeleri hatalı veya eksik olabilir.</translation>
+    </message>
+    <message>
+        <source>Please check that your computer's date and time are correct! If your clock is wrong, %s will not work properly.</source>
+        <translation>Lütfen bilgisayarınızın saat ve tarihinin doğru olduğunu kontrol ediniz! Saatinizde gecikme varsa %s doğru şekilde çalışamaz.</translation>
+    </message>
+    <message>
+        <source>Please contribute if you find %s useful. Visit %s for further information about the software.</source>
+        <translation>%s programını faydalı buluyorsanız lütfen katkıda bulununuz. Yazılım hakkında daha fazla bilgi için %s adresini ziyaret ediniz.</translation>
+    </message>
+    <message>
+        <source>The block database contains a block which appears to be from the future. This may be due to your computer's date and time being set incorrectly. Only rebuild the block database if you are sure that your computer's date and time are correct</source>
+        <translation>Blok veritabanı gelecekten gibi görünen bir blok içermektedir. Bu, bilgisayarınızın saat ve tarihinin yanlış ayarlanmış olmasından kaynaklanabilir. Blok veritabanını sadece bilgisayarınızın tarih ve saatinin doğru olduğundan eminseniz yeniden derleyin.</translation>
+    </message>
+    <message>
+        <source>This is a pre-release test build - use at your own risk - do not use for mining or merchant applications</source>
+        <translation>Bu kararlı sürümden önceki bir deneme sürümüdür. - risklerini bilerek kullanma sorumluluğu sizdedir - bitcoin oluşturmak ya da ticari uygulamalar için kullanmayınız</translation>
+    </message>
+    <message>
+        <source>Unable to rewind the database to a pre-fork state. You will need to redownload the blockchain</source>
+        <translation>Veritabanını çatallama öncesi duruma geri sarmak mümkün değil. Blok zincirini tekrar indirmeniz gerekmektedir</translation>
+    </message>
+    <message>
+        <source>Warning: The network does not appear to fully agree! Some miners appear to be experiencing issues.</source>
+        <translation>Uyarı: Ağ üyeleri aralarında tamamen anlaşmış gibi gözükmüyor! Bazı madenciler sorun yaşıyor gibi görünmektedir.</translation>
+    </message>
+    <message>
+        <source>Warning: We do not appear to fully agree with our peers! You may need to upgrade, or other nodes may need to upgrade.</source>
+        <translation>Uyarı: Ağ eşlerimizle tamamen anlaşamamışız gibi görünüyor! Güncelleme yapmanız gerekebilir ya da diğer düğümlerin güncelleme yapmaları gerekebilir.</translation>
+    </message>
+    <message>
+        <source>%d of last 100 blocks have unexpected version</source>
+        <translation>son 100 bloğun %d kadarı beklenmeyen versiyona sahip</translation>
+    </message>
+    <message>
+        <source>%s corrupt, salvage failed</source>
+        <translation>%s bozuk, geri kazanım başarısız oldu</translation>
+    </message>
+    <message>
+        <source>-maxmempool must be at least %d MB</source>
+        <translation>-maxmempool en az %d MB olmalıdır</translation>
+    </message>
+    <message>
+        <source>Cannot resolve -%s address: '%s'</source>
+        <translation>Çözümlenemedi - %s adres: '%s'</translation>
+    </message>
+    <message>
+        <source>Change index out of range</source>
+        <translation>Aralık dışında değişiklik indeksi</translation>
+    </message>
+    <message>
+        <source>Copyright (C) %i-%i</source>
+        <translation>Telif hakkı (C) %i-%i</translation>
+    </message>
+    <message>
+        <source>Corrupted block database detected</source>
+        <translation>Bozuk blok veritabanı tespit edildi</translation>
+    </message>
+    <message>
+        <source>Do you want to rebuild the block database now?</source>
+        <translation>Blok veritabanını şimdi yeniden inşa etmek istiyor musunuz?</translation>
+    </message>
+    <message>
+        <source>Error initializing block database</source>
+        <translation>Blok veritabanını başlatılırken bir hata meydana geldi</translation>
+    </message>
+    <message>
+        <source>Error initializing wallet database environment %s!</source>
+        <translation>%s cüzdan veritabanı ortamının başlatılmasında hata meydana geldi!</translation>
+    </message>
+    <message>
+        <source>Error loading %s</source>
+        <translation>%s unsurunun yüklenmesinde hata oluştu</translation>
+    </message>
+    <message>
+        <source>Error loading %s: Wallet corrupted</source>
+        <translation>%s unsurunun yüklenmesinde hata oluştu: bozuk cüzdan</translation>
+    </message>
+    <message>
+        <source>Error loading %s: Wallet requires newer version of %s</source>
+        <translation>%s unsurunun yüklenmesinde hata oluştu: cüzdan %s programının yeni bir sürümüne ihtiyaç duyuyor</translation>
+    </message>
+    <message>
+        <source>Error loading block database</source>
+        <translation>Blok veritabanının yüklenmesinde hata</translation>
+    </message>
+    <message>
+        <source>Error opening block database</source>
+        <translation>Blok veritabanının açılışı sırasında hata</translation>
+    </message>
+    <message>
+        <source>Error: Disk space is low!</source>
+        <translation>Hata: Disk alanı düşük!</translation>
+    </message>
+    <message>
+        <source>Failed to listen on any port. Use -listen=0 if you want this.</source>
+        <translation>Herhangi bir portun dinlenmesi başarısız oldu. Bunu istiyorsanız -listen=0 seçeneğini kullanınız.</translation>
+    </message>
+    <message>
+        <source>Failed to rescan the wallet during initialization</source>
+        <translation>Başlatma sırasında cüzdanı yeniden tarama işlemi başarısız oldu</translation>
+    </message>
+    <message>
+        <source>Importing...</source>
+        <translation>İçe aktarılıyor...</translation>
+    </message>
+    <message>
+        <source>Incorrect or no genesis block found. Wrong datadir for network?</source>
+        <translation>Yanlış ya da bulunamamış doğuş bloğu. Ağ için yanlış veri klasörü mü?</translation>
+    </message>
+    <message>
+        <source>Initialization sanity check failed. %s is shutting down.</source>
+        <translation>Başlatma sınaması başarısız oldu. %s kapatılıyor.</translation>
+    </message>
+    <message>
+        <source>Invalid amount for -%s=&lt;amount&gt;: '%s'</source>
+        <translation>-%s=&lt;tutar&gt; için geçersiz tutar: '%s'</translation>
+    </message>
+    <message>
+        <source>Invalid amount for -discardfee=&lt;amount&gt;: '%s'</source>
+        <translation>Geçersiz miktarda -discardfee=&lt;amount&gt;:'%s'</translation>
+    </message>
+    <message>
+        <source>Invalid amount for -fallbackfee=&lt;amount&gt;: '%s'</source>
+        <translation> -fallbackfee=&lt;tutar&gt; için geçersiz tutar: '%s'</translation>
+    </message>
+    <message>
+        <source>Upgrading txindex database</source>
+        <translation>txindex veritabanı yükseltiliyor</translation>
+    </message>
+    <message>
+        <source>Loading P2P addresses...</source>
+        <translation>P2P adresleri yükleniyor...</translation>
+    </message>
+    <message>
+        <source>Loading banlist...</source>
+        <translation>Yasaklama listesi yükleniyor...</translation>
+    </message>
+    <message>
         <source>Not enough file descriptors available.</source>
         <translation>Kafi derecede dosya tanımlayıcıları mevcut değil.</translation>
-=======
-        <source>Copy amount</source>
-        <translation>Tutarı kopyala</translation>
-    </message>
-    <message>
-        <source>Copy transaction ID</source>
-        <translation>İşlem ID'sini kopyala</translation>
->>>>>>> be92be56
-    </message>
-    <message>
-        <source>Copy raw transaction</source>
-        <translation>Ham işlemi kopyala</translation>
-    </message>
-    <message>
-        <source>Copy full transaction details</source>
-        <translation>Tüm işlem ayrıntılarını kopyala</translation>
-    </message>
-    <message>
-        <source>Edit label</source>
-        <translation>Etiketi düzenle</translation>
-    </message>
-    <message>
-        <source>Show transaction details</source>
-        <translation>İşlem ayrıntılarını göster</translation>
-    </message>
-    <message>
-        <source>Export Transaction History</source>
-        <translation>İşlem Tarihçesini Dışarı Aktar</translation>
-    </message>
-    <message>
-        <source>Comma separated file (*.csv)</source>
-        <translation>Virgülle ayrılmış değerler dosyası (*.csv)</translation>
-    </message>
-    <message>
-        <source>Confirmed</source>
-        <translation>Doğrulandı</translation>
-    </message>
-    <message>
-        <source>Watch-only</source>
-        <translation>Sadece izlenen</translation>
-    </message>
-    <message>
-        <source>Date</source>
-        <translation>Tarih</translation>
-    </message>
-    <message>
-<<<<<<< HEAD
-        <source>Set maximum BIP141 block weight (default: %d)</source>
-        <translation>Azami BIP141 blok ağırlığını ayarla (varsayılan: %d)</translation>
-=======
-        <source>Type</source>
-        <translation>Tür</translation>
->>>>>>> be92be56
-    </message>
-    <message>
-        <source>Label</source>
-        <translation>Etiket</translation>
-    </message>
-    <message>
-        <source>Address</source>
-        <translation>Adres</translation>
-    </message>
-    <message>
-        <source>ID</source>
-        <translation>ID</translation>
-    </message>
-    <message>
-        <source>Exporting Failed</source>
-        <translation>Dışarı aktarmada hata</translation>
-    </message>
-    <message>
-        <source>There was an error trying to save the transaction history to %1.</source>
-        <translation>İşlem tarihçesinin %1 konumuna kaydedilmeye çalışıldığı sırada bir hata meydana geldi.</translation>
-    </message>
-    <message>
-        <source>Exporting Successful</source>
-        <translation>Dışarı Aktarma Başarılı</translation>
-    </message>
-    <message>
-        <source>The transaction history was successfully saved to %1.</source>
-        <translation>İşlem tarihçesi %1 konumuna başarıyla kaydedildi.</translation>
-    </message>
-    <message>
-        <source>Range:</source>
-        <translation>Tarih Aralığı:</translation>
-    </message>
-    <message>
-        <source>to</source>
-        <translation>Alıcı</translation>
-    </message>
-</context>
-<context>
-    <name>UnitDisplayStatusBarControl</name>
-    <message>
-        <source>Unit to show amounts in. Click to select another unit.</source>
-        <translation>Tutarı göstermek için birim. Başka bir birim seçmek için tıklayınız.</translation>
-    </message>
-</context>
-<context>
-    <name>WalletController</name>
-    </context>
-<context>
-    <name>WalletFrame</name>
-    <message>
-        <source>No wallet has been loaded.</source>
-        <translation>Hiçbir cüzdan yüklenmedi.</translation>
-    </message>
-</context>
-<context>
-    <name>WalletModel</name>
-    <message>
-        <source>Send Coins</source>
-        <translation>Bitcoini Gönder</translation>
-    </message>
-    <message>
-        <source>Increasing transaction fee failed</source>
-        <translation>İşlem ücreti artırma başarısız oldu</translation>
-    </message>
-    <message>
-        <source>Do you want to increase the fee?</source>
-        <translation>Ücreti artırmak istiyor musunuz?</translation>
-    </message>
-    <message>
-        <source>Current fee:</source>
-        <translation>Şimdiki ücret:</translation>
-    </message>
-    <message>
-        <source>Increase:</source>
-        <translation>Artış:</translation>
-    </message>
-    <message>
-        <source>New fee:</source>
-        <translation>Yeni ücret:</translation>
-    </message>
-    <message>
-        <source>Can't sign transaction.</source>
-        <translation>İşlem imzalanamıyor.</translation>
-    </message>
-    <message>
-        <source>Could not commit transaction</source>
-        <translation>Alışveriş taahüt edilemedi.</translation>
-    </message>
-    <message>
-        <source>default wallet</source>
-        <translation>varsayılan cüzdan</translation>
-    </message>
-</context>
-<context>
-    <name>WalletView</name>
-    <message>
-        <source>&amp;Export</source>
-        <translation>&amp;Dışarı aktar</translation>
-    </message>
-    <message>
-        <source>Export the data in the current tab to a file</source>
-        <translation>Mevcut sekmedeki verileri bir dosyaya aktar</translation>
-    </message>
-    <message>
-        <source>Backup Wallet</source>
-        <translation>Cüzdanı Yedekle</translation>
-    </message>
-    <message>
-        <source>Wallet Data (*.dat)</source>
-        <translation>Cüzdan Verileri (*.dat)</translation>
-    </message>
-    <message>
-        <source>Backup Failed</source>
-        <translation>Yedekleme Başarısız Oldu</translation>
-    </message>
-    <message>
-        <source>There was an error trying to save the wallet data to %1.</source>
-        <translation>Cüzdan verilerinin %1 konumuna kaydedilmesi sırasında bir hata meydana geldi.</translation>
-    </message>
-    <message>
-        <source>Backup Successful</source>
-        <translation>Yedekleme Başarılı</translation>
-    </message>
-    <message>
-        <source>The wallet data was successfully saved to %1.</source>
-        <translation>Cüzdan verileri %1 konumuna başarıyla kaydedildi.</translation>
-    </message>
-    <message>
-        <source>Cancel</source>
-        <translation>İptal</translation>
-    </message>
-</context>
-<context>
-    <name>bitcoin-core</name>
-    <message>
-        <source>Distributed under the MIT software license, see the accompanying file %s or %s</source>
-        <translation>MIT yazılım lisansı altında dağıtılmıştır, beraberindeki %s ya da %s dosyasına bakınız.</translation>
-    </message>
-    <message>
-        <source>Prune configured below the minimum of %d MiB.  Please use a higher number.</source>
-        <translation>Budama, en düşük değer olan %d MiB'den düşük olarak ayarlanmıştır. Lütfen daha yüksek bir sayı kullanınız.</translation>
-    </message>
-    <message>
-        <source>Prune: last wallet synchronisation goes beyond pruned data. You need to -reindex (download the whole blockchain again in case of pruned node)</source>
-        <translation>Budama: son cüzdan eşleşmesi budanmış verilerin ötesine gitmektedir. -reindex kullanmanız gerekmektedir (Budanmış düğüm ise tüm blok zincirini tekrar indirmeniz gerekir.)</translation>
-    </message>
-    <message>
-        <source>Rescans are not possible in pruned mode. You will need to use -reindex which will download the whole blockchain again.</source>
-        <translation>Tekrar taramalar budanmış kipte mümkün değildir. Tüm blok zincirini tekrar indirecek olan -reindex seçeneğini kullanmanız gerekecektir.</translation>
-    </message>
-    <message>
-        <source>Error: A fatal internal error occurred, see debug.log for details</source>
-        <translation>Hata: Ölümcül dahili bir hata meydana geldi, ayrıntılar için debug.log dosyasına bakınız</translation>
-    </message>
-    <message>
-        <source>Pruning blockstore...</source>
-        <translation>Blockstore budanıyor...</translation>
-    </message>
-    <message>
-        <source>Unable to start HTTP server. See debug log for details.</source>
-        <translation>HTTP sunucusu başlatılamadı. Ayrıntılar için debug.log dosyasına bakınız.</translation>
-    </message>
-    <message>
-        <source>Bitcoin Core</source>
-        <translation>Bitcoin Çekirdeği</translation>
-    </message>
-    <message>
-        <source>The %s developers</source>
-        <translation>%s geliştiricileri</translation>
-    </message>
-    <message>
-        <source>Cannot obtain a lock on data directory %s. %s is probably already running.</source>
-        <translation>%s veri dizininde kilit elde edilemedi. %s muhtemelen hâlihazırda çalışmaktadır.</translation>
-    </message>
-    <message>
-        <source>Error reading %s! All keys read correctly, but transaction data or address book entries might be missing or incorrect.</source>
-        <translation>%s dosyasının okunması sırasında bir hata meydana geldi! Tüm anahtarlar doğru bir şekilde okundu, ancak işlem verileri ya da adres defteri ögeleri hatalı veya eksik olabilir.</translation>
-    </message>
-    <message>
-        <source>Please check that your computer's date and time are correct! If your clock is wrong, %s will not work properly.</source>
-        <translation>Lütfen bilgisayarınızın saat ve tarihinin doğru olduğunu kontrol ediniz! Saatinizde gecikme varsa %s doğru şekilde çalışamaz.</translation>
-    </message>
-    <message>
-        <source>Please contribute if you find %s useful. Visit %s for further information about the software.</source>
-        <translation>%s programını faydalı buluyorsanız lütfen katkıda bulununuz. Yazılım hakkında daha fazla bilgi için %s adresini ziyaret ediniz.</translation>
-    </message>
-    <message>
-        <source>The block database contains a block which appears to be from the future. This may be due to your computer's date and time being set incorrectly. Only rebuild the block database if you are sure that your computer's date and time are correct</source>
-        <translation>Blok veritabanı gelecekten gibi görünen bir blok içermektedir. Bu, bilgisayarınızın saat ve tarihinin yanlış ayarlanmış olmasından kaynaklanabilir. Blok veritabanını sadece bilgisayarınızın tarih ve saatinin doğru olduğundan eminseniz yeniden derleyin.</translation>
-    </message>
-    <message>
-        <source>This is a pre-release test build - use at your own risk - do not use for mining or merchant applications</source>
-        <translation>Bu kararlı sürümden önceki bir deneme sürümüdür. - risklerini bilerek kullanma sorumluluğu sizdedir - bitcoin oluşturmak ya da ticari uygulamalar için kullanmayınız</translation>
-    </message>
-    <message>
-        <source>Unable to rewind the database to a pre-fork state. You will need to redownload the blockchain</source>
-        <translation>Veritabanını çatallama öncesi duruma geri sarmak mümkün değil. Blok zincirini tekrar indirmeniz gerekmektedir</translation>
-    </message>
-    <message>
-        <source>Warning: The network does not appear to fully agree! Some miners appear to be experiencing issues.</source>
-        <translation>Uyarı: Ağ üyeleri aralarında tamamen anlaşmış gibi gözükmüyor! Bazı madenciler sorun yaşıyor gibi görünmektedir.</translation>
-    </message>
-    <message>
-        <source>Warning: We do not appear to fully agree with our peers! You may need to upgrade, or other nodes may need to upgrade.</source>
-        <translation>Uyarı: Ağ eşlerimizle tamamen anlaşamamışız gibi görünüyor! Güncelleme yapmanız gerekebilir ya da diğer düğümlerin güncelleme yapmaları gerekebilir.</translation>
-    </message>
-    <message>
-        <source>%d of last 100 blocks have unexpected version</source>
-        <translation>son 100 bloğun %d kadarı beklenmeyen versiyona sahip</translation>
-    </message>
-    <message>
-        <source>%s corrupt, salvage failed</source>
-        <translation>%s bozuk, geri kazanım başarısız oldu</translation>
-    </message>
-    <message>
-        <source>-maxmempool must be at least %d MB</source>
-        <translation>-maxmempool en az %d MB olmalıdır</translation>
-    </message>
-    <message>
-        <source>Cannot resolve -%s address: '%s'</source>
-        <translation>Çözümlenemedi - %s adres: '%s'</translation>
-    </message>
-    <message>
-        <source>Change index out of range</source>
-        <translation>Aralık dışında değişiklik indeksi</translation>
-    </message>
-    <message>
-        <source>Copyright (C) %i-%i</source>
-        <translation>Telif hakkı (C) %i-%i</translation>
-    </message>
-    <message>
-        <source>Corrupted block database detected</source>
-        <translation>Bozuk blok veritabanı tespit edildi</translation>
-    </message>
-    <message>
-        <source>Do you want to rebuild the block database now?</source>
-        <translation>Blok veritabanını şimdi yeniden inşa etmek istiyor musunuz?</translation>
-    </message>
-    <message>
-        <source>Error initializing block database</source>
-        <translation>Blok veritabanını başlatılırken bir hata meydana geldi</translation>
-    </message>
-    <message>
-        <source>Error initializing wallet database environment %s!</source>
-        <translation>%s cüzdan veritabanı ortamının başlatılmasında hata meydana geldi!</translation>
-    </message>
-    <message>
-        <source>Error loading %s</source>
-        <translation>%s unsurunun yüklenmesinde hata oluştu</translation>
-    </message>
-    <message>
-        <source>Error loading %s: Wallet corrupted</source>
-        <translation>%s unsurunun yüklenmesinde hata oluştu: bozuk cüzdan</translation>
-    </message>
-    <message>
-        <source>Error loading %s: Wallet requires newer version of %s</source>
-        <translation>%s unsurunun yüklenmesinde hata oluştu: cüzdan %s programının yeni bir sürümüne ihtiyaç duyuyor</translation>
-    </message>
-    <message>
-        <source>Error loading block database</source>
-        <translation>Blok veritabanının yüklenmesinde hata</translation>
-    </message>
-    <message>
-        <source>Error opening block database</source>
-        <translation>Blok veritabanının açılışı sırasında hata</translation>
-    </message>
-    <message>
-        <source>Error: Disk space is low!</source>
-        <translation>Hata: Disk alanı düşük!</translation>
-    </message>
-    <message>
-        <source>Failed to listen on any port. Use -listen=0 if you want this.</source>
-        <translation>Herhangi bir portun dinlenmesi başarısız oldu. Bunu istiyorsanız -listen=0 seçeneğini kullanınız.</translation>
-    </message>
-    <message>
-        <source>Failed to rescan the wallet during initialization</source>
-        <translation>Başlatma sırasında cüzdanı yeniden tarama işlemi başarısız oldu</translation>
-    </message>
-    <message>
-        <source>Importing...</source>
-        <translation>İçe aktarılıyor...</translation>
-    </message>
-    <message>
-        <source>Incorrect or no genesis block found. Wrong datadir for network?</source>
-        <translation>Yanlış ya da bulunamamış doğuş bloğu. Ağ için yanlış veri klasörü mü?</translation>
-    </message>
-    <message>
-        <source>Initialization sanity check failed. %s is shutting down.</source>
-        <translation>Başlatma sınaması başarısız oldu. %s kapatılıyor.</translation>
-    </message>
-    <message>
-        <source>Invalid amount for -%s=&lt;amount&gt;: '%s'</source>
-        <translation>-%s=&lt;tutar&gt; için geçersiz tutar: '%s'</translation>
-    </message>
-    <message>
-        <source>Invalid amount for -discardfee=&lt;amount&gt;: '%s'</source>
-        <translation>Geçersiz miktarda -discardfee=&lt;amount&gt;:'%s'</translation>
-    </message>
-    <message>
-        <source>Invalid amount for -fallbackfee=&lt;amount&gt;: '%s'</source>
-        <translation> -fallbackfee=&lt;tutar&gt; için geçersiz tutar: '%s'</translation>
-    </message>
-    <message>
-        <source>Upgrading txindex database</source>
-        <translation>txindex veritabanı yükseltiliyor</translation>
-    </message>
-    <message>
-        <source>Loading P2P addresses...</source>
-        <translation>P2P adresleri yükleniyor...</translation>
-    </message>
-    <message>
-        <source>Loading banlist...</source>
-        <translation>Yasaklama listesi yükleniyor...</translation>
-    </message>
-    <message>
-        <source>Not enough file descriptors available.</source>
-        <translation>Kafi derecede dosya tanımlayıcıları mevcut değil.</translation>
     </message>
     <message>
         <source>Prune cannot be configured with a negative value.</source>
@@ -3500,17 +3395,12 @@
         <translation>Uyarı</translation>
     </message>
     <message>
-<<<<<<< HEAD
-        <source>Set the number of threads to service RPC calls (default: %d)</source>
-        <translation>Hizmet RCP aramaları iş parçacığı sayısını belirle (varsayılan: %d)</translation>
-=======
         <source>Warning: unknown new rules activated (versionbit %i)</source>
         <translation>Uyarı: bilinmeyen yeni kurallar etkinleştirilmiştir (versionbit %i)</translation>
     </message>
     <message>
         <source>Zapping all transactions from wallet...</source>
         <translation>Cüzdandaki tüm işlemler kaldırılıyor...</translation>
->>>>>>> be92be56
     </message>
     <message>
         <source>-maxtxfee is set very high! Fees this large could be paid on a single transaction.</source>
