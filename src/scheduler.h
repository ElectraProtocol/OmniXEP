--- conflicted
+++ resolved
@@ -1,50 +1,14 @@
-<<<<<<< HEAD
-// Copyright (c) 2015-2020 The Bitcoin Core developers
-=======
 // Copyright (c) 2015-2021 The Bitcoin Core developers
->>>>>>> 9e05de1d
 // Distributed under the MIT software license, see the accompanying
 // file COPYING or http://www.opensource.org/licenses/mit-license.php.
 
 #ifndef BITCOIN_SCHEDULER_H
 #define BITCOIN_SCHEDULER_H
 
-<<<<<<< HEAD
-//
-// NOTE:
-// boost::thread should be ported to std::thread
-// when we support C++11.
-//
-#include <condition_variable>
-#include <functional>
-#include <list>
-#include <map>
-
-=======
 #include <attributes.h>
->>>>>>> 9e05de1d
 #include <sync.h>
 #include <threadsafety.h>
 
-<<<<<<< HEAD
-//
-// Simple class for background tasks that should be run
-// periodically or once "after a while"
-//
-// Usage:
-//
-// CScheduler* s = new CScheduler();
-// s->scheduleFromNow(doSomething, std::chrono::milliseconds{11}); // Assuming a: void doSomething() { }
-// s->scheduleFromNow([=] { this->func(argument); }, std::chrono::milliseconds{3});
-// boost::thread* t = new boost::thread(std::bind(CScheduler::serviceQueue, s));
-//
-// ... then at program shutdown, make sure to call stop() to clean up the thread(s) running serviceQueue:
-// s->stop();
-// t->join();
-// delete t;
-// delete s; // Must be done after thread is interrupted/joined.
-//
-=======
 #include <chrono>
 #include <condition_variable>
 #include <cstddef>
@@ -53,7 +17,6 @@
 #include <map>
 #include <thread>
 #include <utility>
->>>>>>> 9e05de1d
 
 /**
  * Simple class for background tasks that should be run
@@ -80,31 +43,6 @@
 
     std::thread m_service_thread;
 
-<<<<<<< HEAD
-    // Call func at/after time t
-    void schedule(Function f, std::chrono::system_clock::time_point t);
-
-    /** Call f once after the delta has passed */
-    void scheduleFromNow(Function f, std::chrono::milliseconds delta)
-    {
-        schedule(std::move(f), std::chrono::system_clock::now() + delta);
-    }
-
-    /**
-     * Repeat f until the scheduler is stopped. First run is after delta has passed once.
-     *
-     * The timing is not exact: Every time f is finished, it is rescheduled to run again after delta. If you need more
-     * accurate scheduling, don't use this method.
-     */
-    void scheduleEvery(Function f, std::chrono::milliseconds delta);
-
-    /**
-     * Mock the scheduler to fast forward in time.
-     * Iterates through items on taskQueue and reschedules them
-     * to be delta_seconds sooner.
-     */
-    void MockForward(std::chrono::seconds delta_seconds);
-=======
     typedef std::function<void()> Function;
 
     /** Call func at/after time t */
@@ -115,7 +53,6 @@
     {
         schedule(std::move(f), std::chrono::steady_clock::now() + delta);
     }
->>>>>>> 9e05de1d
 
     /**
      * Repeat f until the scheduler is stopped. First run is after delta has passed once.
@@ -152,12 +89,6 @@
         if (m_service_thread.joinable()) m_service_thread.join();
     }
 
-<<<<<<< HEAD
-    // Returns number of tasks waiting to be serviced,
-    // and first and last task times
-    size_t getQueueInfo(std::chrono::system_clock::time_point &first,
-                        std::chrono::system_clock::time_point &last) const;
-=======
     /**
      * Returns number of tasks waiting to be serviced,
      * and first and last task times
@@ -165,7 +96,6 @@
     size_t getQueueInfo(std::chrono::steady_clock::time_point& first,
                         std::chrono::steady_clock::time_point& last) const
         EXCLUSIVE_LOCKS_REQUIRED(!newTaskMutex);
->>>>>>> 9e05de1d
 
     /** Returns true if there are threads actively running in serviceQueue() */
     bool AreThreadsServicingQueue() const EXCLUSIVE_LOCKS_REQUIRED(!newTaskMutex);
@@ -173,11 +103,7 @@
 private:
     mutable Mutex newTaskMutex;
     std::condition_variable newTaskScheduled;
-<<<<<<< HEAD
-    std::multimap<std::chrono::system_clock::time_point, Function> taskQueue GUARDED_BY(newTaskMutex);
-=======
     std::multimap<std::chrono::steady_clock::time_point, Function> taskQueue GUARDED_BY(newTaskMutex);
->>>>>>> 9e05de1d
     int nThreadsServicingQueue GUARDED_BY(newTaskMutex){0};
     bool stopRequested GUARDED_BY(newTaskMutex){false};
     bool stopWhenEmpty GUARDED_BY(newTaskMutex){false};
@@ -199,15 +125,9 @@
 private:
     CScheduler& m_scheduler;
 
-<<<<<<< HEAD
-    RecursiveMutex m_cs_callbacks_pending;
-    std::list<std::function<void ()>> m_callbacks_pending GUARDED_BY(m_cs_callbacks_pending);
-    bool m_are_callbacks_running GUARDED_BY(m_cs_callbacks_pending) = false;
-=======
     Mutex m_callbacks_mutex;
     std::list<std::function<void()>> m_callbacks_pending GUARDED_BY(m_callbacks_mutex);
     bool m_are_callbacks_running GUARDED_BY(m_callbacks_mutex) = false;
->>>>>>> 9e05de1d
 
     void MaybeScheduleProcessQueue() EXCLUSIVE_LOCKS_REQUIRED(!m_callbacks_mutex);
     void ProcessQueue() EXCLUSIVE_LOCKS_REQUIRED(!m_callbacks_mutex);
